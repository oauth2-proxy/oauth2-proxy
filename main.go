package main

import (
	"fmt"
	"math/rand"
	"net/http"
	"os"
	"os/signal"
	"runtime"
	"strings"
	"syscall"
	"time"

	"github.com/oauth2-proxy/oauth2-proxy/pkg/apis/options"
	"github.com/oauth2-proxy/oauth2-proxy/pkg/logger"
	"github.com/spf13/pflag"
)

func main() {
	logger.SetFlags(logger.Lshortfile)
	flagSet := pflag.NewFlagSet("oauth2-proxy", pflag.ExitOnError)

	config := flagSet.String("config", "", "path to config file")
	showVersion := flagSet.Bool("version", false, "print version string")

	flagSet.String("http-address", "127.0.0.1:4180", "[http://]<addr>:<port> or unix://<path> to listen on for HTTP clients")
	flagSet.String("https-address", ":443", "<addr>:<port> to listen on for HTTPS clients")
	flagSet.Bool("reverse-proxy", false, "are we running behind a reverse proxy, controls whether headers like X-Real-Ip are accepted")
	flagSet.String("real-client-ip-header", "X-Real-IP", "Header used to determine the real IP of the client (one of: X-Forwarded-For, X-Real-IP, or X-ProxyUser-IP)")
	flagSet.Bool("force-https", false, "force HTTPS redirect for HTTP requests")
	flagSet.String("tls-cert-file", "", "path to certificate file")
	flagSet.String("tls-key-file", "", "path to private key file")
	flagSet.String("redirect-url", "", "the OAuth Redirect URL. ie: \"https://internalapp.yourcompany.com/oauth2/callback\"")
	flagSet.Bool("set-xauthrequest", false, "set X-Auth-Request-User and X-Auth-Request-Email response headers (useful in Nginx auth_request mode)")
	flagSet.StringSlice("upstream", []string{}, "the http url(s) of the upstream endpoint, file:// paths for static files or static://<status_code> for static response. Routing is based on the path")
	flagSet.Bool("pass-basic-auth", true, "pass HTTP Basic Auth, X-Forwarded-User and X-Forwarded-Email information to upstream")
	flagSet.Bool("set-basic-auth", false, "set HTTP Basic Auth information in response (useful in Nginx auth_request mode)")
	flagSet.Bool("prefer-email-to-user", false, "Prefer to use the Email address as the Username when passing information to upstream. Will only use Username if Email is unavailable, eg. htaccess authentication. Used in conjunction with -pass-basic-auth and -pass-user-headers")
	flagSet.Bool("pass-user-headers", true, "pass X-Forwarded-User and X-Forwarded-Email information to upstream")
	flagSet.String("basic-auth-password", "", "the password to set when passing the HTTP Basic Auth header")
	flagSet.Bool("pass-access-token", false, "pass OAuth access_token to upstream via X-Forwarded-Access-Token header")
	flagSet.Bool("pass-host-header", true, "pass the request Host Header to upstream")
	flagSet.Bool("pass-authorization-header", false, "pass the Authorization Header to upstream")
	flagSet.Bool("set-authorization-header", false, "set Authorization response headers (useful in Nginx auth_request mode)")
	flagSet.StringSlice("skip-auth-regex", []string{}, "bypass authentication for requests path's that match (may be given multiple times)")
	flagSet.Bool("skip-provider-button", false, "will skip sign-in-page to directly reach the next step: oauth/start")
	flagSet.Bool("skip-auth-preflight", false, "will skip authentication for OPTIONS requests")
	flagSet.Bool("ssl-insecure-skip-verify", false, "skip validation of certificates presented when using HTTPS providers")
	flagSet.Bool("ssl-upstream-insecure-skip-verify", false, "skip validation of certificates presented when using HTTPS upstreams")
	flagSet.Duration("flush-interval", time.Duration(1)*time.Second, "period between response flushing when streaming responses")
	flagSet.Bool("skip-jwt-bearer-tokens", false, "will skip requests that have verified JWT bearer tokens (default false)")
<<<<<<< HEAD
	flagSet.Var(&jwtIssuers, "extra-jwt-issuers", "if skip-jwt-bearer-tokens is set, a list of extra JWT issuer=audience pairs (where the issuer URL has a .well-known/openid-configuration or a .well-known/jwks.json)")
	flagSet.String("claim-authorization", "", "JMESPath (https://jmespath.org/) expression that the claims provided during authentication must match in order to be considered an authorized user session")
	flagSet.String("claim-authorizations-file", "", "file to read additional claim-authorizations from, one per line (format is the same as for claim-assertions; first match wins)")
=======
	flagSet.StringSlice("extra-jwt-issuers", []string{}, "if skip-jwt-bearer-tokens is set, a list of extra JWT issuer=audience pairs (where the issuer URL has a .well-known/openid-configuration or a .well-known/jwks.json)")
>>>>>>> d228d5a9

	flagSet.StringSlice("email-domain", []string{}, "authenticate emails with the specified domain (may be given multiple times). Use * to authenticate any email")
	flagSet.StringSlice("whitelist-domain", []string{}, "allowed domains for redirection after authentication. Prefix domain with a . to allow subdomains (eg .example.com)")
	flagSet.String("keycloak-group", "", "restrict login to members of this group.")
	flagSet.String("azure-tenant", "common", "go to a tenant-specific or common (tenant-independent) endpoint.")
	flagSet.String("bitbucket-team", "", "restrict logins to members of this team")
	flagSet.String("bitbucket-repository", "", "restrict logins to user with access to this repository")
	flagSet.String("github-org", "", "restrict logins to members of this organisation")
	flagSet.String("github-team", "", "restrict logins to members of this team")
	flagSet.String("github-repo", "", "restrict logins to collaborators of this repository")
	flagSet.String("github-token", "", "the token to use when verifying repository collaborators (must have push access to the repository)")
	flagSet.String("gitlab-group", "", "restrict logins to members of this group")
	flagSet.StringSlice("google-group", []string{}, "restrict logins to members of this google group (may be given multiple times).")
	flagSet.String("google-admin-email", "", "the google admin to impersonate for api calls")
	flagSet.String("google-service-account-json", "", "the path to the service account json credentials")
	flagSet.String("client-id", "", "the OAuth Client ID: ie: \"123456.apps.googleusercontent.com\"")
	flagSet.String("client-secret", "", "the OAuth Client Secret")
	flagSet.String("client-secret-file", "", "the file with OAuth Client Secret")
	flagSet.String("authenticated-emails-file", "", "authenticate against emails via file (one per line)")
	flagSet.String("htpasswd-file", "", "additionally authenticate against a htpasswd file. Entries must be created with \"htpasswd -s\" for SHA encryption or \"htpasswd -B\" for bcrypt encryption")
	flagSet.Bool("display-htpasswd-form", true, "display username / password login form if an htpasswd file is provided")
	flagSet.String("custom-templates-dir", "", "path to custom html templates")
	flagSet.String("banner", "", "custom banner string. Use \"-\" to disable default banner.")
	flagSet.String("footer", "", "custom footer string. Use \"-\" to disable default footer.")
	flagSet.String("proxy-prefix", "/oauth2", "the url root path that this proxy should be nested under (e.g. /<oauth2>/sign_in)")
	flagSet.String("ping-path", "/ping", "the ping endpoint that can be used for basic health checks")
	flagSet.Bool("proxy-websockets", true, "enables WebSocket proxying")

	flagSet.String("cookie-name", "_oauth2_proxy", "the name of the cookie that the oauth_proxy creates")
	flagSet.String("cookie-secret", "", "the seed string for secure cookies (optionally base64 encoded)")
	flagSet.StringSlice("cookie-domain", []string{}, "Optional cookie domains to force cookies to (ie: `.yourcompany.com`). The longest domain matching the request's host will be used (or the shortest cookie domain if there is no match).")
	flagSet.String("cookie-path", "/", "an optional cookie path to force cookies to (ie: /poc/)*")
	flagSet.Duration("cookie-expire", time.Duration(168)*time.Hour, "expire timeframe for cookie")
	flagSet.Duration("cookie-refresh", time.Duration(0), "refresh the cookie after this duration; 0 to disable")
	flagSet.Bool("cookie-secure", true, "set secure (HTTPS) cookie flag")
	flagSet.Bool("cookie-httponly", true, "set HttpOnly cookie flag")
	flagSet.String("cookie-samesite", "", "set SameSite cookie attribute (ie: \"lax\", \"strict\", \"none\", or \"\"). ")

	flagSet.String("session-store-type", "cookie", "the session storage provider to use")
	flagSet.String("redis-connection-url", "", "URL of redis server for redis session storage (eg: redis://HOST[:PORT])")
	flagSet.Bool("redis-use-sentinel", false, "Connect to redis via sentinels. Must set --redis-sentinel-master-name and --redis-sentinel-connection-urls to use this feature")
	flagSet.String("redis-sentinel-master-name", "", "Redis sentinel master name. Used in conjunction with --redis-use-sentinel")
	flagSet.String("redis-ca-path", "", "Redis custom CA path")
	flagSet.Bool("redis-insecure-skip-tls-verify", false, "Use insecure TLS connection to redis")
	flagSet.StringSlice("redis-sentinel-connection-urls", []string{}, "List of Redis sentinel connection URLs (eg redis://HOST[:PORT]). Used in conjunction with --redis-use-sentinel")
	flagSet.Bool("redis-use-cluster", false, "Connect to redis cluster. Must set --redis-cluster-connection-urls to use this feature")
	flagSet.StringSlice("redis-cluster-connection-urls", []string{}, "List of Redis cluster connection URLs (eg redis://HOST[:PORT]). Used in conjunction with --redis-use-cluster")

	flagSet.String("logging-filename", "", "File to log requests to, empty for stdout")
	flagSet.Int("logging-max-size", 100, "Maximum size in megabytes of the log file before rotation")
	flagSet.Int("logging-max-age", 7, "Maximum number of days to retain old log files")
	flagSet.Int("logging-max-backups", 0, "Maximum number of old log files to retain; 0 to disable")
	flagSet.Bool("logging-local-time", true, "If the time in log files and backup filenames are local or UTC time")
	flagSet.Bool("logging-compress", false, "Should rotated log files be compressed using gzip")

	flagSet.Bool("standard-logging", true, "Log standard runtime information")
	flagSet.String("standard-logging-format", logger.DefaultStandardLoggingFormat, "Template for standard log lines")

	flagSet.Bool("request-logging", true, "Log HTTP requests")
	flagSet.String("request-logging-format", logger.DefaultRequestLoggingFormat, "Template for HTTP request log lines")
	flagSet.String("exclude-logging-paths", "", "Exclude logging requests to paths (eg: '/path1,/path2,/path3')")
	flagSet.Bool("silence-ping-logging", false, "Disable logging of requests to ping endpoint")

	flagSet.Bool("auth-logging", true, "Log authentication attempts")
	flagSet.String("auth-logging-format", logger.DefaultAuthLoggingFormat, "Template for authentication log lines")

	flagSet.String("provider", "google", "OAuth provider")
	flagSet.String("provider-display-name", "", "Provider display name")
	flagSet.String("oidc-issuer-url", "", "OpenID Connect issuer URL (ie: https://accounts.google.com)")
	flagSet.Bool("insecure-oidc-allow-unverified-email", false, "Don't fail if an email address in an id_token is not verified")
	flagSet.Bool("insecure-oidc-skip-issuer-verification", false, "Do not verify if issuer matches OIDC discovery URL")
	flagSet.Bool("skip-oidc-discovery", false, "Skip OIDC discovery and use manually supplied Endpoints")
	flagSet.String("oidc-jwks-url", "", "OpenID Connect JWKS URL (ie: https://www.googleapis.com/oauth2/v3/certs)")
	flagSet.String("login-url", "", "Authentication endpoint")
	flagSet.String("redeem-url", "", "Token redemption endpoint")
	flagSet.String("profile-url", "", "Profile access endpoint")
	flagSet.String("resource", "", "The resource that is protected (Azure AD only)")
	flagSet.String("validate-url", "", "Access token validation endpoint")
	flagSet.String("scope", "", "OAuth scope specification")
	flagSet.String("prompt", "", "OIDC prompt")
	flagSet.String("approval-prompt", "force", "OAuth approval_prompt")

	flagSet.String("signature-key", "", "GAP-Signature request signature key (algorithm:secretkey)")
	flagSet.String("acr-values", "", "acr values string:  optional")
	flagSet.String("jwt-key", "", "private key in PEM format used to sign JWT, so that you can say something like -jwt-key=\"${OAUTH2_PROXY_JWT_KEY}\": required by login.gov")
	flagSet.String("jwt-key-file", "", "path to the private key file in PEM format used to sign the JWT so that you can say something like -jwt-key-file=/etc/ssl/private/jwt_signing_key.pem: required by login.gov")
	flagSet.String("pubjwk-url", "", "JWK pubkey access endpoint: required by login.gov")
	flagSet.Bool("gcp-healthchecks", false, "Enable GCP/GKE healthcheck endpoints")

	flagSet.String("user-id-claim", "email", "which claim contains the user ID")

	flagSet.Parse(os.Args[1:])

	if *showVersion {
		fmt.Printf("oauth2-proxy %s (built with %s)\n", VERSION, runtime.Version())
		return
	}

	opts := NewOptions()
	err := options.Load(*config, flagSet, opts)
	if err != nil {
		logger.Printf("ERROR: Failed to load config: %v", err)
		os.Exit(1)
	}

	err = opts.Validate()
	if err != nil {
		logger.Printf("%s", err)
		os.Exit(1)
	}

	validator := NewValidator(opts.EmailDomains, opts.AuthenticatedEmailsFile)
	oauthproxy := NewOAuthProxy(opts, validator)

	if len(opts.Banner) >= 1 {
		if opts.Banner == "-" {
			oauthproxy.SignInMessage = ""
		} else {
			oauthproxy.SignInMessage = opts.Banner
		}
	} else if len(opts.EmailDomains) != 0 && opts.AuthenticatedEmailsFile == "" {
		if len(opts.EmailDomains) > 1 {
			oauthproxy.SignInMessage = fmt.Sprintf("Authenticate using one of the following domains: %v", strings.Join(opts.EmailDomains, ", "))
		} else if opts.EmailDomains[0] != "*" {
			oauthproxy.SignInMessage = fmt.Sprintf("Authenticate using %v", opts.EmailDomains[0])
		}
	}

	if opts.HtpasswdFile != "" {
		logger.Printf("using htpasswd file %s", opts.HtpasswdFile)
		oauthproxy.HtpasswdFile, err = NewHtpasswdFromFile(opts.HtpasswdFile)
		oauthproxy.DisplayHtpasswdForm = opts.DisplayHtpasswdForm
		if err != nil {
			logger.Fatalf("FATAL: unable to open %s %s", opts.HtpasswdFile, err)
		}
	}

	rand.Seed(time.Now().UnixNano())

	var handler http.Handler
	if opts.GCPHealthChecks {
		handler = redirectToHTTPS(opts, gcpHealthcheck(LoggingHandler(oauthproxy)))
	} else {
		handler = redirectToHTTPS(opts, LoggingHandler(oauthproxy))
	}
	s := &Server{
		Handler: handler,
		Opts:    opts,
		stop:    make(chan struct{}, 1),
	}
	// Observe signals in background goroutine.
	go func() {
		sigint := make(chan os.Signal, 1)
		signal.Notify(sigint, os.Interrupt, syscall.SIGTERM)
		<-sigint
		s.stop <- struct{}{} // notify having caught signal
	}()
	s.ListenAndServe()
}<|MERGE_RESOLUTION|>--- conflicted
+++ resolved
@@ -49,13 +49,9 @@
 	flagSet.Bool("ssl-upstream-insecure-skip-verify", false, "skip validation of certificates presented when using HTTPS upstreams")
 	flagSet.Duration("flush-interval", time.Duration(1)*time.Second, "period between response flushing when streaming responses")
 	flagSet.Bool("skip-jwt-bearer-tokens", false, "will skip requests that have verified JWT bearer tokens (default false)")
-<<<<<<< HEAD
-	flagSet.Var(&jwtIssuers, "extra-jwt-issuers", "if skip-jwt-bearer-tokens is set, a list of extra JWT issuer=audience pairs (where the issuer URL has a .well-known/openid-configuration or a .well-known/jwks.json)")
+	flagSet.StringSlice("extra-jwt-issuers", []string{}, "if skip-jwt-bearer-tokens is set, a list of extra JWT issuer=audience pairs (where the issuer URL has a .well-known/openid-configuration or a .well-known/jwks.json)")
 	flagSet.String("claim-authorization", "", "JMESPath (https://jmespath.org/) expression that the claims provided during authentication must match in order to be considered an authorized user session")
 	flagSet.String("claim-authorizations-file", "", "file to read additional claim-authorizations from, one per line (format is the same as for claim-assertions; first match wins)")
-=======
-	flagSet.StringSlice("extra-jwt-issuers", []string{}, "if skip-jwt-bearer-tokens is set, a list of extra JWT issuer=audience pairs (where the issuer URL has a .well-known/openid-configuration or a .well-known/jwks.json)")
->>>>>>> d228d5a9
 
 	flagSet.StringSlice("email-domain", []string{}, "authenticate emails with the specified domain (may be given multiple times). Use * to authenticate any email")
 	flagSet.StringSlice("whitelist-domain", []string{}, "allowed domains for redirection after authentication. Prefix domain with a . to allow subdomains (eg .example.com)")
