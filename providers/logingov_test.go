--- conflicted
+++ resolved
@@ -235,11 +235,7 @@
 	p.PubJWKURL, pubjwkserver = newLoginGovServer(pubjwkbody)
 	defer pubjwkserver.Close()
 
-<<<<<<< HEAD
 	session, err := p.Redeem(context.Background(), "http://redirect/", "code1234", "Provider0")
-=======
-	session, err := p.Redeem(context.Background(), "http://redirect/", "code1234", "123")
->>>>>>> f820deb9
 	assert.NoError(t, err)
 	assert.NotEqual(t, session, nil)
 	assert.Equal(t, "timothy.spencer@gsa.gov", session.Email)
@@ -333,11 +329,7 @@
 	p.PubJWKURL, pubjwkserver = newLoginGovServer(pubjwkbody)
 	defer pubjwkserver.Close()
 
-<<<<<<< HEAD
 	_, err = p.Redeem(context.Background(), "http://redirect/", "code1234", "Provider0")
-=======
-	_, err = p.Redeem(context.Background(), "http://redirect/", "code1234", "123")
->>>>>>> f820deb9
 
 	// The "badfakenonce" in the idtoken above should cause this to error out
 	assert.Error(t, err)
