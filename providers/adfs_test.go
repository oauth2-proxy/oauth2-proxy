--- conflicted
+++ resolved
@@ -30,14 +30,6 @@
 	return decodeString, nil
 }
 
-<<<<<<< HEAD
-func testADFSProvider(hostname string) *ADFSProvider {
-	verificationOptions := &internaloidc.IDTokenVerificationOptions{
-		AudienceClaims: []string{"aud"},
-		ClientID:       "https://test.myapp.com",
-	}
-	o := internaloidc.NewVerifier(oidc.NewVerifier(
-=======
 type adfsClaims struct {
 	UPN string `json:"upn,omitempty"`
 	idTokenClaims
@@ -50,8 +42,12 @@
 }
 
 func testADFSProvider(hostname string) *ADFSProvider {
-	o := oidc.NewVerifier(
->>>>>>> 95839a28
+  verificationOptions := &internaloidc.IDTokenVerificationOptions{
+		AudienceClaims: []string{"aud"},
+		ClientID:       "https://test.myapp.com",
+	}
+  
+	o := internaloidc.NewVerifier(oidc.NewVerifier(
 		"https://issuer.example.com",
 		fakeADFSJwks{},
 		&oidc.Config{ClientID: "https://test.myapp.com"},
