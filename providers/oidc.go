--- conflicted
+++ resolved
@@ -191,13 +191,8 @@
 
 // createSession takes an oauth2.Token and creates a SessionState from it.
 // It alters behavior if called from Redeem vs Refresh
-<<<<<<< HEAD
 func (p *OIDCProvider) createSession(ctx context.Context, token *oauth2.Token, refresh bool, idString string) (*sessions.SessionState, error) {
-	idToken, err := p.verifyIDToken(ctx, token)
-=======
-func (p *OIDCProvider) createSession(ctx context.Context, token *oauth2.Token, refresh bool) (*sessions.SessionState, error) {
 	_, err := p.verifyIDToken(ctx, token)
->>>>>>> f820deb9
 	if err != nil {
 		switch err {
 		case ErrMissingIDToken:
@@ -218,12 +213,8 @@
 
 	ss.AccessToken = token.AccessToken
 	ss.RefreshToken = token.RefreshToken
-<<<<<<< HEAD
-	ss.IDToken = getIDToken(token)
+	ss.IDToken = rawIDToken
 	ss.ProviderID = idString
-=======
-	ss.IDToken = rawIDToken
->>>>>>> f820deb9
 
 	ss.CreatedAtNow()
 	ss.SetExpiresOn(token.Expiry)
