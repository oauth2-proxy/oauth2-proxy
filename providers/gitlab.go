package providers

import (
	"fmt"
	"log"
	"net/http"
	"net/url"
	"strings"

	"github.com/bitly/go-simplejson"
	"github.com/pusher/oauth2_proxy/api"
<<<<<<< HEAD
=======
	"github.com/pusher/oauth2_proxy/logger"
	"github.com/pusher/oauth2_proxy/pkg/apis/sessions"
>>>>>>> 0af18d6d
)

// GitLabProvider represents an GitLab based Identity Provider
type GitLabProvider struct {
	*ProviderData
	Group        string
	EmailDomains []string
}

// NewGitLabProvider initiates a new GitLabProvider
func NewGitLabProvider(p *ProviderData) *GitLabProvider {
	p.ProviderName = "GitLab"
	if p.LoginURL == nil || p.LoginURL.String() == "" {
		p.LoginURL = &url.URL{
			Scheme: "https",
			Host:   "gitlab.com",
			Path:   "/oauth/authorize",
		}
	}
	if p.RedeemURL == nil || p.RedeemURL.String() == "" {
		p.RedeemURL = &url.URL{
			Scheme: "https",
			Host:   "gitlab.com",
			Path:   "/oauth/token",
		}
	}
	if p.ValidateURL == nil || p.ValidateURL.String() == "" {
		p.ValidateURL = &url.URL{
			Scheme: "https",
			Host:   "gitlab.com",
			Path:   "/api/v4",
		}
	}
	p.Scope += " read_user"
	return &GitLabProvider{ProviderData: p}
}

// GetEmailAddress returns the Account email address
<<<<<<< HEAD
func (p *GitLabProvider) GetEmailAddress(s *SessionState) (string, error) {
	if p.Group != "" {
		groupsJSON, groupsJSONError := data(p.ValidateURL.String()+"/groups?access_token="+s.AccessToken, s)
		if groupsJSONError != nil {
			return "", groupsJSONError
		}
		groupsValid := false
		for i := range groupsJSON.MustArray() {
			group, groupJSONError := groupsJSON.GetIndex(i).Get("name").String()
			if groupJSONError == nil {
				groupsValid = groupsValid || (strings.ToLower(group) == p.Group)
			}
		}
		if !groupsValid {
			return "", fmt.Errorf("user has no access to group %s", p.Group)
		}
	}

	primaryUserEmailJSON, primaryUserEmailJSONError := data(p.ValidateURL.String()+"/user?access_token="+s.AccessToken, s)
	if primaryUserEmailJSONError != nil {
		return "", primaryUserEmailJSONError
	}
	primaryUserEmail, primaryUserEmailError := primaryUserEmailJSON.Get("email").String()
	if primaryUserEmailError != nil {
		return "", primaryUserEmailError
	}

	if (len(p.EmailDomains) == 0) || (p.EmailDomains[0] == "*") {
		return primaryUserEmail, nil
	}

	userEmailCandidates := []string{
		primaryUserEmail,
	}
	secondaryUserEmailsJSON, secondaryUserEmailsJSONError := data(p.ValidateURL.String()+"/user/emails?access_token="+s.AccessToken, s)
	if secondaryUserEmailsJSONError != nil {
		return "", secondaryUserEmailsJSONError
	}
	for i := range secondaryUserEmailsJSON.MustArray() {
		secondaryUserEmail, secondaryUserEmailError := secondaryUserEmailsJSON.GetIndex(i).Get("email").String()
		if secondaryUserEmailError == nil {
			userEmailCandidates = append(userEmailCandidates, secondaryUserEmail)
		}
	}
	for _, userEmailCandidate := range userEmailCandidates {
		for _, domain := range p.EmailDomains {
			if strings.HasSuffix(userEmailCandidate, domain) {
				return userEmailCandidate, nil
			}
		}
	}
	return userEmailCandidates[0], nil
}

// SetGroup adds api scope to the oidc scopes
func (p *GitLabProvider) SetGroup(group string) {
	p.Group = strings.ToLower(group)
	p.Scope += " api"
}

// SetEmailDomains to filter emails for
func (p *GitLabProvider) SetEmailDomains(domains []string) {
	p.EmailDomains = domains
}
=======
func (p *GitLabProvider) GetEmailAddress(s *sessions.SessionState) (string, error) {
>>>>>>> 0af18d6d

func data(url string, s *SessionState) (*simplejson.Json, error) {
	req, err := http.NewRequest("GET", url, nil)
	if err != nil {
		log.Printf("failed building request %s", err)
		return nil, err
	}
	json, err := api.Request(req)
	if err != nil {
		log.Printf("failed making request %s", err)
		return nil, err
	}
	return json, nil
}<|MERGE_RESOLUTION|>--- conflicted
+++ resolved
@@ -2,18 +2,15 @@
 
 import (
 	"fmt"
-	"log"
 	"net/http"
 	"net/url"
 	"strings"
 
+	"github.com/pusher/oauth2_proxy/logger"
+
 	"github.com/bitly/go-simplejson"
 	"github.com/pusher/oauth2_proxy/api"
-<<<<<<< HEAD
-=======
-	"github.com/pusher/oauth2_proxy/logger"
 	"github.com/pusher/oauth2_proxy/pkg/apis/sessions"
->>>>>>> 0af18d6d
 )
 
 // GitLabProvider represents an GitLab based Identity Provider
@@ -24,7 +21,8 @@
 }
 
 // NewGitLabProvider initiates a new GitLabProvider
-func NewGitLabProvider(p *ProviderData) *GitLabProvider {
+func NewGitLabProvider(pd *ProviderData) *GitLabProvider {
+	p := &GitLabProvider{ProviderData: pd}
 	p.ProviderName = "GitLab"
 	if p.LoginURL == nil || p.LoginURL.String() == "" {
 		p.LoginURL = &url.URL{
@@ -47,28 +45,36 @@
 			Path:   "/api/v4",
 		}
 	}
-	p.Scope += " read_user"
-	return &GitLabProvider{ProviderData: p}
+	p.addScope("read_user")
+	return p
+}
+
+func (p *GitLabProvider) userInGroup(validGroup string, s *sessions.SessionState) (bool, error) {
+	if validGroup == "" {
+		return true, nil
+	}
+
+	groupsJSON, groupsJSONError := data(p.ValidateURL.String()+"/groups?access_token="+s.AccessToken, s)
+	if groupsJSONError != nil {
+		return false, groupsJSONError
+	}
+	groupsValid := false
+	for i := range groupsJSON.MustArray() {
+		group, groupJSONError := groupsJSON.GetIndex(i).Get("name").String()
+		if groupJSONError == nil {
+			groupsValid = groupsValid || (strings.ToLower(group) == validGroup)
+		}
+	}
+	if !groupsValid {
+		return false, fmt.Errorf("user has no access to group %s", validGroup)
+	}
+	return true, nil
 }
 
 // GetEmailAddress returns the Account email address
-<<<<<<< HEAD
-func (p *GitLabProvider) GetEmailAddress(s *SessionState) (string, error) {
-	if p.Group != "" {
-		groupsJSON, groupsJSONError := data(p.ValidateURL.String()+"/groups?access_token="+s.AccessToken, s)
-		if groupsJSONError != nil {
-			return "", groupsJSONError
-		}
-		groupsValid := false
-		for i := range groupsJSON.MustArray() {
-			group, groupJSONError := groupsJSON.GetIndex(i).Get("name").String()
-			if groupJSONError == nil {
-				groupsValid = groupsValid || (strings.ToLower(group) == p.Group)
-			}
-		}
-		if !groupsValid {
-			return "", fmt.Errorf("user has no access to group %s", p.Group)
-		}
+func (p *GitLabProvider) GetEmailAddress(s *sessions.SessionState) (string, error) {
+	if ok, userInGroupError := p.userInGroup(p.Group, s); !ok {
+		return "", userInGroupError
 	}
 
 	primaryUserEmailJSON, primaryUserEmailJSONError := data(p.ValidateURL.String()+"/user?access_token="+s.AccessToken, s)
@@ -110,26 +116,32 @@
 // SetGroup adds api scope to the oidc scopes
 func (p *GitLabProvider) SetGroup(group string) {
 	p.Group = strings.ToLower(group)
-	p.Scope += " api"
+	p.addScope("api")
+}
+
+func (p *GitLabProvider) addScope(scope string) {
+	p.Scope = strings.ToLower(strings.TrimSpace(p.Scope))
+	scope = strings.ToLower(strings.TrimSpace(scope))
+	if strings.Contains(" "+p.Scope+" ", " "+scope+" ") {
+		return
+	}
+	p.Scope = strings.TrimSpace(p.Scope + " " + scope)
 }
 
 // SetEmailDomains to filter emails for
 func (p *GitLabProvider) SetEmailDomains(domains []string) {
 	p.EmailDomains = domains
 }
-=======
-func (p *GitLabProvider) GetEmailAddress(s *sessions.SessionState) (string, error) {
->>>>>>> 0af18d6d
 
-func data(url string, s *SessionState) (*simplejson.Json, error) {
+func data(url string, s *sessions.SessionState) (*simplejson.Json, error) {
 	req, err := http.NewRequest("GET", url, nil)
 	if err != nil {
-		log.Printf("failed building request %s", err)
+		logger.Printf("failed building request %s", err)
 		return nil, err
 	}
 	json, err := api.Request(req)
 	if err != nil {
-		log.Printf("failed making request %s", err)
+		logger.Printf("failed making request %s", err)
 		return nil, err
 	}
 	return json, nil
