--- conflicted
+++ resolved
@@ -11,7 +11,6 @@
 	"strings"
 	"time"
 
-<<<<<<< HEAD
 	abstractions "github.com/microsoft/kiota-abstractions-go"
 	"github.com/microsoft/kiota-abstractions-go/authentication"
 	msgraphsdk "github.com/microsoftgraph/msgraph-sdk-go"
@@ -19,12 +18,6 @@
 	"github.com/microsoftgraph/msgraph-sdk-go/models"
 	"github.com/microsoftgraph/msgraph-sdk-go/models/odataerrors"
 	"github.com/microsoftgraph/msgraph-sdk-go/users"
-=======
-	"golang.org/x/exp/slices"
-
-	"github.com/bitly/go-simplejson"
-
->>>>>>> c7185e70
 	"github.com/oauth2-proxy/oauth2-proxy/v7/pkg/apis/options"
 	"github.com/oauth2-proxy/oauth2-proxy/v7/pkg/apis/sessions"
 	"github.com/oauth2-proxy/oauth2-proxy/v7/pkg/logger"
@@ -99,31 +92,9 @@
 		graphGroupField = opts.GraphGroupField
 	}
 
-<<<<<<< HEAD
 	// Set up Graph client. Pass an anonymous authentication provider to the Graph
 	// client as we'll be passing the access token in the request headers.
 	adapter, _ := msgraphsdk.NewGraphRequestAdapter(&authentication.AnonymousAuthenticationProvider{})
-=======
-	isV2Endpoint := false
-	if strings.Contains(p.LoginURL.String(), "v2.0") {
-		isV2Endpoint = true
-		azureV2GraphScope := fmt.Sprintf("https://%s/.default", p.ProfileURL.Host)
-
-		if strings.Contains(p.Scope, " groups") {
-			logger.Print("WARNING: `groups` scope is not an accepted scope when using Azure OAuth V2 endpoint. Removing it from the scope list")
-			p.Scope = strings.ReplaceAll(p.Scope, " groups", "")
-		}
-
-		if !strings.Contains(p.Scope, " "+azureV2GraphScope) {
-			// In order to be able to query MS Graph we must pass the ms graph default endpoint
-			p.Scope += " " + azureV2GraphScope
-		}
-
-		if p.ProtectedResource != nil && p.ProtectedResource.String() != "" {
-			logger.Print("WARNING: `--resource` option has no effect when using the Azure OAuth V2 endpoint.")
-		}
-	}
->>>>>>> c7185e70
 
 	return &AzureProvider{
 		ProviderData:    p,
@@ -137,29 +108,8 @@
 	if current == nil || current.String() == "" || current.String() == defaultURL.String() {
 		*current = url.URL{
 			Scheme: "https",
-<<<<<<< HEAD
-			Host:   "login.microsoftonline.com",
+			Host:   current.Host,
 			Path:   "/" + tenant + "/oauth2/v2.0/" + path}
-=======
-			Host:   current.Host,
-			Path:   "/" + tenant + "/oauth2/" + path}
-	}
-}
-
-func getMicrosoftGraphGroupsURL(profileURL *url.URL, graphGroupField string) *url.URL {
-
-	selectStatement := "$select=displayName,id"
-	if !slices.Contains([]string{"displayName", "id"}, graphGroupField) {
-		selectStatement += "," + graphGroupField
-	}
-
-	// Select only security groups. Due to the filter option, count param is mandatory even if unused otherwise
-	return &url.URL{
-		Scheme:   "https",
-		Host:     profileURL.Host,
-		Path:     "/v1.0/me/transitiveMemberOf",
-		RawQuery: "$count=true&$filter=securityEnabled+eq+true&" + selectStatement,
->>>>>>> c7185e70
 	}
 }
 
@@ -411,25 +361,11 @@
 	return makeAuthorizationHeader(tokenTypeBearer, accessToken, nil)
 }
 
-<<<<<<< HEAD
 func makeGraphAuthHeader(accessToken string) *abstractions.RequestHeaders {
 	headers := abstractions.NewRequestHeaders()
 	headers.Add("Authorization", makeAzureHeader(accessToken).Get("Authorization"))
 	return headers
 }
-=======
-func (p *AzureProvider) getGroupsFromProfileAPI(ctx context.Context, s *sessions.SessionState) ([]string, error) {
-	if s.AccessToken == "" {
-		return nil, fmt.Errorf("missing access token")
-	}
-
-	groupsURL := getMicrosoftGraphGroupsURL(p.ProfileURL, p.GraphGroupField).String()
-
-	// Need and extra header while talking with MS Graph. For more context see
-	// https://docs.microsoft.com/en-us/graph/api/group-list-transitivememberof?view=graph-rest-1.0&tabs=http#request-headers
-	extraHeader := makeAzureHeader(s.AccessToken)
-	extraHeader.Add("ConsistencyLevel", "eventual")
->>>>>>> c7185e70
 
 func (p *AzureProvider) getGroupsFromProfileAPI(ctx context.Context, accessToken string) (map[string]string, error) {
 	groups := make(map[string]string)
