--- conflicted
+++ resolved
@@ -4,14 +4,8 @@
 BINARY := oauth2-proxy
 VERSION ?= $(shell git describe --always --dirty --tags 2>/dev/null || echo "undefined")
 # Allow to override image registry.
-<<<<<<< HEAD
+
 REGISTRY ?= gcr.io/devsentient-infra/oauth2-proxy
-=======
-REGISTRY   ?= quay.io/oauth2-proxy
-REPOSITORY ?= oauth2-proxy
-
-DATE := $(shell date +"%Y%m%d")
->>>>>>> e00c7a7e
 .NOTPARALLEL:
 
 GO_MAJOR_VERSION = $(shell $(GO) version | cut -c 14- | cut -d' ' -f1 | cut -d'.' -f1)
@@ -44,7 +38,7 @@
 build: validate-go-version clean $(BINARY)
 
 $(BINARY):
-<<<<<<< HEAD
+
 	CGO_ENABLED=0 $(GO) build -a -installsuffix cgo -ldflags="-X main.VERSION=${VERSION}" -o $@ github.com/oauth2-proxy/oauth2-proxy/v7
 
 DOCKER_BUILD_PLATFORM ?= linux/amd64
@@ -52,16 +46,7 @@
 DOCKER_BUILDX := docker buildx build ${DOCKER_BUILDX_ARGS} --build-arg VERSION=${VERSION}
 DOCKER_BUILDX_X_PLATFORM := $(DOCKER_BUILDX) --platform ${DOCKER_BUILD_PLATFORM}
 DOCKER_BUILDX_PUSH := docker buildx build --push
-=======
-	CGO_ENABLED=0 $(GO) build -a -installsuffix cgo -ldflags="-X github.com/oauth2-proxy/oauth2-proxy/v7/pkg/version.VERSION=${VERSION}" -o $@ github.com/oauth2-proxy/oauth2-proxy/v7
 
-DOCKER_BUILD_PLATFORM         ?= linux/amd64,linux/arm64,linux/ppc64le,linux/arm/v7,linux/s390x
-DOCKER_BUILD_RUNTIME_IMAGE    ?= gcr.io/distroless/static:nonroot
-DOCKER_BUILDX_ARGS            ?= --build-arg RUNTIME_IMAGE=${DOCKER_BUILD_RUNTIME_IMAGE} --build-arg VERSION=${VERSION}
-DOCKER_BUILDX                 := docker buildx build ${DOCKER_BUILDX_ARGS} --pull
-DOCKER_BUILDX_X_PLATFORM      := $(DOCKER_BUILDX) --platform ${DOCKER_BUILD_PLATFORM}
-DOCKER_BUILDX_PUSH            := $(DOCKER_BUILDX) --push
->>>>>>> e00c7a7e
 DOCKER_BUILDX_PUSH_X_PLATFORM := $(DOCKER_BUILDX_PUSH) --platform ${DOCKER_BUILD_PLATFORM}
 
 DOCKER_BUILD_PLATFORM_ALPINE         ?= linux/amd64,linux/arm64,linux/ppc64le,linux/arm/v6,linux/arm/v7,linux/s390x
