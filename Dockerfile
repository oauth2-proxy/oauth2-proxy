--- conflicted
+++ resolved
@@ -12,11 +12,7 @@
 #  cache sharing of the go mod download step.
 # Go cross compilation is also faster than emulation the go compilation across
 #  multiple platforms.
-<<<<<<< HEAD
-FROM --platform=${BUILDPLATFORM} golang:1.22-bookworm AS builder
-=======
 FROM --platform=${BUILDPLATFORM} ${BUILD_IMAGE} AS builder
->>>>>>> 110d51d1
 
 # Copy sources
 WORKDIR $GOPATH/src/github.com/oauth2-proxy/oauth2-proxy
