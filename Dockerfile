# This ARG has to be at the top, otherwise the docker daemon does not known what to do with FROM ${RUNTIME_IMAGE}
ARG RUNTIME_IMAGE=gcr.io/distroless/static:nonroot
# version is shared between mutiple buildstages
ARG VERSION

# All builds should be done using the platform native to the build node to allow
#  cache sharing of the go mod download step.
# Go cross compilation is also faster than emulation the go compilation across
#  multiple platforms.
<<<<<<< HEAD
FROM --platform=${BUILDPLATFORM} golang:1.22-bookworm AS builder
=======
FROM --platform=${BUILDPLATFORM} docker.io/library/golang:1.22-bookworm AS builder
>>>>>>> e00c7a7e

# Copy sources
WORKDIR $GOPATH/src/github.com/oauth2-proxy/oauth2-proxy

# Fetch dependencies
COPY go.mod go.sum ./
RUN go mod download

# Now pull in our code
COPY . .

# Arguments go here so that the previous steps can be cached if no external
#  sources have changed.
ARG TARGETPLATFORM
ARG BUILDPLATFORM

# Build binary and make sure there is at least an empty key file.
#  This is useful for GCP App Engine custom runtime builds, because
#  you cannot use multiline variables in their app.yaml, so you have to
#  build the key into the container and then tell it where it is
#  by setting OAUTH2_PROXY_JWT_KEY_FILE=/etc/ssl/private/jwt_signing_key.pem
#  in app.yaml instead.
# Set the cross compilation arguments based on the TARGETPLATFORM which is
#  automatically set by the docker engine.
RUN case ${TARGETPLATFORM} in \
         "linux/amd64")  GOARCH=amd64  ;; \
         # arm64 and arm64v8 are equivalent in go and do not require a goarm
         # https://github.com/golang/go/wiki/GoArm
         "linux/arm64" | "linux/arm/v8")  GOARCH=arm64  ;; \
         "linux/ppc64le")  GOARCH=ppc64le  ;; \
         "linux/s390x")  GOARCH=s390x  ;; \
         "linux/arm/v6") GOARCH=arm GOARM=6  ;; \
         "linux/arm/v7") GOARCH=arm GOARM=7 ;; \
    esac && \
    printf "Building OAuth2 Proxy for arch ${GOARCH}\n" && \
    GOARCH=${GOARCH} VERSION=${VERSION} make build && touch jwt_signing_key.pem

# Copy binary to runtime image
FROM ${RUNTIME_IMAGE}
ARG VERSION

COPY --from=builder /go/src/github.com/oauth2-proxy/oauth2-proxy/oauth2-proxy /bin/oauth2-proxy
COPY --from=builder /go/src/github.com/oauth2-proxy/oauth2-proxy/jwt_signing_key.pem /etc/ssl/private/jwt_signing_key.pem

LABEL org.opencontainers.image.licenses=MIT \
      org.opencontainers.image.description="A reverse proxy that provides authentication with Google, Azure, OpenID Connect and many more identity providers." \
      org.opencontainers.image.documentation=https://oauth2-proxy.github.io/oauth2-proxy/ \
      org.opencontainers.image.source=https://github.com/oauth2-proxy/oauth2-proxy \
      org.opencontainers.image.url=https://quay.io/oauth2-proxy/oauth2-proxy \
      org.opencontainers.image.title=oauth2-proxy \
      org.opencontainers.image.version=${VERSION}

ENTRYPOINT ["/bin/oauth2-proxy"]<|MERGE_RESOLUTION|>--- conflicted
+++ resolved
@@ -7,11 +7,8 @@
 #  cache sharing of the go mod download step.
 # Go cross compilation is also faster than emulation the go compilation across
 #  multiple platforms.
-<<<<<<< HEAD
+
 FROM --platform=${BUILDPLATFORM} golang:1.22-bookworm AS builder
-=======
-FROM --platform=${BUILDPLATFORM} docker.io/library/golang:1.22-bookworm AS builder
->>>>>>> e00c7a7e
 
 # Copy sources
 WORKDIR $GOPATH/src/github.com/oauth2-proxy/oauth2-proxy
