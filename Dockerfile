--- conflicted
+++ resolved
@@ -1,10 +1,6 @@
 # This ARG has to be at the top, otherwise the docker daemon does not known what to do with FROM ${RUNTIME_IMAGE}
-<<<<<<< HEAD
 ARG RUNTIME_IMAGE=alpine:3.16
-=======
-ARG RUNTIME_IMAGE=alpine:3.15
 ARG BUILDPLATFORM
->>>>>>> 25dd0838
 
 # All builds should be done using the platform native to the build node to allow
 #  cache sharing of the go mod download step.
