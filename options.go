--- conflicted
+++ resolved
@@ -29,12 +29,12 @@
 // Options holds Configuration Options that can be set by Command Line Flag,
 // or Config File
 type Options struct {
-<<<<<<< HEAD
 	ProxyPrefix      string `flag:"proxy-prefix" cfg:"proxy_prefix" env:"OAUTH2_PROXY_PROXY_PREFIX"`
 	PingPath         string `flag:"ping-path" cfg:"ping_path" env:"OAUTH2_PROXY_PING_PATH"`
 	ProxyWebSockets  bool   `flag:"proxy-websockets" cfg:"proxy_websockets" env:"OAUTH2_PROXY_PROXY_WEBSOCKETS"`
 	HTTPAddress      string `flag:"http-address" cfg:"http_address" env:"OAUTH2_PROXY_HTTP_ADDRESS"`
 	HTTPSAddress     string `flag:"https-address" cfg:"https_address" env:"OAUTH2_PROXY_HTTPS_ADDRESS"`
+	ReverseProxy     bool   `flag:"reverse-proxy" cfg:"reverse_proxy" env:"OAUTH2_PROXY_REVERSE_PROXY"`
 	ForceHTTPS       bool   `flag:"force-https" cfg:"force_https" env:"OAUTH2_PROXY_FORCE_HTTPS"`
 	RedirectURL      string `flag:"redirect-url" cfg:"redirect_url" env:"OAUTH2_PROXY_REDIRECT_URL"`
 	ClientID         string `flag:"client-id" cfg:"client_id" env:"OAUTH2_PROXY_CLIENT_ID"`
@@ -42,20 +42,6 @@
 	ClientSecretFile string `flag:"client-secret-file" cfg:"client_secret_file" env:"OAUTH2_PROXY_CLIENT_SECRET_FILE"`
 	TLSCertFile      string `flag:"tls-cert-file" cfg:"tls_cert_file" env:"OAUTH2_PROXY_TLS_CERT_FILE"`
 	TLSKeyFile       string `flag:"tls-key-file" cfg:"tls_key_file" env:"OAUTH2_PROXY_TLS_KEY_FILE"`
-=======
-	ProxyPrefix     string `flag:"proxy-prefix" cfg:"proxy_prefix" env:"OAUTH2_PROXY_PROXY_PREFIX"`
-	PingPath        string `flag:"ping-path" cfg:"ping_path" env:"OAUTH2_PROXY_PING_PATH"`
-	ProxyWebSockets bool   `flag:"proxy-websockets" cfg:"proxy_websockets" env:"OAUTH2_PROXY_PROXY_WEBSOCKETS"`
-	HTTPAddress     string `flag:"http-address" cfg:"http_address" env:"OAUTH2_PROXY_HTTP_ADDRESS"`
-	HTTPSAddress    string `flag:"https-address" cfg:"https_address" env:"OAUTH2_PROXY_HTTPS_ADDRESS"`
-	ReverseProxy    bool   `flag:"reverse-proxy" cfg:"reverse_proxy" env:"OAUTH2_PROXY_REVERSE_PROXY"`
-	ForceHTTPS      bool   `flag:"force-https" cfg:"force_https" env:"OAUTH2_PROXY_FORCE_HTTPS"`
-	RedirectURL     string `flag:"redirect-url" cfg:"redirect_url" env:"OAUTH2_PROXY_REDIRECT_URL"`
-	ClientID        string `flag:"client-id" cfg:"client_id" env:"OAUTH2_PROXY_CLIENT_ID"`
-	ClientSecret    string `flag:"client-secret" cfg:"client_secret" env:"OAUTH2_PROXY_CLIENT_SECRET"`
-	TLSCertFile     string `flag:"tls-cert-file" cfg:"tls_cert_file" env:"OAUTH2_PROXY_TLS_CERT_FILE"`
-	TLSKeyFile      string `flag:"tls-key-file" cfg:"tls_key_file" env:"OAUTH2_PROXY_TLS_KEY_FILE"`
->>>>>>> 9670f54d
 
 	AuthenticatedEmailsFile  string   `flag:"authenticated-emails-file" cfg:"authenticated_emails_file" env:"OAUTH2_PROXY_AUTHENTICATED_EMAILS_FILE"`
 	KeycloakGroup            string   `flag:"keycloak-group" cfg:"keycloak_group" env:"OAUTH2_PROXY_KEYCLOAK_GROUP"`
