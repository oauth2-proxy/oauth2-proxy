package main

import (
	"context"
	"crypto"
	"crypto/tls"
	"encoding/base64"
	"fmt"
	"net/http"
	"net/url"
	"os"
	"regexp"
	"strings"
	"time"

	oidc "github.com/coreos/go-oidc"
	"github.com/dgrijalva/jwt-go"
	"github.com/mbland/hmacauth"
	"github.com/pusher/oauth2_proxy/providers"
)

// Options holds Configuration Options that can be set by Command Line Flag,
// or Config File
type Options struct {
<<<<<<< HEAD
	ProxyPrefix  string `flag:"proxy-prefix" cfg:"proxy-prefix" env:"OAUTH2_PROXY_PROXY_PREFIX"`
	HTTPAddress  string `flag:"http-address" cfg:"http_address" env:"OAUTH2_PROXY_HTTP_ADDRESS"`
	HTTPSAddress string `flag:"https-address" cfg:"https_address" env:"OAUTH2_PROXY_HTTPS_ADDRESS"`
	RedirectURL  string `flag:"redirect-url" cfg:"redirect_url" env:"OAUTH2_PROXY_REDIRECT_URL"`
	ClientID     string `flag:"client-id" cfg:"client_id" env:"OAUTH2_PROXY_CLIENT_ID"`
	ClientSecret string `flag:"client-secret" cfg:"client_secret" env:"OAUTH2_PROXY_CLIENT_SECRET"`
	TLSCertFile  string `flag:"tls-cert" cfg:"tls_cert_file" env:"OAUTH2_PROXY_TLS_CERT_FILE"`
	TLSKeyFile   string `flag:"tls-key" cfg:"tls_key_file" env:"OAUTH2_PROXY_TLS_KEY_FILE"`
=======
	ProxyPrefix     string `flag:"proxy-prefix" cfg:"proxy-prefix"`
	ProxyWebSockets bool   `flag:"proxy-websockets" cfg:"proxy_websockets"`
	HTTPAddress     string `flag:"http-address" cfg:"http_address"`
	HTTPSAddress    string `flag:"https-address" cfg:"https_address"`
	RedirectURL     string `flag:"redirect-url" cfg:"redirect_url"`
	ClientID        string `flag:"client-id" cfg:"client_id" env:"OAUTH2_PROXY_CLIENT_ID"`
	ClientSecret    string `flag:"client-secret" cfg:"client_secret" env:"OAUTH2_PROXY_CLIENT_SECRET"`
	TLSCertFile     string `flag:"tls-cert" cfg:"tls_cert_file"`
	TLSKeyFile      string `flag:"tls-key" cfg:"tls_key_file"`
>>>>>>> 056089bb

	AuthenticatedEmailsFile  string   `flag:"authenticated-emails-file" cfg:"authenticated_emails_file" env:"OAUTH2_PROXY_AUTHENTICATED_EMAILS_FILE"`
	AzureTenant              string   `flag:"azure-tenant" cfg:"azure_tenant" env:"OAUTH2_PROXY_AZURE_TENANT"`
	EmailDomains             []string `flag:"email-domain" cfg:"email_domains" env:"OAUTH2_PROXY_EMAIL_DOMAINS"`
	WhitelistDomains         []string `flag:"whitelist-domain" cfg:"whitelist_domains" env:"OAUTH2_PROXY_WHITELIST_DOMAINS"`
	GitHubOrg                string   `flag:"github-org" cfg:"github_org" env:"OAUTH2_PROXY_GITHUB_ORG"`
	GitHubTeam               string   `flag:"github-team" cfg:"github_team" env:"OAUTH2_PROXY_GITHUB_TEAM"`
	GoogleGroups             []string `flag:"google-group" cfg:"google_group" env:"OAUTH2_PROXY_GOOGLE_GROUPS"`
	GoogleAdminEmail         string   `flag:"google-admin-email" cfg:"google_admin_email" env:"OAUTH2_PROXY_GOOGLE_ADMIN_EMAIL"`
	GoogleServiceAccountJSON string   `flag:"google-service-account-json" cfg:"google_service_account_json" env:"OAUTH2_PROXY_GOOGLE_SERVICE_ACCOUNT_JSON"`
	HtpasswdFile             string   `flag:"htpasswd-file" cfg:"htpasswd_file" env:"OAUTH2_PROXY_HTPASSWD_FILE"`
	DisplayHtpasswdForm      bool     `flag:"display-htpasswd-form" cfg:"display_htpasswd_form" env:"OAUTH2_PROXY_DISPLAY_HTPASSWD_FORM"`
	CustomTemplatesDir       string   `flag:"custom-templates-dir" cfg:"custom_templates_dir" env:"OAUTH2_PROXY_CUSTOM_TEMPLATES_DIR"`
	Footer                   string   `flag:"footer" cfg:"footer" env:"OAUTH2_PROXY_FOOTER"`

	CookieName     string        `flag:"cookie-name" cfg:"cookie_name" env:"OAUTH2_PROXY_COOKIE_NAME"`
	CookieSecret   string        `flag:"cookie-secret" cfg:"cookie_secret" env:"OAUTH2_PROXY_COOKIE_SECRET"`
	CookieDomain   string        `flag:"cookie-domain" cfg:"cookie_domain" env:"OAUTH2_PROXY_COOKIE_DOMAIN"`
	CookieExpire   time.Duration `flag:"cookie-expire" cfg:"cookie_expire" env:"OAUTH2_PROXY_COOKIE_EXPIRE"`
	CookieRefresh  time.Duration `flag:"cookie-refresh" cfg:"cookie_refresh" env:"OAUTH2_PROXY_COOKIE_REFRESH"`
	CookieSecure   bool          `flag:"cookie-secure" cfg:"cookie_secure" env:"OAUTH2_PROXY_COOKIE_SECURE"`
	CookieHTTPOnly bool          `flag:"cookie-httponly" cfg:"cookie_httponly" env:"OAUTH2_PROXY_COOKIE_HTTPONLY"`

	Upstreams             []string      `flag:"upstream" cfg:"upstreams" env:"OAUTH2_PROXY_UPSTREAMS"`
	SkipAuthRegex         []string      `flag:"skip-auth-regex" cfg:"skip_auth_regex" env:"OAUTH2_PROXY_SKIP_AUTH_REGEX"`
	PassBasicAuth         bool          `flag:"pass-basic-auth" cfg:"pass_basic_auth" env:"OAUTH2_PROXY_PASS_BASIC_AUTH"`
	BasicAuthPassword     string        `flag:"basic-auth-password" cfg:"basic_auth_password" env:"OAUTH2_PROXY_BASIC_AUTH_PASSWORD"`
	PassAccessToken       bool          `flag:"pass-access-token" cfg:"pass_access_token" env:"OAUTH2_PROXY_PASS_ACCESS_TOKEN"`
	PassHostHeader        bool          `flag:"pass-host-header" cfg:"pass_host_header" env:"OAUTH2_PROXY_PASS_HOST_HEADER"`
	SkipProviderButton    bool          `flag:"skip-provider-button" cfg:"skip_provider_button" env:"OAUTH2_PROXY_SKIP_PROVIDER_BUTTON"`
	PassUserHeaders       bool          `flag:"pass-user-headers" cfg:"pass_user_headers" env:"OAUTH2_PROXY_PASS_USER_HEADERS"`
	SSLInsecureSkipVerify bool          `flag:"ssl-insecure-skip-verify" cfg:"ssl_insecure_skip_verify" env:"OAUTH2_PROXY_SSL_INSECURE_SKIP_VERIFY"`
	SetXAuthRequest       bool          `flag:"set-xauthrequest" cfg:"set_xauthrequest" env:"OAUTH2_PROXY_SET_XAUTHREQUEST"`
	SetAuthorization      bool          `flag:"set-authorization-header" cfg:"set_authorization_header" env:"OAUTH2_PROXY_SET_AUTHORIZATION_HEADER"`
	PassAuthorization     bool          `flag:"pass-authorization-header" cfg:"pass_authorization_header" env:"OAUTH2_PROXY_PASS_AUTHORIZATION_HEADER"`
	SkipAuthPreflight     bool          `flag:"skip-auth-preflight" cfg:"skip_auth_preflight" env:"OAUTH2_PROXY_SKIP_AUTH_PREFLIGHT"`
	FlushInterval         time.Duration `flag:"flush-interval" cfg:"flush_interval" env:"OAUTH2_PROXY_FLUSH_INTERVAL"`

	// These options allow for other providers besides Google, with
	// potential overrides.
	Provider          string `flag:"provider" cfg:"provider" env:"OAUTH2_PROXY_PROVIDER"`
	OIDCIssuerURL     string `flag:"oidc-issuer-url" cfg:"oidc_issuer_url" env:"OAUTH2_PROXY_OIDC_ISSUER_URL"`
	SkipOIDCDiscovery bool   `flag:"skip-oidc-discovery" cfg:"skip_oidc_discovery" env:"OAUTH2_SKIP_OIDC_DISCOVERY"`
	OIDCJwksURL       string `flag:"oidc-jwks-url" cfg:"oidc_jwks_url" env:"OAUTH2_OIDC_JWKS_URL"`
	LoginURL          string `flag:"login-url" cfg:"login_url" env:"OAUTH2_PROXY_LOGIN_URL"`
	RedeemURL         string `flag:"redeem-url" cfg:"redeem_url" env:"OAUTH2_PROXY_REDEEM_URL"`
	ProfileURL        string `flag:"profile-url" cfg:"profile_url" env:"OAUTH2_PROXY_PROFILE_URL"`
	ProtectedResource string `flag:"resource" cfg:"resource" env:"OAUTH2_PROXY_RESOURCE"`
	ValidateURL       string `flag:"validate-url" cfg:"validate_url" env:"OAUTH2_PROXY_VALIDATE_URL"`
	Scope             string `flag:"scope" cfg:"scope" env:"OAUTH2_PROXY_SCOPE"`
	ApprovalPrompt    string `flag:"approval-prompt" cfg:"approval_prompt" env:"OAUTH2_PROXY_APPROVAL_PROMPT"`

	RequestLogging       bool   `flag:"request-logging" cfg:"request_logging" env:"OAUTH2_PROXY_REQUEST_LOGGING"`
	RequestLoggingFormat string `flag:"request-logging-format" cfg:"request_logging_format" env:"OAUTH2_PROXY_REQUEST_LOGGING_FORMAT"`

	SignatureKey string `flag:"signature-key" cfg:"signature_key" env:"OAUTH2_PROXY_SIGNATURE_KEY"`
	AcrValues    string `flag:"acr-values" cfg:"acr_values" env:"OAUTH2_PROXY_ACR_VALUES"`
	JWTKey       string `flag:"jwt-key" cfg:"jwt_key" env:"OAUTH2_PROXY_JWT_KEY"`
	PubJWKURL    string `flag:"pubjwk-url" cfg:"pubjwk_url" env:"OAUTH2_PROXY_PUBJWK_URL"`

	// internal values that are set after config validation
	redirectURL   *url.URL
	proxyURLs     []*url.URL
	CompiledRegex []*regexp.Regexp
	provider      providers.Provider
	signatureData *SignatureData
	oidcVerifier  *oidc.IDTokenVerifier
}

// SignatureData holds hmacauth signature hash and key
type SignatureData struct {
	hash crypto.Hash
	key  string
}

// NewOptions constructs a new Options with defaulted values
func NewOptions() *Options {
	return &Options{
		ProxyPrefix:          "/oauth2",
		ProxyWebSockets:      true,
		HTTPAddress:          "127.0.0.1:4180",
		HTTPSAddress:         ":443",
		DisplayHtpasswdForm:  true,
		CookieName:           "_oauth2_proxy",
		CookieSecure:         true,
		CookieHTTPOnly:       true,
		CookieExpire:         time.Duration(168) * time.Hour,
		CookieRefresh:        time.Duration(0),
		SetXAuthRequest:      false,
		SkipAuthPreflight:    false,
		PassBasicAuth:        true,
		PassUserHeaders:      true,
		PassAccessToken:      false,
		PassHostHeader:       true,
		SetAuthorization:     false,
		PassAuthorization:    false,
		ApprovalPrompt:       "force",
		RequestLogging:       true,
		SkipOIDCDiscovery:    false,
		RequestLoggingFormat: defaultRequestLoggingFormat,
	}
}

func parseURL(toParse string, urltype string, msgs []string) (*url.URL, []string) {
	parsed, err := url.Parse(toParse)
	if err != nil {
		return nil, append(msgs, fmt.Sprintf(
			"error parsing %s-url=%q %s", urltype, toParse, err))
	}
	return parsed, msgs
}

// Validate checks that required options are set and validates those that they
// are of the correct format
func (o *Options) Validate() error {
	if o.SSLInsecureSkipVerify {
		// TODO: Accept a certificate bundle.
		insecureTransport := &http.Transport{
			TLSClientConfig: &tls.Config{InsecureSkipVerify: true},
		}
		http.DefaultClient = &http.Client{Transport: insecureTransport}
	}

	msgs := make([]string, 0)
	if o.CookieSecret == "" {
		msgs = append(msgs, "missing setting: cookie-secret")
	}
	if o.ClientID == "" {
		msgs = append(msgs, "missing setting: client-id")
	}
	// login.gov uses a signed JWT to authenticate, not a client-secret
	if o.ClientSecret == "" && o.Provider != "login.gov" {
		msgs = append(msgs, "missing setting: client-secret")
	}
	if o.AuthenticatedEmailsFile == "" && len(o.EmailDomains) == 0 && o.HtpasswdFile == "" {
		msgs = append(msgs, "missing setting for email validation: email-domain or authenticated-emails-file required."+
			"\n      use email-domain=* to authorize all email addresses")
	}

	if o.OIDCIssuerURL != "" {

		ctx := context.Background()

		// Construct a manual IDTokenVerifier from issuer URL & JWKS URI
		// instead of metadata discovery if we enable -skip-oidc-discovery.
		// In this case we need to make sure the required endpoints for
		// the provider are configured.
		if o.SkipOIDCDiscovery {
			if o.LoginURL == "" {
				msgs = append(msgs, "missing setting: login-url")
			}
			if o.RedeemURL == "" {
				msgs = append(msgs, "missing setting: redeem-url")
			}
			if o.OIDCJwksURL == "" {
				msgs = append(msgs, "missing setting: oidc-jwks-url")
			}
			keySet := oidc.NewRemoteKeySet(ctx, o.OIDCJwksURL)
			o.oidcVerifier = oidc.NewVerifier(o.OIDCIssuerURL, keySet, &oidc.Config{
				ClientID: o.ClientID,
			})
		} else {
			// Configure discoverable provider data.
			provider, err := oidc.NewProvider(ctx, o.OIDCIssuerURL)
			if err != nil {
				return err
			}
			o.oidcVerifier = provider.Verifier(&oidc.Config{
				ClientID: o.ClientID,
			})

			o.LoginURL = provider.Endpoint().AuthURL
			o.RedeemURL = provider.Endpoint().TokenURL
		}
		if o.Scope == "" {
			o.Scope = "openid email profile"
		}
	}

	o.redirectURL, msgs = parseURL(o.RedirectURL, "redirect", msgs)

	for _, u := range o.Upstreams {
		upstreamURL, err := url.Parse(u)
		if err != nil {
			msgs = append(msgs, fmt.Sprintf("error parsing upstream: %s", err))
		} else {
			if upstreamURL.Path == "" {
				upstreamURL.Path = "/"
			}
			o.proxyURLs = append(o.proxyURLs, upstreamURL)
		}
	}

	for _, u := range o.SkipAuthRegex {
		CompiledRegex, err := regexp.Compile(u)
		if err != nil {
			msgs = append(msgs, fmt.Sprintf("error compiling regex=%q %s", u, err))
			continue
		}
		o.CompiledRegex = append(o.CompiledRegex, CompiledRegex)
	}
	msgs = parseProviderInfo(o, msgs)

	if o.PassAccessToken || (o.CookieRefresh != time.Duration(0)) {
		validCookieSecretSize := false
		for _, i := range []int{16, 24, 32} {
			if len(secretBytes(o.CookieSecret)) == i {
				validCookieSecretSize = true
			}
		}
		var decoded bool
		if string(secretBytes(o.CookieSecret)) != o.CookieSecret {
			decoded = true
		}
		if validCookieSecretSize == false {
			var suffix string
			if decoded {
				suffix = fmt.Sprintf(" note: cookie secret was base64 decoded from %q", o.CookieSecret)
			}
			msgs = append(msgs, fmt.Sprintf(
				"cookie_secret must be 16, 24, or 32 bytes "+
					"to create an AES cipher when "+
					"pass_access_token == true or "+
					"cookie_refresh != 0, but is %d bytes.%s",
				len(secretBytes(o.CookieSecret)), suffix))
		}
	}

	if o.CookieRefresh >= o.CookieExpire {
		msgs = append(msgs, fmt.Sprintf(
			"cookie_refresh (%s) must be less than "+
				"cookie_expire (%s)",
			o.CookieRefresh.String(),
			o.CookieExpire.String()))
	}

	if len(o.GoogleGroups) > 0 || o.GoogleAdminEmail != "" || o.GoogleServiceAccountJSON != "" {
		if len(o.GoogleGroups) < 1 {
			msgs = append(msgs, "missing setting: google-group")
		}
		if o.GoogleAdminEmail == "" {
			msgs = append(msgs, "missing setting: google-admin-email")
		}
		if o.GoogleServiceAccountJSON == "" {
			msgs = append(msgs, "missing setting: google-service-account-json")
		}
	}

	msgs = parseSignatureKey(o, msgs)
	msgs = validateCookieName(o, msgs)

	if len(msgs) != 0 {
		return fmt.Errorf("Invalid configuration:\n  %s",
			strings.Join(msgs, "\n  "))
	}
	return nil
}

func parseProviderInfo(o *Options, msgs []string) []string {
	p := &providers.ProviderData{
		Scope:          o.Scope,
		ClientID:       o.ClientID,
		ClientSecret:   o.ClientSecret,
		ApprovalPrompt: o.ApprovalPrompt,
	}
	p.LoginURL, msgs = parseURL(o.LoginURL, "login", msgs)
	p.RedeemURL, msgs = parseURL(o.RedeemURL, "redeem", msgs)
	p.ProfileURL, msgs = parseURL(o.ProfileURL, "profile", msgs)
	p.ValidateURL, msgs = parseURL(o.ValidateURL, "validate", msgs)
	p.ProtectedResource, msgs = parseURL(o.ProtectedResource, "resource", msgs)

	o.provider = providers.New(o.Provider, p)
	switch p := o.provider.(type) {
	case *providers.AzureProvider:
		p.Configure(o.AzureTenant)
	case *providers.GitHubProvider:
		p.SetOrgTeam(o.GitHubOrg, o.GitHubTeam)
	case *providers.GoogleProvider:
		if o.GoogleServiceAccountJSON != "" {
			file, err := os.Open(o.GoogleServiceAccountJSON)
			if err != nil {
				msgs = append(msgs, "invalid Google credentials file: "+o.GoogleServiceAccountJSON)
			} else {
				p.SetGroupRestriction(o.GoogleGroups, o.GoogleAdminEmail, file)
			}
		}
	case *providers.OIDCProvider:
		if o.oidcVerifier == nil {
			msgs = append(msgs, "oidc provider requires an oidc issuer URL")
		} else {
			p.Verifier = o.oidcVerifier
		}
	case *providers.LoginGovProvider:
		p.AcrValues = o.AcrValues
		p.PubJWKURL, msgs = parseURL(o.PubJWKURL, "pubjwk", msgs)
		if o.JWTKey == "" {
			msgs = append(msgs, "login.gov provider requires a private key for signing JWTs")
		} else {
			signKey, err := jwt.ParseRSAPrivateKeyFromPEM([]byte(o.JWTKey))
			if err != nil {
				msgs = append(msgs, "could not parse RSA Private Key PEM")
			} else {
				p.JWTKey = signKey
			}
		}
	}
	return msgs
}

func parseSignatureKey(o *Options, msgs []string) []string {
	if o.SignatureKey == "" {
		return msgs
	}

	components := strings.Split(o.SignatureKey, ":")
	if len(components) != 2 {
		return append(msgs, "invalid signature hash:key spec: "+
			o.SignatureKey)
	}

	algorithm, secretKey := components[0], components[1]
	var hash crypto.Hash
	var err error
	if hash, err = hmacauth.DigestNameToCryptoHash(algorithm); err != nil {
		return append(msgs, "unsupported signature hash algorithm: "+
			o.SignatureKey)
	}
	o.signatureData = &SignatureData{hash, secretKey}
	return msgs
}

func validateCookieName(o *Options, msgs []string) []string {
	cookie := &http.Cookie{Name: o.CookieName}
	if cookie.String() == "" {
		return append(msgs, fmt.Sprintf("invalid cookie name: %q", o.CookieName))
	}
	return msgs
}

func addPadding(secret string) string {
	padding := len(secret) % 4
	switch padding {
	case 1:
		return secret + "==="
	case 2:
		return secret + "=="
	case 3:
		return secret + "="
	default:
		return secret
	}
}

// secretBytes attempts to base64 decode the secret, if that fails it treats the secret as binary
func secretBytes(secret string) []byte {
	b, err := base64.URLEncoding.DecodeString(addPadding(secret))
	if err == nil {
		return []byte(addPadding(string(b)))
	}
	return []byte(secret)
}<|MERGE_RESOLUTION|>--- conflicted
+++ resolved
@@ -22,26 +22,15 @@
 // Options holds Configuration Options that can be set by Command Line Flag,
 // or Config File
 type Options struct {
-<<<<<<< HEAD
-	ProxyPrefix  string `flag:"proxy-prefix" cfg:"proxy-prefix" env:"OAUTH2_PROXY_PROXY_PREFIX"`
-	HTTPAddress  string `flag:"http-address" cfg:"http_address" env:"OAUTH2_PROXY_HTTP_ADDRESS"`
-	HTTPSAddress string `flag:"https-address" cfg:"https_address" env:"OAUTH2_PROXY_HTTPS_ADDRESS"`
-	RedirectURL  string `flag:"redirect-url" cfg:"redirect_url" env:"OAUTH2_PROXY_REDIRECT_URL"`
-	ClientID     string `flag:"client-id" cfg:"client_id" env:"OAUTH2_PROXY_CLIENT_ID"`
-	ClientSecret string `flag:"client-secret" cfg:"client_secret" env:"OAUTH2_PROXY_CLIENT_SECRET"`
-	TLSCertFile  string `flag:"tls-cert" cfg:"tls_cert_file" env:"OAUTH2_PROXY_TLS_CERT_FILE"`
-	TLSKeyFile   string `flag:"tls-key" cfg:"tls_key_file" env:"OAUTH2_PROXY_TLS_KEY_FILE"`
-=======
-	ProxyPrefix     string `flag:"proxy-prefix" cfg:"proxy-prefix"`
-	ProxyWebSockets bool   `flag:"proxy-websockets" cfg:"proxy_websockets"`
-	HTTPAddress     string `flag:"http-address" cfg:"http_address"`
-	HTTPSAddress    string `flag:"https-address" cfg:"https_address"`
-	RedirectURL     string `flag:"redirect-url" cfg:"redirect_url"`
+	ProxyPrefix     string `flag:"proxy-prefix" cfg:"proxy-prefix" env:"OAUTH2_PROXY_PROXY_PREFIX"`
+  ProxyWebSockets bool   `flag:"proxy-websockets" cfg:"proxy_websockets" env:"OAUTH2_PROXY_PROXY_WEBSOCKETS"`
+	HTTPAddress     string `flag:"http-address" cfg:"http_address" env:"OAUTH2_PROXY_HTTP_ADDRESS"`
+	HTTPSAddress    string `flag:"https-address" cfg:"https_address" env:"OAUTH2_PROXY_HTTPS_ADDRESS"`
+	RedirectURL     string `flag:"redirect-url" cfg:"redirect_url" env:"OAUTH2_PROXY_REDIRECT_URL"`
 	ClientID        string `flag:"client-id" cfg:"client_id" env:"OAUTH2_PROXY_CLIENT_ID"`
 	ClientSecret    string `flag:"client-secret" cfg:"client_secret" env:"OAUTH2_PROXY_CLIENT_SECRET"`
-	TLSCertFile     string `flag:"tls-cert" cfg:"tls_cert_file"`
-	TLSKeyFile      string `flag:"tls-key" cfg:"tls_key_file"`
->>>>>>> 056089bb
+	TLSCertFile     string `flag:"tls-cert" cfg:"tls_cert_file" env:"OAUTH2_PROXY_TLS_CERT_FILE"`
+	TLSKeyFile      string `flag:"tls-key" cfg:"tls_key_file" env:"OAUTH2_PROXY_TLS_KEY_FILE"`
 
 	AuthenticatedEmailsFile  string   `flag:"authenticated-emails-file" cfg:"authenticated_emails_file" env:"OAUTH2_PROXY_AUTHENTICATED_EMAILS_FILE"`
 	AzureTenant              string   `flag:"azure-tenant" cfg:"azure_tenant" env:"OAUTH2_PROXY_AZURE_TENANT"`
