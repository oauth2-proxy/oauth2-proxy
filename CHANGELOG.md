--- conflicted
+++ resolved
@@ -9,13 +9,10 @@
 
 ## Important Notes
 
-<<<<<<< HEAD
 - [oauth2-proxy](https://quay.io/repository/oauth2-proxy/oauth2-proxy?tab=tags&tag=latest) separate image tags for each architecture is deprecated. Instead, images are cross compiled and pushed as the same tag for every platform.
 If you are using an architecture specific tag (ex: v7.2.1-arm64) you should move to the generic tag instead (ex: v7.2.1 )
-=======
 - [#1478](https://github.com/oauth2-proxy/oauth2-proxy/pull/1478) Changes the UID and GID of the runtime user to `65532`.
   Which also is known as `nonroot` user in [distroless images](https://github.com/GoogleContainerTools/distroless).
->>>>>>> 2e9c30ac
 
 ## Breaking Changes
 
