--- conflicted
+++ resolved
@@ -4,15 +4,17 @@
 
 ## Important Notes
 
+- [#1504](https://github.com/oauth2-proxy/oauth2-proxy/pull/1583) Rename CSRF cookie to allow parallel callbacks (@YoavOst)
+  - Since the CSRF cookie name is now longer it could potentially break long cookie names (around 1000 characters).
+
 ## Breaking Changes
 
 ## Changes since v7.3.0
+
+- [#1504](https://github.com/oauth2-proxy/oauth2-proxy/pull/1504) Rename CSRF cookie to allow parallel callbacks (@YoavOst)
 - [#1691](https://github.com/oauth2-proxy/oauth2-proxy/pull/1691) Fix Redis IdleTimeout when Redis timeout option is set to non-zero (@dimss)
-
 - [#1669](https://github.com/oauth2-proxy/oauth2-proxy/pull/1699) Fix method deprecated error in lint (@t-katsumura)
-
 - [#1709](https://github.com/oauth2-proxy/oauth2-proxy/pull/1709) Show an alert message when basic auth credentials are invalid (@aiciobanu)
-
 - [#1720](https://github.com/oauth2-proxy/oauth2-proxy/pull/1720) Extract roles from authToken, to allow using allowed roles with Keycloak.
 
 # V7.3.0
@@ -28,16 +30,11 @@
 
 ## Important Notes
 
-<<<<<<< HEAD
-- [#1504](https://github.com/oauth2-proxy/oauth2-proxy/pull/1583) Rename CSRF cookie to allow parallel callbacks (@YoavOst)
-  - Since the CSRF cookie name is now longer it could potentially break long cookie names (around 1000 characters).
-=======
 - [oauth2-proxy](https://quay.io/repository/oauth2-proxy/oauth2-proxy?tab=tags&tag=latest) separate image tags for each architecture is deprecated. Instead, images are cross compiled and pushed as the same tag for every platform.
 If you are using an architecture specific tag (ex: v7.2.1-arm64) you should move to the generic tag instead (ex: v7.2.1 )
 - [#1478](https://github.com/oauth2-proxy/oauth2-proxy/pull/1478) Changes the UID and GID of the runtime user to `65532`.
   Which also is known as `nonroot` user in [distroless images](https://github.com/GoogleContainerTools/distroless).
 - This release includes fixes for a number of CVEs, we recomend to upgrade as soon as possible.
->>>>>>> 0cfb9c6d
 
 ## Breaking Changes
 
@@ -45,14 +42,10 @@
 
 ## Changes since v7.2.1
 
-<<<<<<< HEAD
-- [#1504](https://github.com/oauth2-proxy/oauth2-proxy/pull/1583) Rename CSRF cookie to allow parallel callbacks (@YoavOst)
-=======
 - [#1662](https://github.com/oauth2-proxy/oauth2-proxy/pull/1662) Discover signature algorithms from OIDC provider (@JoelSpeed)
 - [#1651](https://github.com/oauth2-proxy/oauth2-proxy/pull/1651) Updated go-lang's text, crypto and prometheus dependencies to fix reported security vulnerabilities. (@rkkris75)
 - [#1595](https://github.com/oauth2-proxy/oauth2-proxy/pull/1595) Add optional `allowed_emails` query parameter to the `auth_request`. (@zv0n)
 - [#1478](https://github.com/oauth2-proxy/oauth2-proxy/pull/1478) Parameterise the runtime image (@omBratteng)
->>>>>>> 0cfb9c6d
 - [#1583](https://github.com/oauth2-proxy/oauth2-proxy/pull/1583) Add groups to session too when creating session from bearer token (@adriananeci)
 - [#1418](https://github.com/oauth2-proxy/oauth2-proxy/pull/1418) Support for passing arbitrary query parameters through from `/oauth2/start` to the identity provider's login URL. Configuration settings control which parameters are passed by default and precisely which values can be overridden per-request (@ianroberts)
 - [#1559](https://github.com/oauth2-proxy/oauth2-proxy/pull/1559) Introduce ProviderVerifier to clean up OIDC discovery code (@JoelSpeed)
