--- conflicted
+++ resolved
@@ -8,11 +8,8 @@
 
 ## Changes since v7.8.1
 
-<<<<<<< HEAD
+- [#2927](https://github.com/oauth2-proxy/oauth2-proxy/pull/2927) chore(deps/build): bump golang to 1.23 and use go.mod as single point of truth for all build files (@tuunit)
 - [#2918](https://github.com/oauth2-proxy/oauth2-proxy/issues/2918) feat: add --deny-invalid-bearer-tokens (@carillonator)
-=======
-- [#2927](https://github.com/oauth2-proxy/oauth2-proxy/pull/2927) chore(deps/build): bump golang to 1.23 and use go.mod as single point of truth for all build files (@tuunit)
->>>>>>> 39bae25a
 
 # V7.8.1
 
