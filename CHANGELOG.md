--- conflicted
+++ resolved
@@ -18,11 +18,8 @@
 - [#355](https://github.com/pusher/oauth2_proxy/pull/355) Add Client Secret File support for providers that rotate client secret via file system (@pasha-r)
 - [#401](https://github.com/pusher/oauth2_proxy/pull/401) Give the option to pass email address in the Basic auth header instead of upstream usernames. (@Spindel)
 - [#405](https://github.com/pusher/oauth2_proxy/pull/405) The `/sign_in` page now honors the `rd` query parameter, fixing the redirect after a successful authentication (@ti-mo)
-<<<<<<< HEAD
+- [#434](https://github.com/pusher/oauth2_proxy/pull/434) Give the option to prefer email address in the username header when using the -pass-user-headers option (@jordancrawfordnz)
 - [#438](https://github.com/pusher/oauth2_proxy/pull/438) Add `--insecure-oidc-allow-empty-client-secret` flag to allow for empty client secrets.
-=======
-- [#434](https://github.com/pusher/oauth2_proxy/pull/434) Give the option to prefer email address in the username header when using the -pass-user-headers option (@jordancrawfordnz)
->>>>>>> e3fb25ef
 
 # v5.0.0
 
