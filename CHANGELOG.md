--- conflicted
+++ resolved
@@ -22,25 +22,20 @@
 - [#487](https://github.com/oauth2-proxy/oauth2-proxy/pull/487) Switch flags to StringSlice instead of StringArray
   - Options that take multiple arguments now split strings on commas if present
   - Eg `--foo=a,b,c,d` would result in the values `a`, `b`, `c` and `d` instead of a single `a,b,c,d` value as before
-<<<<<<< HEAD
-
-## Changes since v5.1.0
-
-- [#503](https://github.com/oauth2-proxy/oauth2-proxy/pull/503) Implements --real-client-ip-header option to select the header from which to obtain a proxied client's IP (@Izzette)
-=======
+
 - [#535](https://github.com/oauth2-proxy/oauth2-proxy/pull/535) Drop support for pre v3.1 cookies
   - The encoding for session cookies was changed starting in v3.1.0, support for the previous encoding is now dropped
   - If you are upgrading from a version earlier than this, please upgrade via a version between v3.1.0 and v5.1.1
 
 ## Changes since v5.1.1
 
+- [#503](https://github.com/oauth2-proxy/oauth2-proxy/pull/503) Implements --real-client-ip-header option to select the header from which to obtain a proxied client's IP (@Izzette)
 - [#535](https://github.com/oauth2-proxy/oauth2-proxy/pull/535) Drop support for pre v3.1 cookies (@JoelSpeed)
 - [#533](https://github.com/oauth2-proxy/oauth2-proxy/pull/487) Set up code coverage within Travis for Code Climate (@JoelSpeed)
 - [#514](https://github.com/oauth2-proxy/oauth2-proxy/pull/514) Add basic string functions to templates
 - [#524](https://github.com/oauth2-proxy/oauth2-proxy/pull/524) Sign cookies with SHA256 (@NickMeves)
 - [#515](https://github.com/oauth2-proxy/oauth2-proxy/pull/515) Drop configure script in favour of native Makefile env and checks (@JoelSpeed)
 - [#519](https://github.com/oauth2-proxy/oauth2-proxy/pull/519) Support context in providers (@johejo)
->>>>>>> e642daef
 - [#487](https://github.com/oauth2-proxy/oauth2-proxy/pull/487) Switch flags to PFlag to remove StringArray (@JoelSpeed)
 - [#484](https://github.com/oauth2-proxy/oauth2-proxy/pull/484) Replace configuration loading with Viper (@JoelSpeed)
 - [#499](https://github.com/oauth2-proxy/oauth2-proxy/pull/499) Add `-user-id-claim` to support generic claims in addition to email (@holyjak)
