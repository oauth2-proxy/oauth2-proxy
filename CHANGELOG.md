--- conflicted
+++ resolved
@@ -1,17 +1,10 @@
 # Vx.x.x (Pre-release)
 
 ## Release Highlights
-<<<<<<< HEAD
-- Possible to set a CSRF cookie samesite value, which can be different from the one defined for the session cookie.
-
-## Important Notes
-- [#1663](https://github.com/oauth2-proxy/oauth2-proxy/pull/xxxx) New option "--cookie-csrf-samesite" added, to define the samesite value of CSRF cookie. If option is not configured, then CSRF cookie samesite is equal to the one configured for the session cookie.
-=======
 - It is now possible to set a SameSite in CSRF cookie different from the one defined for the session cookie.
 
 ## Important Notes
 - [#1947](https://github.com/oauth2-proxy/oauth2-proxy/pull/1947) New option "--cookie-csrf-samesite" added, to define the SameSite value of CSRF cookie. If option is not configured, then CSRF cookie SameSite is equal to the one configured for the session cookie.
->>>>>>> 202b582e
 
 ## Breaking Changes
 
@@ -21,11 +14,7 @@
 - [#1882](https://github.com/oauth2-proxy/oauth2-proxy/pull/1882) Make `htpasswd.GetUsers` racecondition safe
 - [#1883](https://github.com/oauth2-proxy/oauth2-proxy/pull/1883) Ensure v8 manifest variant is set on docker images
 - [#1906](https://github.com/oauth2-proxy/oauth2-proxy/pull/1906) Fix PKCE code verifier generation to never use UTF-8 characters
-<<<<<<< HEAD
-- [#1663](https://github.com/oauth2-proxy/oauth2-proxy/pull/xxxx) Added new option to configure the samesite value of csrf cookie (e.g.: "--cookie-csrf-samesite")
-=======
 - [#1947](https://github.com/oauth2-proxy/oauth2-proxy/pull/1947) Added new option to configure the SameSite value of csrf cookie (e.g.: "--cookie-csrf-samesite")
->>>>>>> 202b582e
 
 # V7.4.0
 
