--- conflicted
+++ resolved
@@ -8,17 +8,13 @@
 ## Breaking Changes
 - [#440](https://github.com/pusher/oauth2_proxy/pull/440) Switch Azure AD Graph API to Microsoft Graph API (@johejo)
     - The Azure AD Graph API has been [deprecated](https://docs.microsoft.com/en-us/azure/active-directory/develop/active-directory-graph-api) and is being replaced by the Microsoft Graph API.
-      If your application relies on the access token being passed to it to access the Azure AD Graph API,
-  you should migrate you application to use the Microsoft Graph API.
+      If your application relies on the access token being passed to it to access the Azure AD Graph API, you should migrate your application to use the Microsoft Graph API.
       Existing behaviour can be retained by setting  `-resource=https://graph.windows.net`.
 
 ## Changes since v5.0.0
 
-<<<<<<< HEAD
 - [#440](https://github.com/pusher/oauth2_proxy/pull/440) Switch Azure AD Graph API to Microsoft Graph API (@johejo)
-=======
 - [#445](https://github.com/pusher/oauth2_proxy/pull/445) Expose `acr_values` to all providers (@holyjak)
->>>>>>> 3108f765
 - [#419](https://github.com/pusher/oauth2_proxy/pull/419) Support Go 1.14, upgrade dependencies, upgrade golangci-lint to 1.23.6 (@johejo)
 - [#444](https://github.com/pusher/oauth2_proxy/pull/444) Support prompt in addition to approval-prompt (@holyjak)
 - [#435](https://github.com/pusher/oauth2_proxy/pull/435) Fix issue with group validation calling google directory API on every HTTP request (@ericofusco)
