--- conflicted
+++ resolved
@@ -7,11 +7,8 @@
 ## Breaking Changes
 
 ## Changes since v7.5.0
-<<<<<<< HEAD
 - [#2220](https://github.com/oauth2-proxy/oauth2-proxy/pull/2220) Added binary and docker release platforms (@kvanzuijlen)
-=======
 - [#1989](https://github.com/oauth2-proxy/oauth2-proxy/pull/1989) Fix default scope for keycloak-oidc provider
->>>>>>> 5f2f95e1
 
 # V7.5.0
 
