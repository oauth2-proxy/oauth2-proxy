--- conflicted
+++ resolved
@@ -18,14 +18,11 @@
 - [#1927](https://github.com/oauth2-proxy/oauth2-proxy/pull/1927) Fix default scope settings for none oidc providers
 - [#1951](https://github.com/oauth2-proxy/oauth2-proxy/pull/1951) Fix validate URL, check if query string marker (?) or separator (&) needs to be appended (@miguelborges99)
 - [#1920](https://github.com/oauth2-proxy/oauth2-proxy/pull/1920) Make sure emailClaim is not overriden if userIDClaim is not set
-<<<<<<< HEAD
+- [#2010](https://github.com/oauth2-proxy/oauth2-proxy/pull/2010) Log the difference between invalid email and not authorized session
+- [#1988](https://github.com/oauth2-proxy/oauth2-proxy/pull/1988) Ensure sign-in page background is uniform throughout the page
 - [#1947](https://github.com/oauth2-proxy/oauth2-proxy/pull/1947) Added new option to configure the SameSite value of csrf cookie (e.g.: "--cookie-csrf-samesite"). 
 Also, added a new option to redirect to a page (e.g. --use-redirect-page=true), instead of redirecting to <redirect-url> with HTTP 302 Found, 
 go to a redirect page to perform a meta refresh redirect to <redirect-url> with HTTP 200 OK, so that strict cookies can go through. (@miguelborges99)
-=======
-- [#2010](https://github.com/oauth2-proxy/oauth2-proxy/pull/2010) Log the difference between invalid email and not authorized session
-- [#1988](https://github.com/oauth2-proxy/oauth2-proxy/pull/1988) Ensure sign-in page background is uniform throughout the page
->>>>>>> 5d60177d
 
 # V7.4.0
 
