# Vx.x.x (Pre-release)

## Release Highlights

## Important Notes

## Breaking Changes

## Changes since v7.7.1

# V7.7.1

## Release Highlights

- 🐛 Several bugs have been squashed

## Important Notes

## Breaking Changes

## Changes since v7.7.0

<<<<<<< HEAD
- [#2800](https://github.com/oauth2-proxy/oauth2-proxy/pull/2800) Add some opencontainer labels to docker image (@halkeye)

=======
- [#2803](https://github.com/oauth2-proxy/oauth2-proxy/pull/2803) fix: self signed certificate handling in v7.7.0 (@tuunit)
- [#2619](https://github.com/oauth2-proxy/oauth2-proxy/pull/2619) fix: unable to use hyphen in JSON path for oidc-groups-claim option (@rd-danny-fleer)
- [#2311](https://github.com/oauth2-proxy/oauth2-proxy/pull/2311) fix: runtime error: index out of range (0) with length 0 (@miguelborges99 / @tuunit)
>>>>>>> 6fb02014

# V7.7.0

## Release Highlights

- 🌐 Custom user agent "oauth2-proxy/<version>"
- 💾 Added s390x architecture support
- 🕵️‍♀️ Vulnerabilities have been addressed
  - CVE-2024-24786
  - CVE-2024-24791
  - CVE-2024-24790
  - CVE-2024-24784
- 📖 Improved docs

## Important Notes
- Remove support of arm/v6 for distroless image runtime. Alpine tags still support arm/v6.

## Breaking Changes

## Changes since v7.6.0

- [#2539](https://github.com/oauth2-proxy/oauth2-proxy/pull/2539) pkg/http: Fix leaky test (@isodude)
- [#4917](https://github.com/oauth2-proxy/oauth2-proxy/pull/4917) Upgraded all modules to the latest version (@pierluigilenoci)
- [#2570](https://github.com/oauth2-proxy/oauth2-proxy/pull/2570) Set default user agent to oauth2-proxy/$version (from default Golang one)
- [#2674](https://github.com/oauth2-proxy/oauth2-proxy/pull/2674) docs: additional notes about available claims for HeaderValue (@vegetablest)
- [#2459](https://github.com/oauth2-proxy/oauth2-proxy/pull/2459) chore(deps): Updated to ginkgo v2 (@kvanzuijlen, @tuunit)
- [#2112](https://github.com/oauth2-proxy/oauth2-proxy/pull/2112) docs: update list of providers which support refresh tokens (@mikefab-msf)
- [#2734](https://github.com/oauth2-proxy/oauth2-proxy/pull/2734) Added s390x architecture option support (@priby05)
- [#2589](https://github.com/oauth2-proxy/oauth2-proxy/pull/2589) Added support for regex path matching and rewriting when using a static `file:` upstream (@ianroberts)
- [#2790](https://github.com/oauth2-proxy/oauth2-proxy/pull/2790) chore(deps): update all golang dependencies (@tuunit)
- [#2607](https://github.com/oauth2-proxy/oauth2-proxy/pull/2607) fix(csrf): fix possible infinite loop (@Primexz)

# V7.6.0

## Release Highlights

## Important Notes

## Breaking Changes

## Changes since v7.5.1

- [#2381](https://github.com/oauth2-proxy/oauth2-proxy/pull/2381) Allow username authentication to Redis cluster (@rossigee)
- [#2345](https://github.com/oauth2-proxy/oauth2-proxy/pull/2345) Log error details when failed loading CSRF cookie (@charvadzo)
- [#2128](https://github.com/oauth2-proxy/oauth2-proxy/pull/2128) Update dependencies (@vllvll)
- [#2269](https://github.com/oauth2-proxy/oauth2-proxy/pull/2269) Added Azure China (and other air gaped cloud) support (@mblaschke)
- [#2237](https://github.com/oauth2-proxy/oauth2-proxy/pull/2237) adds an option to append CA certificates (@emsixteeen)
- [#2128](https://github.com/oauth2-proxy/oauth2-proxy/pull/2128) Update dependencies (@vllvll)
- [#2239](https://github.com/oauth2-proxy/oauth2-proxy/pull/2312) Add possibility to encode the state param as UrlEncodedBase64 (@brezinajn)
- [#2274](https://github.com/oauth2-proxy/oauth2-proxy/pull/2274) Upgrade golang.org/x/net to v0.17.0 (@pierluigilenoci)
- [#2278](https://github.com/oauth2-proxy/oauth2-proxy/pull/2278) Improve the Nginx auth_request example (@akunzai)
- [#2282](https://github.com/oauth2-proxy/oauth2-proxy/pull/2282) Fixed checking Google Groups membership using Google Application Credentials (@kvanzuijlen)
- [#2183](https://github.com/oauth2-proxy/oauth2-proxy/pull/2183) Allowing relative redirect url though an option (@axel7083)
- [#1866](https://github.com/oauth2-proxy/oauth2-proxy/pull/1866) Add support for unix socker as upstream (@babs)
- [#1876](https://github.com/oauth2-proxy/oauth2-proxy/pull/1876) Add `--backend-logout-url` with `{id_token}` placeholder (@babs)
- [#1949](https://github.com/oauth2-proxy/oauth2-proxy/pull/1949) Allow cookie names with dots in redis sessions (@miguelborges99)
- [#2297](https://github.com/oauth2-proxy/oauth2-proxy/pull/2297) Add nightly build and push (@tuunit)
- [#2329](https://github.com/oauth2-proxy/oauth2-proxy/pull/2329) Add an option to skip request to profile URL for resolving missing claims in id_token (@nilsgstrabo)
- [#2299](https://github.com/oauth2-proxy/oauth2-proxy/pull/2299) bugfix: OIDCConfig based providers are not respecting flags and configs (@tuunit)
- [#2343](https://github.com/oauth2-proxy/oauth2-proxy/pull/2343) chore: Added checksums for .tar.gz (@kvanzuijlen)
- [#2248](https://github.com/oauth2-proxy/oauth2-proxy/pull/2248) Added support for semicolons in query strings. (@timwsuqld)
- [#2196](https://github.com/oauth2-proxy/oauth2-proxy/pull/2196) Add GitHub groups (orgs/teams) support. Including `X-Forwarded-Groups` header (@tuunit)
- [#2371](https://github.com/oauth2-proxy/oauth2-proxy/pull/2371) Remove nsswitch DNS resolution workaround (@tuunit)
- [#2295](https://github.com/oauth2-proxy/oauth2-proxy/pull/2295) Change base-image to [GoogleContainerTools/distroless](https://github.com/GoogleContainerTools/distroless) (@kvanzuijlen)
- [#2356](https://github.com/oauth2-proxy/oauth2-proxy/pull/2356) Update go-jose dependency (@dasvh)
- [#2357](https://github.com/oauth2-proxy/oauth2-proxy/pull/2357) Update ojg to latest release (@bitfehler)
- [#1922](https://github.com/oauth2-proxy/oauth2-proxy/pull/1922) Added support for env variables in the alpha struct (@hevans-dglcom)
- [#2235](https://github.com/oauth2-proxy/oauth2-proxy/pull/2235) Bump golang to 1.21 and min allowed version to 1.20 (@tuunit)

# V7.5.1

## Release Highlights
- 🐛 Several bugs have been squashed
- 🕵️‍♀️ Vulnerabilities have been addressed
- 📖Improved docs

## Important Notes

- This release includes fixes for a number of CVEs, we recommend to upgrade as soon as possible.
- The environment variable OAUTH2_PROXY_GOOGLE_GROUP has been deprecated in favor of OAUTH2_PROXY_GOOGLE_GROUPS. Next major release
will remove this option. This change makes sure that the configuration options follow the documentation.

## Breaking Changes

N/A

## Changes since v7.5.0
- [#2220](https://github.com/oauth2-proxy/oauth2-proxy/pull/2220) Added binary and docker release platforms (@kvanzuijlen)
- [#2221](https://github.com/oauth2-proxy/oauth2-proxy/pull/2221) Backwards compatible fix for wrong environment variable name (OAUTH2_PROXY_GOOGLE_GROUPS) (@kvanzuijlen)
- [#1989](https://github.com/oauth2-proxy/oauth2-proxy/pull/1989) Fix default scope for keycloak-oidc provider (@tuunit)
- [#2217](https://github.com/oauth2-proxy/oauth2-proxy/pull/2217) Upgrade alpine to version 3.18 (@polarctos)
- [#2208](https://github.com/oauth2-proxy/oauth2-proxy/pull/2208) Improved session documentation (@lathspell)
- [#2229](https://github.com/oauth2-proxy/oauth2-proxy/pull/2229) bugfix: default scopes for OIDCProvider based providers (@tuunit)
- [#2194](https://github.com/oauth2-proxy/oauth2-proxy/pull/2194) Fix Gitea token validation (@tuunit)

# V7.5.0

## Release Highlights
- 🐛 Several bugs have been squashed
- 🕵️‍♀️ Vulnerabilities have been addressed
- ⭐️ Added a readiness endpoint to check if the application is ready to receive traffic
- ⭐️ Google Application Default Credentials support (i.e. for running on Google Cloud Platform)
- ⭐ Session cookie support

## Important Notes

- This release includes fixes for a number of CVEs, we recommend to upgrade as soon as possible.
- This release was pushed with the wrong Docker platform type for arm64/armv8. Use v7.5.1 instead.
- This release introduced a bug with the Keycloak OIDC provider causing no scopes to be send along with the request. Use v7.5.1 instead.

## Breaking Changes
The following PR introduces a change to how auth routes are evaluated using the flags `skip-auth-route`/`skip-auth-regex`. The new behaviour uses the regex you specify to evaluate the full path including query parameters. For more details please read the detailed description [#2271](https://github.com/oauth2-proxy/oauth2-proxy/issues/2271)
- [#2192](https://github.com/oauth2-proxy/oauth2-proxy/pull/2192) Use X-Forwarded-Uri if it exists for pathRegex match (@mzndr / @jawys)

## Changes since v7.4.0
- [#2028](https://github.com/oauth2-proxy/oauth2-proxy/pull/2028) Update golang.org/x/net to v0.7.0 ato address GHSA-vvpx-j8f3-3w6h (@amrmahdi)
- [#1873](https://github.com/oauth2-proxy/oauth2-proxy/pull/1873) Fix empty users with some OIDC providers (@babs)
- [#1882](https://github.com/oauth2-proxy/oauth2-proxy/pull/1882) Make `htpasswd.GetUsers` racecondition safe (@babs)
- [#1883](https://github.com/oauth2-proxy/oauth2-proxy/pull/1883) Ensure v8 manifest variant is set on docker images (@braunsonm)
- [#1906](https://github.com/oauth2-proxy/oauth2-proxy/pull/1906) Fix PKCE code verifier generation to never use UTF-8 characters (@braunsonm)
- [#1839](https://github.com/oauth2-proxy/oauth2-proxy/pull/1839) Add readiness checks for deeper health checks (@kobim)
- [#1927](https://github.com/oauth2-proxy/oauth2-proxy/pull/1927) Fix default scope settings for none oidc providers (@tuunit)
- [#1713](https://github.com/oauth2-proxy/oauth2-proxy/pull/1713) Add session cookie support (@t-katsumura @tanuki884)
- [#1951](https://github.com/oauth2-proxy/oauth2-proxy/pull/1951) Fix validate URL, check if query string marker (?) or separator (&) needs to be appended (@miguelborges99)
- [#1920](https://github.com/oauth2-proxy/oauth2-proxy/pull/1920) Make sure emailClaim is not overriden if userIDClaim is not set (@mdreem)
- [#2010](https://github.com/oauth2-proxy/oauth2-proxy/pull/2010) Log the difference between invalid email and not authorized session (@omBratteng)
- [#1988](https://github.com/oauth2-proxy/oauth2-proxy/pull/1988) Ensure sign-in page background is uniform throughout the page (@corybolar)
- [#2013](https://github.com/oauth2-proxy/oauth2-proxy/pull/2013) Upgrade alpine to version 3.17.2 and library dependencies (@miguelborges99)
- [#2047](https://github.com/oauth2-proxy/oauth2-proxy/pull/2047) CVE-2022-41717: DoS in Go net/http may lead to DoS (@miguelborges99)
- [#2126](https://github.com/oauth2-proxy/oauth2-proxy/pull/2126) Added support for GKE Workload Identity (@kvanzuijlen)
- [#1921](https://github.com/oauth2-proxy/oauth2-proxy/pull/1921) Check jsonpath syntax before interpretation (@eloo-abi)
- [#2025](https://github.com/oauth2-proxy/oauth2-proxy/pull/2025) Embed static stylesheets and dependencies (@corybolar)

# V7.4.0

## Release Highlights

- New Azure groups support for Azure OAuth2 v2.0
- Option to configure API routes - paths that will not redirect to login when unauthenticated
- CSRF and session cookies now have different timeouts

## Important Notes

- [#1708](https://github.com/oauth2-proxy/oauth2-proxy/pull/1708) Enable different CSRF cookies per request (@miguelborges99)
  - Since the CSRF cookie name is now longer it could potentially break long cookie names (around 1000 characters).
  - Having a unique CSRF cookie per request can lead to quite a number of cookies, in case an application performs a high number of parallel authentication requests. Each call will redirect to /oauth2/start, if the user is not authenticated, and a new cookie will be set. The successfully authenticated requests will have its CSRF cookies immediatly expired, however the failed ones will mantain its CSRF cookies until they expire (by default in 15 minutes).
  - The user may redefine the CSRF cookie expiration time using flag "--cookie-csrf-expire" (e.g. --cookie-csrf-expire=5m). By default, it is 15 minutes, but you can fine tune to your environment.
- [#1574](https://github.com/oauth2-proxy/oauth2-proxy/pull/1574) Add Azure groups support and Azure OAuth v2.0 (@adriananeci)
  - group membership check is now validated while using the the azure provider.
  - Azure OAuth v2.0 (https://login.microsoftonline.com/{tenant_id}/v2.0) is now available along with Azure OAuth v1.0. See https://github.com/oauth2-proxy/oauth2-proxy/blob/master/docs/docs/configuration/auth.md#azure-auth-provider for more details
  - When using v2.0 Azure Auth endpoint (`https://login.microsoftonline.com/{tenant-id}/v2.0`) as `--oidc_issuer_url`, in conjunction with `--resource` flag, be sure to append `/.default` at the end of the resource name. See https://docs.microsoft.com/en-us/azure/active-directory/develop/v2-permissions-and-consent#the-default-scope for more details.
- This release includes fixes for a number of CVEs, we recommend to upgrade as soon as possible.

## Breaking Changes

N/A

## Changes since v7.3.0

- [#1862](https://github.com/oauth2-proxy/oauth2-proxy/pull/1862) Update dependencies (@JoelSpeed)
- [#1828](https://github.com/oauth2-proxy/oauth2-proxy/pull/1828) call providerData.setProviderDefaults for oidc provider to achieve consistent behaviour (@centzilius)
  - UserClaim will be set to sub instead of beeing empty from now on.
- [#1691](https://github.com/oauth2-proxy/oauth2-proxy/pull/1691) Fix Redis IdleTimeout when Redis timeout option is set to non-zero (@dimss)
- [#1669](https://github.com/oauth2-proxy/oauth2-proxy/pull/1699) Fix method deprecated error in lint (@t-katsumura)
- [#1701](https://github.com/oauth2-proxy/oauth2-proxy/pull/1701) Watch the htpasswd file for changes and update the htpasswdMap (@aiciobanu)
- [#1709](https://github.com/oauth2-proxy/oauth2-proxy/pull/1709) Show an alert message when basic auth credentials are invalid (@aiciobanu)
- [#1723](https://github.com/oauth2-proxy/oauth2-proxy/pull/1723) Added ability to specify allowed TLS cipher suites. (@crbednarz)
- [#1720](https://github.com/oauth2-proxy/oauth2-proxy/pull/1720) Extract roles from authToken, to allow using allowed roles with Keycloak. (@MrDeerly )
- [#1774](https://github.com/oauth2-proxy/oauth2-proxy/pull/1774) Fix vulnerabilities CVE-2022-27191, CVE-2021-44716 and CVE-2022-29526. (@felipeconti)
- [#1667](https://github.com/oauth2-proxy/oauth2-proxy/issues/1667) Rename configuration file flag for PKCE (@ChrisEke)
to remain consistent with CLI flags. You should specify `code_challenge_method` in your configuration instead of
`force_code_challenge_method`.
- [#1708](https://github.com/oauth2-proxy/oauth2-proxy/pull/1708) Enable different CSRF cookies per request (@miguelborges99)
  - Add flag "--cookie-csrf-per-request" which activates an algorithm to name CSRF cookies differently per request.
    This feature allows parallel callbacks and by default it is disabled.
  - Add flag "--cookie-csrf-expire" to define a different expiration time for the CSRF cookie. By default, it is 15 minutes.
- [#1762](https://github.com/oauth2-proxy/oauth2-proxy/pull/1762) Support negating for skip auth routes (@ianldge)
- [#1788](https://github.com/oauth2-proxy/oauth2-proxy/pull/1788) Update base docker image to alpine 3.16 (@tooptoop4)
- [#1760](https://github.com/oauth2-proxy/oauth2-proxy/pull/1760) Option to configure API routes (@segfault16)
- [#1825](https://github.com/oauth2-proxy/oauth2-proxy/pull/1825) Fix vulnerabilities CVE-2022-32149 and CVE-2022-27664. (@crbednarz)
- [#1750](https://github.com/oauth2-proxy/oauth2-proxy/pull/1750) Fix Nextcloud provider (@n1tehawk)
- [#1574](https://github.com/oauth2-proxy/oauth2-proxy/pull/1574) Add Azure groups support and Azure OAuth v2.0 (@adriananeci)
- [#1851](https://github.com/oauth2-proxy/oauth2-proxy/pull/1851) Bump golang to 1.19 and min allowed version to 1.18 (@adriananeci)
- [#1815](https://github.com/oauth2-proxy/oauth2-proxy/pull/1815) Keycloak: save user and preferredUsername in session to populate headers for the backend (@babs)
- [#1847](https://github.com/oauth2-proxy/oauth2-proxy/pull/1847) Update go-redis/redis to v9 (@arhamGH)
-
# V7.3.0

## Release Highlights

- [#1361](https://github.com/oauth2-proxy/oauth2-proxy/pull/1541) PKCE Code Challenge Support - RFC-7636 (@braunsonm)
  - At this time the `--code-challenge-method` flag can be used to enable it with the method of your choice.
- Parital support for OAuth2 Authorization Server Metadata for detecting code challenge methods (@braunsonm)
  - A warning will be displayed when your provider advertises support for PKCE but you have not enabled it.
- Support for the ARMv8 and ppc64le architectures
- Configurable upstream request timeouts

## Important Notes

- [oauth2-proxy](https://quay.io/repository/oauth2-proxy/oauth2-proxy?tab=tags&tag=latest) separate image tags for each architecture is deprecated. Instead, images are cross compiled and pushed as the same tag for every platform.
If you are using an architecture specific tag (ex: v7.2.1-arm64) you should move to the generic tag instead (ex: v7.2.1 )
- [#1478](https://github.com/oauth2-proxy/oauth2-proxy/pull/1478) Changes the UID and GID of the runtime user to `65532`.
  Which also is known as `nonroot` user in [distroless images](https://github.com/GoogleContainerTools/distroless).
- This release includes fixes for a number of CVEs, we recomend to upgrade as soon as possible.

## Breaking Changes

- [#1666](https://github.com/oauth2-proxy/oauth2-proxy/issues/1666) Azure provider breaks after upgrading to this version. Please see the issue for more details.

## Changes since v7.2.1

- [#1662](https://github.com/oauth2-proxy/oauth2-proxy/pull/1662) Discover signature algorithms from OIDC provider (@JoelSpeed)
- [#1651](https://github.com/oauth2-proxy/oauth2-proxy/pull/1651) Updated go-lang's text, crypto and prometheus dependencies to fix reported security vulnerabilities. (@rkkris75)
- [#1595](https://github.com/oauth2-proxy/oauth2-proxy/pull/1595) Add optional `allowed_emails` query parameter to the `auth_request`. (@zv0n)
- [#1478](https://github.com/oauth2-proxy/oauth2-proxy/pull/1478) Parameterise the runtime image (@omBratteng)
- [#1583](https://github.com/oauth2-proxy/oauth2-proxy/pull/1583) Add groups to session too when creating session from bearer token (@adriananeci)
- [#1418](https://github.com/oauth2-proxy/oauth2-proxy/pull/1418) Support for passing arbitrary query parameters through from `/oauth2/start` to the identity provider's login URL. Configuration settings control which parameters are passed by default and precisely which values can be overridden per-request (@ianroberts)
- [#1559](https://github.com/oauth2-proxy/oauth2-proxy/pull/1559) Introduce ProviderVerifier to clean up OIDC discovery code (@JoelSpeed)
- [#1561](https://github.com/oauth2-proxy/oauth2-proxy/pull/1561) Add ppc64le support (@mgiessing)
- [#1563](https://github.com/oauth2-proxy/oauth2-proxy/pull/1563) Ensure claim extractor does not attempt profile call when URL is empty (@JoelSpeed)
- [#1560](https://github.com/oauth2-proxy/oauth2-proxy/pull/1560) Fix provider data initialisation (@JoelSpeed)
- [#1555](https://github.com/oauth2-proxy/oauth2-proxy/pull/1555) Refactor provider configuration into providers package (@JoelSpeed)
- [#1394](https://github.com/oauth2-proxy/oauth2-proxy/pull/1394) Add generic claim extractor to get claims from ID Tokens (@JoelSpeed)
- [#1468](https://github.com/oauth2-proxy/oauth2-proxy/pull/1468) Implement session locking with session state lock (@JoelSpeed, @Bibob7)
- [#1489](https://github.com/oauth2-proxy/oauth2-proxy/pull/1489) Fix Docker Buildx push to include build version (@JoelSpeed)
- [#1477](https://github.com/oauth2-proxy/oauth2-proxy/pull/1477) Remove provider documentation for `Microsoft Azure AD` (@omBratteng)
- [#1204](https://github.com/oauth2-proxy/oauth2-proxy/pull/1204) Added configuration for audience claim (`--oidc-extra-audience`) and ability to specify extra audiences (`--oidc-extra-audience`) allowed passing audience verification. This enables support for AWS Cognito and other issuers that have custom audience claims. Also, this adds the ability to allow multiple audiences. (@kschu91)
- [#1509](https://github.com/oauth2-proxy/oauth2-proxy/pull/1509) Update LoginGovProvider ValidateSession to pass access_token in Header (@pksheldon4)
- [#1474](https://github.com/oauth2-proxy/oauth2-proxy/pull/1474) Support configuration of minimal acceptable TLS version (@polarctos)
- [#1545](https://github.com/oauth2-proxy/oauth2-proxy/pull/1545) Fix issue with query string allowed group panic on skip methods (@andytson)
- [#1286](https://github.com/oauth2-proxy/oauth2-proxy/pull/1286) Add the `allowed_email_domains` and the `allowed_groups` on the `auth_request` + support standard wildcard char for validation with sub-domain and email-domain. (@w3st3ry @armandpicard)
- [#1361](https://github.com/oauth2-proxy/oauth2-proxy/pull/1541) PKCE Code Challenge Support - RFC-7636 (@braunsonm)
- [#1594](https://github.com/oauth2-proxy/oauth2-proxy/pull/1594) Release ARMv8 docker images (@braunsonm)
- [#1649](https://github.com/oauth2-proxy/oauth2-proxy/pull/1649) Return a 400 instead of a 500 when a request contains an invalid redirect target (@niksko)
- [#1638](https://github.com/oauth2-proxy/oauth2-proxy/pull/1638) Implement configurable upstream timeout (@jacksgt)
- [#1650](https://github.com/oauth2-proxy/oauth2-proxy/pull/1650) Fixed 500 when checking if user has repo (@adamsong)
- [#1635](https://github.com/oauth2-proxy/oauth2-proxy/pull/1635) Added description and unit tests for ipv6 address (@t-katsumura)
- [#1502](https://github.com/oauth2-proxy/oauth2-proxy/pull/1502) Unbreak oauth2-proxy for keycloak provider after 2c668a (@ckwalsh)

# V7.2.1

## Release Highlights

This release contains a number of bug and security fixes, but has no feature additions.

## Important Notes

N/A

## Breaking Changes

N/A

## Changes since v7.2.0

- [#1247](https://github.com/oauth2-proxy/oauth2-proxy/pull/1247) Use `upn` claim consistently in ADFSProvider (@NickMeves)
- [#1447](https://github.com/oauth2-proxy/oauth2-proxy/pull/1447) Fix docker build/push issues found during last release (@JoelSpeed)
- [#1433](https://github.com/oauth2-proxy/oauth2-proxy/pull/1433) Let authentication fail when session validation fails (@stippi2)
- [#1445](https://github.com/oauth2-proxy/oauth2-proxy/pull/1445) Fix docker container multi arch build issue by passing GOARCH details to make build (@jkandasa)
- [#1444](https://github.com/oauth2-proxy/oauth2-proxy/pull/1444) Update LinkedIn provider validate URL (@jkandasa)
- [#1471](https://github.com/oauth2-proxy/oauth2-proxy/pull/1471) Update alpine to 3.15 (@AlexanderBabel)
- [#1479](https://github.com/oauth2-proxy/oauth2-proxy/pull/1479) Update to Go 1.17 (@polarctos)

# V7.2.0

## Release Highlights

- LinkedIn provider updated to support the new v2 API
- Introduce `--force-json-errors` to allow OAuth2 Proxy to protect JSON APIs and disable authentication redirection
- Add URL rewrite capabilities to the upstream proxy
- New ADFS provider integration
- New Keycloak OIDC provider integration
- Introduced Multiarch Docker images on the standard image tags

## Important Notes

- [#1086](https://github.com/oauth2-proxy/oauth2-proxy/pull/1086) The extra validation to protect invalid session
  deserialization from v6.0.0 (only) has been removed to improve performance. If you are on v6.0.0, either upgrade
  to a version before this first and allow legacy sessions to expire gracefully or change your `cookie-secret`
  value and force all sessions to reauthenticate.
- [#1210](https://github.com/oauth2-proxy/oauth2-proxy/pull/1210) A new `keycloak-oidc` provider has been added with support for role based authentication. The existing keycloak auth provider will eventually be deprecated and removed. Please switch to the new provider `keycloak-oidc`.

## Breaking Changes

- [#1239](https://github.com/oauth2-proxy/oauth2-proxy/pull/1239) GitLab groups sent in the `X-Forwarded-Groups` header
  to the upstream server will no longer be prefixed with `group:`

## Changes since v7.1.3

- [#1391](https://github.com/oauth2-proxy/oauth2-proxy/pull/1391) Improve build times by sharing cache and allowing platform selection (@JoelSpeed)
- [#1404](https://github.com/oauth2-proxy/oauth2-proxy/pull/1404) Improve error message when no cookie is found (@JoelSpeed)
- [#1315](https://github.com/oauth2-proxy/oauth2-proxy/pull/1315) linkedin: Update provider to v2 (@wuurrd)
- [#1348](https://github.com/oauth2-proxy/oauth2-proxy/pull/1348) Using the native httputil proxy code for websockets rather than yhat/wsutil to properly handle HTTP-level failures (@thetrime)
- [#1379](https://github.com/oauth2-proxy/oauth2-proxy/pull/1379) Fix the manual sign in with --htpasswd-user-group switch (@janrotter)
- [#1375](https://github.com/oauth2-proxy/oauth2-proxy/pull/1375) Added `--force-json-errors` flag (@bancek)
- [#1337](https://github.com/oauth2-proxy/oauth2-proxy/pull/1337) Changing user field type to text when using htpasswd (@pburgisser)
- [#1239](https://github.com/oauth2-proxy/oauth2-proxy/pull/1239) Base GitLab provider implementation on OIDCProvider (@NickMeves)
- [#1276](https://github.com/oauth2-proxy/oauth2-proxy/pull/1276) Update crypto and switched to new github.com/golang-jwt/jwt (@JVecsei)
- [#1264](https://github.com/oauth2-proxy/oauth2-proxy/pull/1264) Update go-oidc to v3 (@NickMeves)
- [#1233](https://github.com/oauth2-proxy/oauth2-proxy/pull/1233) Extend email-domain validation with sub-domain capability (@morarucostel)
- [#1060](https://github.com/oauth2-proxy/oauth2-proxy/pull/1060) Implement RewriteTarget to allow requests to be rewritten before proxying to upstream servers (@JoelSpeed)
- [#1086](https://github.com/oauth2-proxy/oauth2-proxy/pull/1086) Refresh sessions before token expiration if configured (@NickMeves)
- [#1226](https://github.com/oauth2-proxy/oauth2-proxy/pull/1226) Move app redirection logic to its own package (@JoelSpeed)
- [#1128](https://github.com/oauth2-proxy/oauth2-proxy/pull/1128) Use gorilla mux for OAuth Proxy routing (@JoelSpeed)
- [#1238](https://github.com/oauth2-proxy/oauth2-proxy/pull/1238) Added ADFS provider (@samirachoadi)
- [#1227](https://github.com/oauth2-proxy/oauth2-proxy/pull/1227) Fix Refresh Session not working for multiple cookies (@rishi1111)
- [#1063](https://github.com/oauth2-proxy/oauth2-proxy/pull/1063) Add Redis lock feature to lock persistent sessions (@Bibob7)
- [#1108](https://github.com/oauth2-proxy/oauth2-proxy/pull/1108) Add alternative ways to generate cookie secrets to docs (@JoelSpeed)
- [#1142](https://github.com/oauth2-proxy/oauth2-proxy/pull/1142) Add pagewriter to upstream proxy (@JoelSpeed)
- [#1181](https://github.com/oauth2-proxy/oauth2-proxy/pull/1181) Fix incorrect `cfg` name in show-debug-on-error flag (@iTaybb)
- [#1207](https://github.com/oauth2-proxy/oauth2-proxy/pull/1207) Fix URI fragment handling on sign-in page, regression introduced in 7.1.0 (@tarvip)
- [#1210](https://github.com/oauth2-proxy/oauth2-proxy/pull/1210) New Keycloak OIDC Provider (@pb82)
- [#1244](https://github.com/oauth2-proxy/oauth2-proxy/pull/1244) Update Alpine image version to 3.14 (@ahovgaard)
- [#1317](https://github.com/oauth2-proxy/oauth2-proxy/pull/1317) Fix incorrect `</form>` tag on the sing_in page when *not* using a custom template (@jord1e)
- [#1330](https://github.com/oauth2-proxy/oauth2-proxy/pull/1330) Allow specifying URL as input for custom sign in logo (@MaikuMori)
- [#1357](https://github.com/oauth2-proxy/oauth2-proxy/pull/1357) Fix unsafe access to session variable (@harzallah)
- [#997](https://github.com/oauth2-proxy/oauth2-proxy/pull/997) Allow passing the raw url path when proxying upstream requests - e.g. /%2F/ (@FStelzer)
- [#1147](https://github.com/oauth2-proxy/oauth2-proxy/pull/1147) Multiarch support for docker image (@goshlanguage)
- [#1296](https://github.com/oauth2-proxy/oauth2-proxy/pull/1296) Fixed `panic` when connecting to Redis with TLS (@mstrzele)
- [#1403](https://github.com/oauth2-proxy/oauth2-proxy/pull/1403) Improve TLS handling for Redis to support non-standalone mode with TLS (@wadahiro)

# V7.1.3

## Release Highlights

- Fixed typos in the metrics server TLS config names

## Important Notes

- [#967](https://github.com/oauth2-proxy/oauth2-proxy/pull/967) `--insecure-oidc-skip-nonce` is currently `true` by default in case
  any existing OIDC Identity Providers don't support it. The default will switch to `false` in a future version.

## Breaking Changes

## Changes since v7.1.2

- [#1168](https://github.com/oauth2-proxy/oauth2-proxy/pull/1168) Fix incorrect `cfg` name in Metrics TLS flags (@NickMeves)
- [#967](https://github.com/oauth2-proxy/oauth2-proxy/pull/967) Set & verify a nonce with OIDC providers (@NickMeves)
- [#1136](https://github.com/oauth2-proxy/oauth2-proxy/pull/1136) Add clock package for better time mocking in tests (@NickMeves)
- [#947](https://github.com/oauth2-proxy/oauth2-proxy/pull/947) Multiple provider ingestion and validation in alpha options (first stage: [#926](https://github.com/oauth2-proxy/oauth2-proxy/issues/926)) (@yanasega)

# V7.1.2

## Release Highlights

- Metrics bind address initialisation was broken in config files

## Important Notes

N/A

## Breaking Changes

N/A

## Changes since v7.1.1

- [#1129](https://github.com/oauth2-proxy/oauth2-proxy/pull/1129) Rewrite OpenRedirect tests in ginkgo (@JoelSpeed)
- [#1127](https://github.com/oauth2-proxy/oauth2-proxy/pull/1127) Remove unused fields from OAuthProxy (@JoelSpeed)
- [#1141](https://github.com/oauth2-proxy/oauth2-proxy/pull/1141) Fix metrics server bind address initialization (@oliver006)

# V7.1.1

## Release Highlights

- The metrics server could not be started in v7.1.0, this is now fixed.

## Important Notes

N/A

## Breaking Changes

N/A

## Changes since v7.1.0

- [#1133](https://github.com/oauth2-proxy/oauth2-proxy/pull/1133) Metrics server should be constructed with secure bind address for TLS (@JoelSpeed)

# V7.1.0

## Release Highlights

- New improved design for sign in and error pages based on bulma framework
- Refactored templates loading
  - `robots.txt`, `sign_in.html` and `error.html` can now be provided individually in `--custom-templates-dir`
  - If any of the above are not provided, defaults are used
  - Defaults templates be found in [pkg/app/pagewriter](https://github.com/oauth2-proxy/oauth2-proxy/tree/v7.1.0/pkg/app/pagewriter)
- Introduction of basic prometheus metrics
- Introduction of Traefik based local testing/example environment
- Support for request IDs to allow request co-ordination of log lines

## Important Notes

- [GHSA-652x-m2gr-hppm](https://github.com/oauth2-proxy/oauth2-proxy/security/advisories/GHSA-652x-m2gr-hppm) GitLab group authorization stopped working in v7.0.0, the functionality has now been restored, please see the linked advisory for details
- [#1103](https://github.com/oauth2-proxy/oauth2-proxy/pull/1103) Upstream request signatures via `--signature-key` is
  deprecated. Support will be removed completely in v8.0.0.
- [1087](https://github.com/oauth2-proxy/oauth2-proxy/pull/1087) The default logging templates have been updated to include {{.RequestID}}
- [#1117](https://github.com/oauth2-proxy/oauth2-proxy/pull/1117) The `--gcp-healthchecks` option is now deprecated. It will be removed in a future release.
  - To migrate, you can change your application health checks for OAuth2 Proxy to point to
    the `--ping-path` value.
  - You can also migrate the user agent based health check using the `--ping-user-agent` option. Set it to `GoogleHC/1.0` to allow health checks on the path `/` from the Google health checker.

## Breaking Changes

N/A

## Changes since v7.0.1

- [GHSA-652x-m2gr-hppm](https://github.com/oauth2-proxy/oauth2-proxy/security/advisories/GHSA-652x-m2gr-hppm) `--gitlab-group` GitLab Group Authorization config flag stopped working in v7.0.0 (@NickMeves, @papey)
- [#1113](https://github.com/oauth2-proxy/oauth2-proxy/pull/1113) Panic with GitLab project repository auth (@piersharding)
- [#1116](https://github.com/oauth2-proxy/oauth2-proxy/pull/1116) Reinstate preferEmailToUser behaviour for basic auth sessions (@JoelSpeed)
- [#1115](https://github.com/oauth2-proxy/oauth2-proxy/pull/1115) Fix upstream proxy appending ? to requests (@JoelSpeed)
- [#1117](https://github.com/oauth2-proxy/oauth2-proxy/pull/1117) Deprecate GCP HealthCheck option (@JoelSpeed)
- [#1104](https://github.com/oauth2-proxy/oauth2-proxy/pull/1104) Allow custom robots text pages (@JoelSpeed)
- [#1045](https://github.com/oauth2-proxy/oauth2-proxy/pull/1045) Ensure redirect URI always has a scheme (@JoelSpeed)
- [#1103](https://github.com/oauth2-proxy/oauth2-proxy/pull/1103) Deprecate upstream request signatures (@NickMeves)
- [#1087](https://github.com/oauth2-proxy/oauth2-proxy/pull/1087) Support Request ID in logging (@NickMeves)
- [#914](https://github.com/oauth2-proxy/oauth2-proxy/pull/914) Extract email from id_token for azure provider when oidc is configured (@weinong)
- [#1047](https://github.com/oauth2-proxy/oauth2-proxy/pull/1047) Refactor HTTP Server and add ServerGroup to handle graceful shutdown of multiple servers (@JoelSpeed)
- [#1070](https://github.com/oauth2-proxy/oauth2-proxy/pull/1070) Refactor logging middleware to middleware package (@NickMeves)
- [#1064](https://github.com/oauth2-proxy/oauth2-proxy/pull/1064) Add support for setting groups on session when using basic auth (@stefansedich)
- [#1056](https://github.com/oauth2-proxy/oauth2-proxy/pull/1056) Add option for custom logos on the sign in page (@JoelSpeed)
- [#1054](https://github.com/oauth2-proxy/oauth2-proxy/pull/1054) Update to Go 1.16 (@JoelSpeed)
- [#1052](https://github.com/oauth2-proxy/oauth2-proxy/pull/1052) Update golangci-lint to latest version (v1.36.0) (@JoelSpeed)
- [#1043](https://github.com/oauth2-proxy/oauth2-proxy/pull/1043) Refactor Sign In Page rendering and capture all page rendering code in pagewriter package (@JoelSpeed)
- [#1029](https://github.com/oauth2-proxy/oauth2-proxy/pull/1029) Refactor error page rendering and allow debug messages on error (@JoelSpeed)
- [#1028](https://github.com/oauth2-proxy/oauth2-proxy/pull/1028) Refactor templates, update theme and provide styled error pages (@JoelSpeed)
- [#1039](https://github.com/oauth2-proxy/oauth2-proxy/pull/1039) Ensure errors in tests are logged to the GinkgoWriter (@JoelSpeed)
- [#980](https://github.com/oauth2-proxy/oauth2-proxy/pull/980) Add Prometheus metrics endpoint (@neuralsandwich)
- [#1023](https://github.com/oauth2-proxy/oauth2-proxy/pull/1023) Update docs on Traefik ForwardAuth support without the use of Traefik 'errors' middleware (@pcneo83)
- [#1091](https://github.com/oauth2-proxy/oauth2-proxy/pull/1091) Add an example with Traefik (configuration without Traefik 'errors' middleware) (@fcollonval)

# V7.0.1

## Release Highlights

- Fixed a bug that meant that flag ordering mattered
- Fixed a bug where response headers for groups were not being flattened

## Important Notes

N/A

## Breaking Changes

N/A

## Changes since v7.0.0

- [#1020](https://github.com/oauth2-proxy/oauth2-proxy/pull/1020) Flatten array-based response headers (@NickMeves)
- [#1026](https://github.com/oauth2-proxy/oauth2-proxy/pull/1026) Ensure config flags get parsed correctly when other flags precede them (@JoelSpeed)

# V7.0.0

## Release Highlights

- Major internal improvements to provider interfaces
- Added group authorization support
- Improved support for external auth for Traefik
- Introduced alpha configuration format to allow users to trial new configuration format and alpha features
- GitLab provider now supports restricting to members of a project
- Keycloak provider now supports restricting users to members of a set of groups
- (Alpha) Flexible header configuration allowing user defined mapping of session claims to header values


## Important Notes

- [GHSA-4mf2-f3wh-gvf2](https://github.com/oauth2-proxy/oauth2-proxy/security/advisories/GHSA-4mf2-f3wh-gvf2) The whitelist domain feature has been updated to fix a vulnerability that was identified, please see the linked advisory for details
- [#964](https://github.com/oauth2-proxy/oauth2-proxy/pull/964) Redirect URL generation will attempt secondary strategies
  in the priority chain if any fail the `IsValidRedirect` security check. Previously any failures fell back to `/`.
- [#953](https://github.com/oauth2-proxy/oauth2-proxy/pull/953) Keycloak will now use `--profile-url` if set for the userinfo endpoint
  instead of `--validate-url`. `--validate-url` will still work for backwards compatibility.
- [#957](https://github.com/oauth2-proxy/oauth2-proxy/pull/957) To use X-Forwarded-{Proto,Host,Uri} on redirect detection, `--reverse-proxy` must be `true`.
- [#936](https://github.com/oauth2-proxy/oauth2-proxy/pull/936) `--user-id-claim` option is deprecated and replaced by `--oidc-email-claim`
- [#630](https://github.com/oauth2-proxy/oauth2-proxy/pull/630) Gitlab projects needs a Gitlab application with the extra `read_api` enabled
- [#849](https://github.com/oauth2-proxy/oauth2-proxy/pull/849) `/oauth2/auth` `allowed_groups` querystring parameter can be paired with the `allowed-groups` configuration option.
  - The `allowed_groups` querystring parameter can specify multiple comma delimited groups.
  - In this scenario, the user must have a group (from their multiple groups) present in both lists to not get a 401 or 403 response code.
  - Example:
    - OAuth2-Proxy globally sets the `allowed_groups` as `engineering`.
    - An application using Kubernetes ingress uses the `/oauth2/auth` endpoint with `allowed_groups` querystring set to `backend`.
    - A user must have a session with the groups `["engineering", "backend"]` to pass authorization.
    - Another user with the groups `["engineering", "frontend"]` would fail the querystring authorization portion.
- [#905](https://github.com/oauth2-proxy/oauth2-proxy/pull/905) Existing sessions from v6.0.0 or earlier are no longer valid. They will trigger a reauthentication.
- [#826](https://github.com/oauth2-proxy/oauth2-proxy/pull/826) `skip-auth-strip-headers` now applies to all requests, not just those where authentication would be skipped.
- [#797](https://github.com/oauth2-proxy/oauth2-proxy/pull/797) The behavior of the Google provider Groups restriction changes with this
  - Either `--google-group` or the new `--allowed-group` will work for Google now (`--google-group` will be used if both are set)
  - Group membership lists will be passed to the backend with the `X-Forwarded-Groups` header
  - If you change the list of allowed groups, existing sessions that now don't have a valid group will be logged out immediately.
    - Previously, group membership was only checked on session creation and refresh.
- [#789](https://github.com/oauth2-proxy/oauth2-proxy/pull/789) `--skip-auth-route` is (almost) backwards compatible with `--skip-auth-regex`
  - We are marking `--skip-auth-regex` as DEPRECATED and will remove it in the next major version.
  - If your regex contains an `=` and you want it for all methods, you will need to add a leading `=` (this is the area where `--skip-auth-regex` doesn't port perfectly)
- [#575](https://github.com/oauth2-proxy/oauth2-proxy/pull/575) Sessions from v5.1.1 or earlier will no longer validate since they were not signed with SHA1.
  - Sessions from v6.0.0 or later had a graceful conversion to SHA256 that resulted in no reauthentication
  - Upgrading from v5.1.1 or earlier will result in a reauthentication
- [#616](https://github.com/oauth2-proxy/oauth2-proxy/pull/616) Ensure you have configured oauth2-proxy to use the `groups` scope.
  - The user may be logged out initially as they may not currently have the `groups` claim however after going back through login process wil be authenticated.
- [#839](https://github.com/oauth2-proxy/oauth2-proxy/pull/839) Enables complex data structures for group claim entries, which are output as Json by default.

## Breaking Changes

- [#964](https://github.com/oauth2-proxy/oauth2-proxy/pull/964) `--reverse-proxy` must be true to trust `X-Forwarded-*` headers as canonical.
  These are used throughout the application in redirect URLs, cookie domains and host logging logic. These are the headers:
  - `X-Forwarded-Proto` instead of `req.URL.Scheme`
  - `X-Forwarded-Host` instead of `req.Host`
  - `X-Forwarded-Uri` instead of `req.URL.RequestURI()`
- [#953](https://github.com/oauth2-proxy/oauth2-proxy/pull/953) In config files & envvar configs, `keycloak_group` is now the plural `keycloak_groups`.
  Flag configs are still `--keycloak-group` but it can be passed multiple times.
- [#911](https://github.com/oauth2-proxy/oauth2-proxy/pull/911) Specifying a non-existent provider will cause OAuth2-Proxy to fail on startup instead of defaulting to "google".
- [#797](https://github.com/oauth2-proxy/oauth2-proxy/pull/797) Security changes to Google provider group authorization flow
  - If you change the list of allowed groups, existing sessions that now don't have a valid group will be logged out immediately.
    - Previously, group membership was only checked on session creation and refresh.
- [#722](https://github.com/oauth2-proxy/oauth2-proxy/pull/722) When a Redis session store is configured, OAuth2-Proxy will fail to start up unless connection and health checks to Redis pass
- [#800](https://github.com/oauth2-proxy/oauth2-proxy/pull/800) Fix import path for v7. The import path has changed to support the go get installation.
  - You can now `go get github.com/oauth2-proxy/oauth2-proxy/v7` to get the latest `v7` version of OAuth2 Proxy
  - Import paths for package are now under `v7`, eg `github.com/oauth2-proxy/oauth2-proxy/v7/pkg/<module>`
- [#753](https://github.com/oauth2-proxy/oauth2-proxy/pull/753) A bug in the Azure provider prevented it from properly passing the configured protected `--resource`
  via the login url. If this option was used in the past, behavior will change with this release as it will
  affect the tokens returned by Azure. In the past, the tokens were always for `https://graph.microsoft.com` (the default)
  and will now be for the configured resource (if it exists, otherwise it will run into errors)
- [#754](https://github.com/oauth2-proxy/oauth2-proxy/pull/754) The Azure provider now has token refresh functionality implemented. This means that there won't
  be any redirects in the browser anymore when tokens expire, but instead a token refresh is initiated
  in the background, which leads to new tokens being returned in the cookies.
  - Please note that `--cookie-refresh` must be 0 (the default) or equal to the token lifespan configured in Azure AD to make
    Azure token refresh reliable. Setting this value to 0 means that it relies on the provider implementation
    to decide if a refresh is required.

## Changes since v6.1.1

- [GHSA-4mf2-f3wh-gvf2](https://github.com/oauth2-proxy/oauth2-proxy/security/advisories/GHSA-4mf2-f3wh-gvf2) Subdomain checking of whitelisted domains could allow unintended redirects (@NickMeves)
- [#1002](https://github.com/oauth2-proxy/oauth2-proxy/pull/1002) Use logger for logging refreshed session in azure and gitlab provider (@Bibob7)
- [#799](https://github.com/oauth2-proxy/oauth2-proxy/pull/799) Use comma separated multiple values for header (@lilida)
- [#903](https://github.com/oauth2-proxy/oauth2-proxy/pull/903) Add docs and generated reference for Alpha configuration (@JoelSpeed)
- [#995](https://github.com/oauth2-proxy/oauth2-proxy/pull/995) Add Security Policy (@JoelSpeed)
- [#964](https://github.com/oauth2-proxy/oauth2-proxy/pull/964) Require `--reverse-proxy` true to trust `X-Forwareded-*` type headers (@NickMeves)
- [#970](https://github.com/oauth2-proxy/oauth2-proxy/pull/970) Fix joined cookie name for those containing underline in the suffix (@peppered)
- [#953](https://github.com/oauth2-proxy/oauth2-proxy/pull/953) Migrate Keycloak to EnrichSession & support multiple groups for authorization (@NickMeves)
- [#957](https://github.com/oauth2-proxy/oauth2-proxy/pull/957) Use X-Forwarded-{Proto,Host,Uri} on redirect as last resort (@linuxgemini)
- [#630](https://github.com/oauth2-proxy/oauth2-proxy/pull/630) Add support for Gitlab project based authentication (@factorysh)
- [#907](https://github.com/oauth2-proxy/oauth2-proxy/pull/907) Introduce alpha configuration option to enable testing of structured configuration (@JoelSpeed)
- [#938](https://github.com/oauth2-proxy/oauth2-proxy/pull/938) Cleanup missed provider renaming refactor methods (@NickMeves)
- [#816](https://github.com/oauth2-proxy/oauth2-proxy/pull/816) (via [#936](https://github.com/oauth2-proxy/oauth2-proxy/pull/936)) Support non-list group claims (@loafoe)
- [#936](https://github.com/oauth2-proxy/oauth2-proxy/pull/936) Refactor OIDC Provider and support groups from Profile URL (@NickMeves)
- [#869](https://github.com/oauth2-proxy/oauth2-proxy/pull/869) Streamline provider interface method names and signatures (@NickMeves)
- [#849](https://github.com/oauth2-proxy/oauth2-proxy/pull/849) Support group authorization on `oauth2/auth` endpoint via `allowed_groups` querystring (@NickMeves)
- [#925](https://github.com/oauth2-proxy/oauth2-proxy/pull/925) Fix basic auth legacy header conversion (@JoelSpeed)
- [#916](https://github.com/oauth2-proxy/oauth2-proxy/pull/916) Add AlphaOptions struct to prepare for alpha config loading (@JoelSpeed)
- [#923](https://github.com/oauth2-proxy/oauth2-proxy/pull/923) Support TLS 1.3 (@aajisaka)
- [#918](https://github.com/oauth2-proxy/oauth2-proxy/pull/918) Fix log header output (@JoelSpeed)
- [#911](https://github.com/oauth2-proxy/oauth2-proxy/pull/911) Validate provider type on startup. (@arcivanov)
- [#906](https://github.com/oauth2-proxy/oauth2-proxy/pull/906) Set up v6.1.x versioned documentation as default documentation (@JoelSpeed)
- [#905](https://github.com/oauth2-proxy/oauth2-proxy/pull/905) Remove v5 legacy sessions support (@NickMeves)
- [#904](https://github.com/oauth2-proxy/oauth2-proxy/pull/904) Set `skip-auth-strip-headers` to `true` by default (@NickMeves)
- [#826](https://github.com/oauth2-proxy/oauth2-proxy/pull/826) Integrate new header injectors into project (@JoelSpeed)
- [#797](https://github.com/oauth2-proxy/oauth2-proxy/pull/797) Create universal Authorization behavior across providers (@NickMeves)
- [#898](https://github.com/oauth2-proxy/oauth2-proxy/pull/898) Migrate documentation to Docusaurus (@JoelSpeed)
- [#754](https://github.com/oauth2-proxy/oauth2-proxy/pull/754) Azure token refresh (@codablock)
- [#850](https://github.com/oauth2-proxy/oauth2-proxy/pull/850) Increase session fields in `/oauth2/userinfo` endpoint (@NickMeves)
- [#825](https://github.com/oauth2-proxy/oauth2-proxy/pull/825) Fix code coverage reporting on GitHub actions(@JoelSpeed)
- [#796](https://github.com/oauth2-proxy/oauth2-proxy/pull/796) Deprecate GetUserName & GetEmailAdress for EnrichSessionState (@NickMeves)
- [#705](https://github.com/oauth2-proxy/oauth2-proxy/pull/705) Add generic Header injectors for upstream request and response headers (@JoelSpeed)
- [#753](https://github.com/oauth2-proxy/oauth2-proxy/pull/753) Pass resource parameter in login url (@codablock)
- [#789](https://github.com/oauth2-proxy/oauth2-proxy/pull/789) Add `--skip-auth-route` configuration option for `METHOD=pathRegex` based allowlists (@NickMeves)
- [#575](https://github.com/oauth2-proxy/oauth2-proxy/pull/575) Stop accepting legacy SHA1 signed cookies (@NickMeves)
- [#722](https://github.com/oauth2-proxy/oauth2-proxy/pull/722) Validate Redis configuration options at startup (@NickMeves)
- [#791](https://github.com/oauth2-proxy/oauth2-proxy/pull/791) Remove GetPreferredUsername method from provider interface (@NickMeves)
- [#764](https://github.com/oauth2-proxy/oauth2-proxy/pull/764) Document bcrypt encryption for htpasswd (and hide SHA) (@lentzi90)
- [#778](https://github.com/oauth2-proxy/oauth2-proxy/pull/778) Use display-htpasswd-form flag
- [#616](https://github.com/oauth2-proxy/oauth2-proxy/pull/616) Add support to ensure user belongs in required groups when using the OIDC provider (@stefansedich)
- [#800](https://github.com/oauth2-proxy/oauth2-proxy/pull/800) Fix import path for v7 (@johejo)
- [#783](https://github.com/oauth2-proxy/oauth2-proxy/pull/783) Update Go to 1.15 (@johejo)
- [#813](https://github.com/oauth2-proxy/oauth2-proxy/pull/813) Fix build (@thiagocaiubi)
- [#801](https://github.com/oauth2-proxy/oauth2-proxy/pull/801) Update go-redis/redis to v8 (@johejo)
- [#750](https://github.com/oauth2-proxy/oauth2-proxy/pull/750) ci: Migrate to Github Actions (@shinebayar-g)
- [#829](https://github.com/oauth2-proxy/oauth2-proxy/pull/820) Rename test directory to testdata (@johejo)
- [#819](https://github.com/oauth2-proxy/oauth2-proxy/pull/819) Improve CI (@johejo)
- [#989](https://github.com/oauth2-proxy/oauth2-proxy/pull/989) Adapt isAjax to support mimetype lists (@rassie)
- [#1013](https://github.com/oauth2-proxy/oauth2-proxy/pull/1013) Update alpine version to 3.13 (@nishanth-pinnapareddy)

# v6.1.1

## Release Highlights

- Fixed a bug which prevented static upstreams from being used
- Fixed a bug which prevented file based upstreams from being used
- Ensure that X-Forwarded-Host is respected consistently

## Important Notes

N/A

## Breaking

N/A

## Changes since v6.1.0

- [#729](https://github.com/oauth2-proxy/oauth2-proxy/pull/729) Use X-Forwarded-Host consistently when set (@NickMeves)
- [#746](https://github.com/oauth2-proxy/oauth2-proxy/pull/746) Fix conversion of static responses in upstreams (@JoelSpeed)

# v6.1.0

## Release Highlights

- Redis session stores now support authenticated connections
- Error logging can now be separated from info logging by directing error logs to stderr
- Added --session-cookie-minimal flag which helps prevent large session cookies
- Improvements to force-https behaviour
- Allow requests to skip authentication based on their source IP

## Important Notes

- [#632](https://github.com/oauth2-proxy/oauth2-proxy/pull/632) There is backwards compatibility to sessions from v5
  - Any unencrypted sessions from before v5 that only contained a Username & Email will trigger a reauthentication

## Breaking Changes

## Changes since v6.0.0

- [#742](https://github.com/oauth2-proxy/oauth2-proxy/pull/742) Only log no cookie match if cookie domains specified (@JoelSpeed)
- [#562](https://github.com/oauth2-proxy/oauth2-proxy/pull/562) Create generic Authorization Header constructor (@JoelSpeed)
- [#715](https://github.com/oauth2-proxy/oauth2-proxy/pull/715) Ensure session times are not nil before printing them (@JoelSpeed)
- [#714](https://github.com/oauth2-proxy/oauth2-proxy/pull/714) Support passwords with Redis session stores (@NickMeves)
- [#719](https://github.com/oauth2-proxy/oauth2-proxy/pull/719) Add Gosec fixes to areas that are intermittently flagged on PRs (@NickMeves)
- [#718](https://github.com/oauth2-proxy/oauth2-proxy/pull/718) Allow Logging to stdout with separate Error Log Channel
- [#690](https://github.com/oauth2-proxy/oauth2-proxy/pull/690) Address GoSec security findings & remediate (@NickMeves)
- [#689](https://github.com/oauth2-proxy/oauth2-proxy/pull/689) Fix finicky logging_handler_test from time drift (@NickMeves)
- [#700](https://github.com/oauth2-proxy/oauth2-proxy/pull/700) Allow OIDC Bearer auth IDTokens to have empty email claim & profile URL (@NickMeves)
- [#699](https://github.com/oauth2-proxy/oauth2-proxy/pull/699) Align persistence ginkgo tests with conventions (@NickMeves)
- [#696](https://github.com/oauth2-proxy/oauth2-proxy/pull/696) Preserve query when building redirect
- [#561](https://github.com/oauth2-proxy/oauth2-proxy/pull/561) Refactor provider URLs to package level vars (@JoelSpeed)
- [#682](https://github.com/oauth2-proxy/oauth2-proxy/pull/682) Refactor persistent session store session ticket management (@NickMeves)
- [#688](https://github.com/oauth2-proxy/oauth2-proxy/pull/688) Refactor session loading to make use of middleware pattern (@JoelSpeed)
- [#593](https://github.com/oauth2-proxy/oauth2-proxy/pull/593) Integrate upstream package with OAuth2 Proxy (@JoelSpeed)
- [#687](https://github.com/oauth2-proxy/oauth2-proxy/pull/687) Refactor HTPasswd Validator (@JoelSpeed)
- [#624](https://github.com/oauth2-proxy/oauth2-proxy/pull/624) Allow stripping authentication headers from whitelisted requests with `--skip-auth-strip-headers` (@NickMeves)
- [#673](https://github.com/oauth2-proxy/oauth2-proxy/pull/673) Add --session-cookie-minimal option to create session cookies with no tokens (@NickMeves)
- [#632](https://github.com/oauth2-proxy/oauth2-proxy/pull/632) Reduce session size by encoding with MessagePack and using LZ4 compression (@NickMeves)
- [#675](https://github.com/oauth2-proxy/oauth2-proxy/pull/675) Fix required ruby version and deprecated option for building docs (@mkontani)
- [#669](https://github.com/oauth2-proxy/oauth2-proxy/pull/669) Reduce docker context to improve build times (@JoelSpeed)
- [#668](https://github.com/oauth2-proxy/oauth2-proxy/pull/668) Use req.Host in --force-https when req.URL.Host is empty (@zucaritask)
- [#660](https://github.com/oauth2-proxy/oauth2-proxy/pull/660) Use builder pattern to simplify requests to external endpoints (@JoelSpeed)
- [#591](https://github.com/oauth2-proxy/oauth2-proxy/pull/591) Introduce upstream package with new reverse proxy implementation (@JoelSpeed)
- [#576](https://github.com/oauth2-proxy/oauth2-proxy/pull/576) Separate Cookie validation out of main options validation (@JoelSpeed)
- [#656](https://github.com/oauth2-proxy/oauth2-proxy/pull/656) Split long session cookies more precisely (@NickMeves)
- [#619](https://github.com/oauth2-proxy/oauth2-proxy/pull/619) Improve Redirect to HTTPs behaviour (@JoelSpeed)
- [#654](https://github.com/oauth2-proxy/oauth2-proxy/pull/654) Close client connections after each redis test (@JoelSpeed)
- [#542](https://github.com/oauth2-proxy/oauth2-proxy/pull/542) Move SessionStore tests to independent package (@JoelSpeed)
- [#577](https://github.com/oauth2-proxy/oauth2-proxy/pull/577) Move Cipher and Session Store initialisation out of Validation (@JoelSpeed)
- [#635](https://github.com/oauth2-proxy/oauth2-proxy/pull/635) Support specifying alternative provider TLS trust source(s) (@k-wall)
- [#649](https://github.com/oauth2-proxy/oauth2-proxy/pull/650) Resolve an issue where an empty healthcheck URL and ping-user-agent returns the healthcheck response (@jordancrawfordnz)
- [#662](https://github.com/oauth2-proxy/oauth2-proxy/pull/662) Do not add Cache-Control header to response from auth only endpoint (@johejo)
- [#552](https://github.com/oauth2-proxy/oauth2-proxy/pull/522) Implements --trusted-ip option to allow clients behind specified IPs or CIDR ranges to bypass authentication (@Izzette)
- [#733](https://github.com/oauth2-proxy/oauth2-proxy/pull/733) dist.sh: remove go version from asset links (@syscll)

# v6.0.0

## Release Highlights

- Migrated to an independent GitHub organisation
- Added local test environment examples using docker-compose and kind
- Error pages will now be rendered when upstream connections fail
- Non-Existent options in config files will now return errors on startup
- Sessions are now always encrypted, independent of configuration

## Important Notes

- (Security) Fix for [open redirect vulnerability](https://github.com/oauth2-proxy/oauth2-proxy/security/advisories/GHSA-5m6c-jp6f-2vcv).
  - More invalid redirects that lead to open-redirects were reported
  - An extensive test suite has been added to prevent future regressions
- [#453](https://github.com/oauth2-proxy/oauth2-proxy/pull/453) Responses to endpoints with a proxy prefix will now return headers for preventing browser caching.

## Breaking Changes

- [#464](https://github.com/oauth2-proxy/oauth2-proxy/pull/464) Migration from Pusher to independent org may have introduced breaking changes for your environment.
  - See the changes listed below for PR [#464](https://github.com/oauth2-proxy/oauth2-proxy/pull/464) for full details
  - Binaries renamed from `oauth2_proxy` to `oauth2-proxy`
- [#440](https://github.com/oauth2-proxy/oauth2-proxy/pull/440) Switch Azure AD Graph API to Microsoft Graph API
  - The Azure AD Graph API has been [deprecated](https://docs.microsoft.com/en-us/azure/active-directory/develop/active-directory-graph-api) and is being replaced by the Microsoft Graph API.
    If your application relies on the access token being passed to it to access the Azure AD Graph API, you should migrate your application to use the Microsoft Graph API.
    Existing behaviour can be retained by setting `-resource=https://graph.windows.net`.
- [#484](https://github.com/oauth2-proxy/oauth2-proxy/pull/484) Configuration loading has been replaced with Viper and PFlag
  - Flags now require a `--` prefix before the option
  - Previously flags allowed either `-` or `--` to prefix the option name
  - Eg `-provider` must now be `--provider`
- [#487](https://github.com/oauth2-proxy/oauth2-proxy/pull/487) Switch flags to StringSlice instead of StringArray
  - Options that take multiple arguments now split strings on commas if present
  - Eg `--foo=a,b,c,d` would result in the values `a`, `b`, `c` and `d` instead of a single `a,b,c,d` value as before
- [#535](https://github.com/oauth2-proxy/oauth2-proxy/pull/535) Drop support for pre v3.1 cookies
  - The encoding for session cookies was changed starting in v3.1.0, support for the previous encoding is now dropped
  - If you are upgrading from a version earlier than this, please upgrade via a version between v3.1.0 and v5.1.1
- [#537](https://github.com/oauth2-proxy/oauth2-proxy/pull/537) Drop Fallback to Email if User not set
  - Previously, when a session was loaded, if the User was not set, it would be replaced by the Email.
    This behaviour was inconsistent as it required the session to be stored and then loaded to function properly.
  - This behaviour has now been removed and the User field will remain empty if it was not set when the session was saved.
  - In some scenarios `X-Forwarded-User` will now be empty. Use `X-Forwarded-Email` instead.
  - In some scenarios, this may break setting Basic Auth on upstream or responses.
    Use `--prefer-email-to-user` to restore falling back to the Email in these cases.
- [#556](https://github.com/oauth2-proxy/oauth2-proxy/pull/556) Remove unintentional auto-padding of secrets that were too short
  - Previously, after cookie-secrets were opportunistically base64 decoded to raw bytes,
    they were padded to have a length divisible by 4.
  - This led to wrong sized secrets being valid AES lengths of 16, 24, or 32 bytes. Or it led to confusing errors
    reporting an invalid length of 20 or 28 when the user input cookie-secret was not that length.
  - Now we will only base64 decode a cookie-secret to raw bytes if it is 16, 24, or 32 bytes long. Otherwise, we will convert
    the direct cookie-secret to bytes without silent padding added.
- [#412](https://github.com/oauth2-proxy/oauth2-proxy/pull/412)/[#559](https://github.com/oauth2-proxy/oauth2-proxy/pull/559) Allow multiple cookie domains to be specified
  - Multiple cookie domains may now be configured. The longest domain that matches will be used.
  - The config options `cookie_domain` is now `cookie_domains`
  - The environment variable `OAUTH2_PROXY_COOKIE_DOMAIN` is now `OAUTH2_PROXY_COOKIE_DOMAINS`
- [#414](https://github.com/oauth2-proxy/oauth2-proxy/pull/414) Always encrypt sessions regardless of config
  - Previously, sessions were encrypted only when certain options were configured.
    This lead to confusion and misconfiguration as it was not obvious when a session should be encrypted.
  - Cookie Secrets must now be 16, 24 or 32 bytes.
  - If you need to change your secret, this will force users to reauthenticate.
- [#548](https://github.com/oauth2-proxy/oauth2-proxy/pull/548) Separate logging options out of main options structure
  - Fixes an inconsistency in the `--exclude-logging-paths` option by renaming it to `--exclude-logging-option`.
  - This flag may now be given multiple times as with other list options
  - This flag also accepts comma separated values
- [#639](https://github.com/oauth2-proxy/oauth2-proxy/pull/639) Change how gitlab-group is parsed on options
  - Previously, the flag gitlab-group used comma seperated values, while the config option used space seperated values.
  - This fixes the config value to use slices internally.
  - The config option `gitlab_group` is now `gitlab_groups`
  - The environment variable `OAUTH2_PROXY_GITLAB_GROUP` is now `OAUTH2_PROXY_GITLAB_GROUPS`

## Changes since v5.1.1

- [GHSA-5m6c-jp6f-2vcv](https://github.com/oauth2-proxy/oauth2-proxy/security/advisories/GHSA-5m6c-jp6f-2vcv) New OpenRedirect cases have been found (@JoelSpeed)
- [#639](https://github.com/oauth2-proxy/oauth2-proxy/pull/639) Change how gitlab-group is parsed on options (@linuxgemini)
- [#615](https://github.com/oauth2-proxy/oauth2-proxy/pull/615) Kubernetes example based on Kind cluster and Nginx ingress (@EvgeniGordeev)
- [#596](https://github.com/oauth2-proxy/oauth2-proxy/pull/596) Validate Bearer IDTokens in headers with correct provider/extra JWT Verifier (@NickMeves)
- [#620](https://github.com/oauth2-proxy/oauth2-proxy/pull/620) Add HealthCheck middleware (@JoelSpeed)
- [#597](https://github.com/oauth2-proxy/oauth2-proxy/pull/597) Don't log invalid redirect if redirect is empty (@JoelSpeed)
- [#604](https://github.com/oauth2-proxy/oauth2-proxy/pull/604) Add Keycloak local testing environment (@EvgeniGordeev)
- [#539](https://github.com/oauth2-proxy/oauth2-proxy/pull/539) Refactor encryption ciphers and add AES-GCM support (@NickMeves)
- [#601](https://github.com/oauth2-proxy/oauth2-proxy/pull/601) Ensure decrypted user/email are valid UTF8 (@JoelSpeed)
- [#560](https://github.com/oauth2-proxy/oauth2-proxy/pull/560) Fallback to UserInfo is User ID claim not present (@JoelSpeed)
- [#598](https://github.com/oauth2-proxy/oauth2-proxy/pull/598) acr_values no longer sent to IdP when empty (@ScottGuymer)
- [#548](https://github.com/oauth2-proxy/oauth2-proxy/pull/548) Separate logging options out of main options structure (@JoelSpeed)
- [#567](https://github.com/oauth2-proxy/oauth2-proxy/pull/567) Allow health/ping request to be identified via User-Agent (@chkohner)
- [#536](https://github.com/oauth2-proxy/oauth2-proxy/pull/536) Improvements to Session State code (@JoelSpeed)
- [#573](https://github.com/oauth2-proxy/oauth2-proxy/pull/573) Properly parse redis urls for cluster and sentinel connections (@amnay-mo)
- [#574](https://github.com/oauth2-proxy/oauth2-proxy/pull/574) render error page on 502 proxy status (@amnay-mo)
- [#559](https://github.com/oauth2-proxy/oauth2-proxy/pull/559) Rename cookie-domain config to cookie-domains (@JoelSpeed)
- [#569](https://github.com/oauth2-proxy/oauth2-proxy/pull/569) Updated autocompletion for `--` long options. (@Izzette)
- [#489](https://github.com/oauth2-proxy/oauth2-proxy/pull/489) Move Options and Validation to separate packages (@JoelSpeed)
- [#556](https://github.com/oauth2-proxy/oauth2-proxy/pull/556) Remove unintentional auto-padding of secrets that were too short (@NickMeves)
- [#538](https://github.com/oauth2-proxy/oauth2-proxy/pull/538) Refactor sessions/utils.go functionality to other areas (@NickMeves)
- [#503](https://github.com/oauth2-proxy/oauth2-proxy/pull/503) Implements --real-client-ip-header option to select the header from which to obtain a proxied client's IP (@Izzette)
- [#529](https://github.com/oauth2-proxy/oauth2-proxy/pull/529) Add local test environments for testing changes and new features (@JoelSpeed)
- [#537](https://github.com/oauth2-proxy/oauth2-proxy/pull/537) Drop Fallback to Email if User not set (@JoelSpeed)
- [#535](https://github.com/oauth2-proxy/oauth2-proxy/pull/535) Drop support for pre v3.1 cookies (@JoelSpeed)
- [#533](https://github.com/oauth2-proxy/oauth2-proxy/pull/487) Set up code coverage within Travis for Code Climate (@JoelSpeed)
- [#514](https://github.com/oauth2-proxy/oauth2-proxy/pull/514) Add basic string functions to templates (@n-i-x)
- [#524](https://github.com/oauth2-proxy/oauth2-proxy/pull/524) Sign cookies with SHA256 (@NickMeves)
- [#515](https://github.com/oauth2-proxy/oauth2-proxy/pull/515) Drop configure script in favour of native Makefile env and checks (@JoelSpeed)
- [#519](https://github.com/oauth2-proxy/oauth2-proxy/pull/519) Support context in providers (@johejo)
- [#487](https://github.com/oauth2-proxy/oauth2-proxy/pull/487) Switch flags to PFlag to remove StringArray (@JoelSpeed)
- [#484](https://github.com/oauth2-proxy/oauth2-proxy/pull/484) Replace configuration loading with Viper (@JoelSpeed)
- [#499](https://github.com/oauth2-proxy/oauth2-proxy/pull/499) Add `-user-id-claim` to support generic claims in addition to email (@holyjak)
- [#486](https://github.com/oauth2-proxy/oauth2-proxy/pull/486) Add new linters (@johejo)
- [#440](https://github.com/oauth2-proxy/oauth2-proxy/pull/440) Switch Azure AD Graph API to Microsoft Graph API (@johejo)
- [#453](https://github.com/oauth2-proxy/oauth2-proxy/pull/453) Prevent browser caching during auth flow (@johejo)
- [#467](https://github.com/oauth2-proxy/oauth2-proxy/pull/467) Allow OIDC issuer verification to be skipped (@chkohner)
- [#481](https://github.com/oauth2-proxy/oauth2-proxy/pull/481) Update Okta docs (@trevorbox)
- [#474](https://github.com/oauth2-proxy/oauth2-proxy/pull/474) Always log hasMember request error object (@jbielick)
- [#468](https://github.com/oauth2-proxy/oauth2-proxy/pull/468) Implement graceful shutdown and propagate request context (@johejo)
- [#464](https://github.com/oauth2-proxy/oauth2-proxy/pull/464) Migrate to oauth2-proxy/oauth2-proxy (@JoelSpeed)
  - Project renamed from `pusher/oauth2_proxy` to `oauth2-proxy`
  - Move Go import path from `github.com/pusher/oauth2_proxy` to `github.com/oauth2-proxy/oauth2-proxy`
  - Remove Pusher Cloud Team from CODEOWNERS
  - Release images moved to `quay.io/oauth2-proxy/oauth2-proxy`
  - Binaries renamed from `oauth2_proxy` to `oauth2-proxy`
- [#432](https://github.com/oauth2-proxy/oauth2-proxy/pull/432) Update ruby dependencies for documentation (@theobarberbany)
- [#471](https://github.com/oauth2-proxy/oauth2-proxy/pull/471) Add logging in case of invalid redirects (@gargath)
- [#462](https://github.com/oauth2-proxy/oauth2-proxy/pull/462) Allow HTML in banner message (@eritikass)
- [#412](https://github.com/oauth2-proxy/oauth2-proxy/pull/412) Allow multiple cookie domains to be specified (@edahlseng)
- [#413](https://github.com/oauth2-proxy/oauth2-proxy/pull/413) Add -set-basic-auth param to set the Basic Authorization header for upstreams (@morarucostel)
- [#483](https://github.com/oauth2-proxy/oauth2-proxy/pull/483) Warn users when session cookies are split (@JoelSpeed)
- [#488](https://github.com/oauth2-proxy/oauth2-proxy/pull/488) Set-Basic-Auth should default to false (@JoelSpeed)
- [#494](https://github.com/oauth2-proxy/oauth2-proxy/pull/494) Upstream websockets TLS certificate validation now depends on ssl-upstream-insecure-skip-verify (@yaroslavros)
- [#497](https://github.com/oauth2-proxy/oauth2-proxy/pull/497) Restrict access using Github collaborators (@jsclayton)
- [#414](https://github.com/oauth2-proxy/oauth2-proxy/pull/414) Always encrypt sessions regardless of config (@ti-mo)
- [#421](https://github.com/oauth2-proxy/oauth2-proxy/pull/421) Allow logins by usernames even if they do not belong to the specified org and team or collaborators (@yyoshiki41)

# v5.1.1

## Release Highlights

N/A

## Important Notes

- (Security) Fix for [open redirect vulnerability](https://github.com/oauth2-proxy/oauth2-proxy/security/advisories/GHSA-j7px-6hwj-hpjg).
  - A bad actor using encoded whitespace in redirect URIs can redirect a session to another domain

## Breaking Changes

N/A

## Changes since v5.1.0

- [GHSA-j7px-6hwj-hpjg](https://github.com/oauth2-proxy/oauth2-proxy/security/advisories/GHSA-j7px-6hwj-hpjg) Fix Open Redirect Vulnerability with encoded Whitespace characters (@JoelSpeed)

# v5.1.0

## Release Highlights

- Bump to Go 1.14
- Reduced number of Google API requests for group validation
- Support for Redis Cluster
- Support for overriding hosts in hosts file

## Important Notes

- [#335] The session expiry for the OIDC provider is now taken from the Token Response (expires_in) rather than from the id_token (exp)

## Breaking Changes

N/A

## Changes since v5.0.0

- [#450](https://github.com/oauth2-proxy/oauth2-proxy/pull/450) Fix http.Cookie SameSite is not copied (@johejo)
- [#445](https://github.com/oauth2-proxy/oauth2-proxy/pull/445) Expose `acr_values` to all providers (@holyjak)
- [#419](https://github.com/oauth2-proxy/oauth2-proxy/pull/419) Support Go 1.14, upgrade dependencies, upgrade golangci-lint to 1.23.6 (@johejo)
- [#444](https://github.com/oauth2-proxy/oauth2-proxy/pull/444) Support prompt in addition to approval-prompt (@holyjak)
- [#435](https://github.com/oauth2-proxy/oauth2-proxy/pull/435) Fix issue with group validation calling google directory API on every HTTP request (@ericofusco)
- [#400](https://github.com/oauth2-proxy/oauth2-proxy/pull/400) Add `nsswitch.conf` to Docker image to allow hosts file to work (@luketainton)
- [#385](https://github.com/oauth2-proxy/oauth2-proxy/pull/385) Use the `Authorization` header instead of `access_token` for refreshing GitHub Provider sessions (@ibuclaw)
- [#372](https://github.com/oauth2-proxy/oauth2-proxy/pull/372) Allow fallback to secondary verified email address in GitHub provider (@dmnemec)
- [#335](https://github.com/oauth2-proxy/oauth2-proxy/pull/335) OIDC Provider support for empty id_tokens in the access token refresh response (@howzat)
- [#363](https://github.com/oauth2-proxy/oauth2-proxy/pull/363) Extension of Redis Session Store to Support Redis Cluster (@yan-dblinf)
- [#353](https://github.com/oauth2-proxy/oauth2-proxy/pull/353) Fix login page fragment handling after soft reload on Firefox (@ffdybuster)
- [#355](https://github.com/oauth2-proxy/oauth2-proxy/pull/355) Add Client Secret File support for providers that rotate client secret via file system (@pasha-r)
- [#401](https://github.com/oauth2-proxy/oauth2-proxy/pull/401) Give the option to pass email address in the Basic auth header instead of upstream usernames. (@Spindel)
- [#405](https://github.com/oauth2-proxy/oauth2-proxy/pull/405) The `/sign_in` page now honors the `rd` query parameter, fixing the redirect after a successful authentication (@ti-mo)
- [#434](https://github.com/oauth2-proxy/oauth2-proxy/pull/434) Give the option to prefer email address in the username header when using the -pass-user-headers option (@jordancrawfordnz)

# v5.0.0

## Release Highlights

- Disabled CGO (binaries will work regardless og glibc/musl)
- Allow whitelisted redirect ports
- Nextcloud provider support added
- DigitalOcean provider support added

## Important Notes

- (Security) Fix for [open redirect vulnerability](https://github.com/oauth2-proxy/oauth2-proxy/security/advisories/GHSA-qqxw-m5fj-f7gv).. a bad actor using `/\` in redirect URIs can redirect a session to another domain

## Breaking Changes

- [#321](https://github.com/oauth2-proxy/oauth2-proxy/pull/331) Add reverse proxy boolean flag to control whether headers like `X-Real-Ip` are accepted.
  This defaults to false. **Usage behind a reverse proxy will require this flag to be set to avoid logging the reverse proxy IP address**.

## Changes since v4.1.0

- [#331](https://github.com/oauth2-proxy/oauth2-proxy/pull/331) Add reverse proxy setting (@martin-css)
- [#365](https://github.com/oauth2-proxy/oauth2-proxy/pull/365) Build with CGO=0 (@tomelliff)
- [#339](https://github.com/oauth2-proxy/oauth2-proxy/pull/339) Add configuration for cookie 'SameSite' value. (@pgroudas)
- [#347](https://github.com/oauth2-proxy/oauth2-proxy/pull/347) Update keycloak provider configuration documentation. (@sushiMix)
- [#325](https://github.com/oauth2-proxy/oauth2-proxy/pull/325) dist.sh: use sha256sum (@syscll)
- [#179](https://github.com/oauth2-proxy/oauth2-proxy/pull/179) Add Nextcloud provider (@Ramblurr)
- [#280](https://github.com/oauth2-proxy/oauth2-proxy/pull/280) whitelisted redirect domains: add support for whitelisting specific ports or allowing wildcard ports (@kamaln7)
- [#351](https://github.com/oauth2-proxy/oauth2-proxy/pull/351) Add DigitalOcean Auth provider (@kamaln7)

# v4.1.0

## Release Highlights

- Added Keycloak provider
- Build on Go 1.13
- Upgrade Docker image to use Debian Buster
- Added support for FreeBSD builds
- Added new logo
- Added support for GitHub teams

## Important Notes

N/A

## Breaking Changes

N/A

## Changes since v4.0.0

- [#292](https://github.com/oauth2-proxy/oauth2-proxy/pull/292) Added bash >= 4.0 dependency to configure script (@jmfrank63)
- [#227](https://github.com/oauth2-proxy/oauth2-proxy/pull/227) Add Keycloak provider (@Ofinka)
- [#259](https://github.com/oauth2-proxy/oauth2-proxy/pull/259) Redirect to HTTPS (@jmickey)
- [#273](https://github.com/oauth2-proxy/oauth2-proxy/pull/273) Support Go 1.13 (@dio)
- [#275](https://github.com/oauth2-proxy/oauth2-proxy/pull/275) docker: build from debian buster (@syscll)
- [#258](https://github.com/oauth2-proxy/oauth2-proxy/pull/258) Add IDToken for Azure provider (@leyshon)
  - This PR adds the IDToken into the session for the Azure provider allowing requests to a backend to be identified as a specific user. As a consequence, if you are using a cookie to store the session the cookie will now exceed the 4kb size limit and be split into multiple cookies. This can cause problems when using nginx as a proxy, resulting in no cookie being passed at all. Either increase the proxy_buffer_size in nginx or implement the redis session storage (see https://oauth2-proxy.github.io/oauth2-proxy/configuration#redis-storage)
- [#286](https://github.com/oauth2-proxy/oauth2-proxy/pull/286) Requests.go updated with useful error messages (@biotom)
- [#274](https://github.com/oauth2-proxy/oauth2-proxy/pull/274) Supports many github teams with api pagination support (@toshi-miura, @apratina)
- [#302](https://github.com/oauth2-proxy/oauth2-proxy/pull/302) Rewrite dist script (@syscll)
- [#304](https://github.com/oauth2-proxy/oauth2-proxy/pull/304) Add new Logo! :tada: (@JoelSpeed)
- [#300](https://github.com/oauth2-proxy/oauth2-proxy/pull/300) Added userinfo endpoint (@kbabuadze)
- [#309](https://github.com/oauth2-proxy/oauth2-proxy/pull/309) Added support for custom CA when connecting to Redis cache (@lleszczu)
- [#248](https://github.com/oauth2-proxy/oauth2-proxy/pull/248) Fix issue with X-Auth-Request-Redirect header being ignored (@webnard)
- [#314](https://github.com/oauth2-proxy/oauth2-proxy/pull/314) Add redirect capability to sign_out (@costelmoraru)
- [#265](https://github.com/oauth2-proxy/oauth2-proxy/pull/265) Add upstream with static response (@cgroschupp)
- [#317](https://github.com/oauth2-proxy/oauth2-proxy/pull/317) Add build for FreeBSD (@fnkr)
- [#296](https://github.com/oauth2-proxy/oauth2-proxy/pull/296) Allow to override provider's name for sign-in page (@ffdybuster)

# v4.0.0

## Release Highlights

- Documentation is now on a [microsite](https://oauth2-proxy.github.io/oauth2-proxy/)
- Health check logging can now be disabled for quieter logs
- Authorization Header JWTs can now be verified by the proxy to skip authentication for machine users
- Sessions can now be stored in Redis. This reduces refresh failures and uses smaller cookies (Recommended for those using OIDC refreshing)
- Logging overhaul allows customisable logging formats

## Important Notes

- This release includes a number of breaking changes that will require users to
  reconfigure their proxies. Please read the Breaking Changes below thoroughly.

## Breaking Changes

- [#231](https://github.com/oauth2-proxy/oauth2-proxy/pull/231) Rework GitLab provider
  - This PR changes the configuration options for the GitLab provider to use
    a self-hosted instance. You now need to specify a `-oidc-issuer-url` rather than
    explicit `-login-url`, `-redeem-url` and `-validate-url` parameters.
- [#186](https://github.com/oauth2-proxy/oauth2-proxy/pull/186) Make config consistent
  - This PR changes configuration options so that all flags have a config counterpart
    of the same name but with underscores (`_`) in place of hyphens (`-`).
    This change affects the following flags:
  - The `--tls-key` flag is now `--tls-key-file` to be consistent with existing
    file flags and the existing config and environment settings
  - The `--tls-cert` flag is now `--tls-cert-file` to be consistent with existing
    file flags and the existing config and environment settings
    This change affects the following existing configuration options:
  - The `proxy-prefix` option is now `proxy_prefix`.
    This PR changes environment variables so that all flags have an environment
    counterpart of the same name but capitalised, with underscores (`_`) in place
    of hyphens (`-`) and with the prefix `OAUTH2_PROXY_`.
    This change affects the following existing environment variables:
  - The `OAUTH2_SKIP_OIDC_DISCOVERY` environment variable is now `OAUTH2_PROXY_SKIP_OIDC_DISCOVERY`.
  - The `OAUTH2_OIDC_JWKS_URL` environment variable is now `OAUTH2_PROXY_OIDC_JWKS_URL`.
- [#146](https://github.com/oauth2-proxy/oauth2-proxy/pull/146) Use full email address as `User` if the auth response did not contain a `User` field
  - This change modifies the contents of the `X-Forwarded-User` header supplied by the proxy for users where the auth response from the IdP did not contain
    a username.
    In that case, this header used to only contain the local part of the user's email address (e.g. `john.doe` for `john.doe@example.com`) but now contains
    the user's full email address instead.
- [#170](https://github.com/oauth2-proxy/oauth2-proxy/pull/170) Pre-built binary tarballs changed format
  - The pre-built binary tarballs again match the format of the [bitly](https://github.com/bitly/oauth2_proxy) repository, where the unpacked directory
    has the same name as the tarball and the binary is always named `oauth2_proxy`. This was done to restore compatibility with third-party automation
    recipes like https://github.com/jhoblitt/puppet-oauth2_proxy.

## Changes since v3.2.0

- [#234](https://github.com/oauth2-proxy/oauth2-proxy/pull/234) Added option `-ssl-upstream-insecure-skip-validation` to skip validation of upstream SSL certificates (@jansinger)
- [#224](https://github.com/oauth2-proxy/oauth2-proxy/pull/224) Check Google group membership using hasMember to support nested groups and external users (@jpalpant)
- [#231](https://github.com/oauth2-proxy/oauth2-proxy/pull/231) Add optional group membership and email domain checks to the GitLab provider (@Overv)
- [#226](https://github.com/oauth2-proxy/oauth2-proxy/pull/226) Made setting of proxied headers deterministic based on configuration alone (@aeijdenberg)
- [#178](https://github.com/oauth2-proxy/oauth2-proxy/pull/178) Add Silence Ping Logging and Exclude Logging Paths flags (@kskewes)
- [#209](https://github.com/oauth2-proxy/oauth2-proxy/pull/209) Improve docker build caching of layers (@dekimsey)
- [#186](https://github.com/oauth2-proxy/oauth2-proxy/pull/186) Make config consistent (@JoelSpeed)
- [#187](https://github.com/oauth2-proxy/oauth2-proxy/pull/187) Move root packages to pkg folder (@JoelSpeed)
- [#65](https://github.com/oauth2-proxy/oauth2-proxy/pull/65) Improvements to authenticate requests with a JWT bearer token in the `Authorization` header via
  the `-skip-jwt-bearer-token` options. (@brianv0)
  - Additional verifiers can be configured via the `-extra-jwt-issuers` flag if the JWT issuers is either an OpenID provider or has a JWKS URL
    (e.g. `https://example.com/.well-known/jwks.json`).
- [#180](https://github.com/oauth2-proxy/oauth2-proxy/pull/180) Minor refactor of core proxying path (@aeijdenberg).
- [#175](https://github.com/oauth2-proxy/oauth2-proxy/pull/175) Bump go-oidc to v2.0.0 (@aeijdenberg).
  - Includes fix for potential signature checking issue when OIDC discovery is skipped.
- [#155](https://github.com/oauth2-proxy/oauth2-proxy/pull/155) Add RedisSessionStore implementation (@brianv0, @JoelSpeed)
  - Implement flags to configure the redis session store
    - `-session-store-type=redis` Sets the store type to redis
    - `-redis-connection-url` Sets the Redis connection URL
    - `-redis-use-sentinel=true` Enables Redis Sentinel support
    - `-redis-sentinel-master-name` Sets the Sentinel master name, if sentinel is enabled
    - `-redis-sentinel-connection-urls` Defines the Redis Sentinel Connection URLs, if sentinel is enabled
  - Introduces the concept of a session ticket. Tickets are composed of the cookie name, a session ID, and a secret.
  - Redis Sessions are stored encrypted with a per-session secret
  - Added tests for server based session stores
- [#168](https://github.com/oauth2-proxy/oauth2-proxy/pull/168) Drop Go 1.11 support in Travis (@JoelSpeed)
- [#169](https://github.com/oauth2-proxy/oauth2-proxy/pull/169) Update Alpine to 3.9 (@kskewes)
- [#148](https://github.com/oauth2-proxy/oauth2-proxy/pull/148) Implement SessionStore interface within proxy (@JoelSpeed)
- [#147](https://github.com/oauth2-proxy/oauth2-proxy/pull/147) Add SessionStore interfaces and initial implementation (@JoelSpeed)
  - Allows for multiple different session storage implementations including client and server side
  - Adds tests suite for interface to ensure consistency across implementations
  - Refactor some configuration options (around cookies) into packages
- [#114](https://github.com/oauth2-proxy/oauth2-proxy/pull/114), [#154](https://github.com/oauth2-proxy/oauth2-proxy/pull/154) Documentation is now available live at our [docs website](https://oauth2-proxy.github.io/oauth2-proxy/) (@JoelSpeed, @icelynjennings)
- [#146](https://github.com/oauth2-proxy/oauth2-proxy/pull/146) Use full email address as `User` if the auth response did not contain a `User` field (@gargath)
- [#144](https://github.com/oauth2-proxy/oauth2-proxy/pull/144) Use GO 1.12 for ARM builds (@kskewes)
- [#142](https://github.com/oauth2-proxy/oauth2-proxy/pull/142) ARM Docker USER fix (@kskewes)
- [#52](https://github.com/oauth2-proxy/oauth2-proxy/pull/52) Logging Improvements (@MisterWil)
  - Implement flags to configure file logging
    - `-logging-filename` Defines the filename to log to
    - `-logging-max-size` Defines the maximum
    - `-logging-max-age` Defines the maximum age of backups to retain
    - `-logging-max-backups` Defines the maximum number of rollover log files to retain
    - `-logging-compress` Defines if rollover log files should be compressed
    - `-logging-local-time` Defines if logging date and time should be local or UTC
  - Implement two new flags to enable or disable specific logging types
    - `-standard-logging` Enables or disables standard (not request or auth) logging
    - `-auth-logging` Enables or disables auth logging
  - Implement two new flags to customize the logging format
    - `-standard-logging-format` Sets the format for standard logging
    - `-auth-logging-format` Sets the format for auth logging
- [#111](https://github.com/oauth2-proxy/oauth2-proxy/pull/111) Add option for telling where to find a login.gov JWT key file (@timothy-spencer)
- [#170](https://github.com/oauth2-proxy/oauth2-proxy/pull/170) Restore binary tarball contents to be compatible with bitlys original tarballs (@zeha)
- [#185](https://github.com/oauth2-proxy/oauth2-proxy/pull/185) Fix an unsupported protocol scheme error during token validation when using the Azure provider (@jonas)
- [#141](https://github.com/oauth2-proxy/oauth2-proxy/pull/141) Check google group membership based on email address (@bchess)
  - Google Group membership is additionally checked via email address, allowing users outside a GSuite domain to be authorized.
- [#195](https://github.com/oauth2-proxy/oauth2-proxy/pull/195) Add `-banner` flag for overriding the banner line that is displayed (@steakunderscore)
- [#198](https://github.com/oauth2-proxy/oauth2-proxy/pull/198) Switch from gometalinter to golangci-lint (@steakunderscore)
- [#159](https://github.com/oauth2-proxy/oauth2-proxy/pull/159) Add option to skip the OIDC provider verified email check: `--insecure-oidc-allow-unverified-email` (@djfinlay)
- [#210](https://github.com/oauth2-proxy/oauth2-proxy/pull/210) Update base image from Alpine 3.9 to 3.10 (@steakunderscore)
- [#201](https://github.com/oauth2-proxy/oauth2-proxy/pull/201) Add Bitbucket as new OAuth2 provider, accepts email, team and repository permissions to determine authorization (@aledeganopix4d)
  - Implement flags to enable Bitbucket authentication:
    - `-bitbucket-repository` Restrict authorization to users that can access this repository
    - `-bitbucket-team` Restrict authorization to users that are part of this Bitbucket team
- [#211](https://github.com/oauth2-proxy/oauth2-proxy/pull/211) Switch from dep to go modules (@steakunderscore)
- [#145](https://github.com/oauth2-proxy/oauth2-proxy/pull/145) Add support for OIDC UserInfo endpoint email verification (@rtluckie)

# v3.2.0

## Release highlights

- Internal restructure of session state storage to use JSON rather than proprietary scheme
- Added health check options for running on GCP behind a load balancer
- Improved support for protecting websockets
- Added provider for login.gov
- Allow manual configuration of OIDC providers

## Important notes

- Dockerfile user is now non-root, this may break your existing deployment
- In the OIDC provider, when no email is returned, the ID Token subject will be used
  instead of returning an error
- GitHub user emails must now be primary and verified before authenticating

## Changes since v3.1.0

- [#96](https://github.com/bitly/oauth2_proxy/pull/96) Check if email is verified on GitHub (@caarlos0)
- [#110](https://github.com/oauth2-proxy/oauth2-proxy/pull/110) Added GCP healthcheck option (@timothy-spencer)
- [#112](https://github.com/oauth2-proxy/oauth2-proxy/pull/112) Improve websocket support (@gyson)
- [#63](https://github.com/oauth2-proxy/oauth2-proxy/pull/63) Use encoding/json for SessionState serialization (@yaegashi)
  - Use JSON to encode session state to be stored in browser cookies
  - Implement legacy decode function to support existing cookies generated by older versions
  - Add detailed table driven tests in session_state_test.go
- [#120](https://github.com/oauth2-proxy/oauth2-proxy/pull/120) Encrypting user/email from cookie (@costelmoraru)
- [#55](https://github.com/oauth2-proxy/oauth2-proxy/pull/55) Added login.gov provider (@timothy-spencer)
- [#55](https://github.com/oauth2-proxy/oauth2-proxy/pull/55) Added environment variables for all config options (@timothy-spencer)
- [#70](https://github.com/oauth2-proxy/oauth2-proxy/pull/70) Fix handling of splitted cookies (@einfachchr)
- [#92](https://github.com/oauth2-proxy/oauth2-proxy/pull/92) Merge websocket proxy feature from openshift/oauth-proxy (@butzist)
- [#57](https://github.com/oauth2-proxy/oauth2-proxy/pull/57) Fall back to using OIDC Subject instead of Email (@aigarius)
- [#85](https://github.com/oauth2-proxy/oauth2-proxy/pull/85) Use non-root user in docker images (@kskewes)
- [#68](https://github.com/oauth2-proxy/oauth2-proxy/pull/68) forward X-Auth-Access-Token header (@davidholsgrove)
- [#41](https://github.com/oauth2-proxy/oauth2-proxy/pull/41) Added option to manually specify OIDC endpoints instead of relying on discovery
- [#83](https://github.com/oauth2-proxy/oauth2-proxy/pull/83) Add `id_token` refresh to Google provider (@leki75)
- [#10](https://github.com/oauth2-proxy/oauth2-proxy/pull/10) fix redirect url param handling (@dt-rush)
- [#122](https://github.com/oauth2-proxy/oauth2-proxy/pull/122) Expose -cookie-path as configuration parameter (@costelmoraru)
- [#124](https://github.com/oauth2-proxy/oauth2-proxy/pull/124) Use Go 1.12 for testing and build environments (@syscll)

# v3.1.0

## Release highlights

- Introduction of ARM releases and and general improvements to Docker builds
- Improvements to OIDC provider allowing pass-through of ID Tokens
- Multiple redirect domains can now be whitelisted
- Streamed responses are now flushed periodically

## Important notes

- If you have been using [#bitly/621](https://github.com/bitly/oauth2_proxy/pull/621)
  and have cookies larger than the 4kb limit,
  the cookie splitting pattern has changed and now uses `_` in place of `-` when
  indexing cookies.
  This will force users to reauthenticate the first time they use `v3.1.0`.
- Streamed responses will now be flushed every 1 second by default.
  Previously streamed responses were flushed only when the buffer was full.
  To retain the old behaviour set `--flush-interval=0`.
  See [#23](https://github.com/oauth2-proxy/oauth2-proxy/pull/23) for further details.

## Changes since v3.0.0

- [#14](https://github.com/oauth2-proxy/oauth2-proxy/pull/14) OIDC ID Token, Authorization Headers, Refreshing and Verification (@joelspeed)
  - Implement `pass-authorization-header` and `set-authorization-header` flags
  - Implement token refreshing in OIDC provider
  - Split cookies larger than 4k limit into multiple cookies
  - Implement token validation in OIDC provider
- [#15](https://github.com/oauth2-proxy/oauth2-proxy/pull/15) WhitelistDomains (@joelspeed)
  - Add `--whitelist-domain` flag to allow redirection to approved domains after OAuth flow
- [#21](https://github.com/oauth2-proxy/oauth2-proxy/pull/21) Docker Improvement (@yaegashi)
  - Move Docker base image from debian to alpine
  - Install ca-certificates in docker image
- [#23](https://github.com/oauth2-proxy/oauth2-proxy/pull/23) Flushed streaming responses
  - Long-running upstream responses will get flushed every <timeperiod> (1 second by default)
- [#24](https://github.com/oauth2-proxy/oauth2-proxy/pull/24) Redirect fix (@agentgonzo)
  - After a successful login, you will be redirected to your original URL rather than /
- [#35](https://github.com/oauth2-proxy/oauth2-proxy/pull/35) arm and arm64 binary releases (@kskewes)
  - Add armv6 and arm64 to Makefile `release` target
- [#37](https://github.com/oauth2-proxy/oauth2-proxy/pull/37) cross build arm and arm64 docker images (@kskewes)

# v3.0.0

Adoption of OAuth2_Proxy by Pusher.
Project was hard forked and tidied however no logical changes have occurred since
v2.2 as released by Bitly.

## Changes since v2.2:

- [#7](https://github.com/oauth2-proxy/oauth2-proxy/pull/7) Migration to Pusher (@joelspeed)
  - Move automated build to debian base image
  - Add Makefile
    - Update CI to run `make test`
    - Update Dockerfile to use `make clean oauth2_proxy`
    - Update `VERSION` parameter to be set by `ldflags` from Git Status
    - Remove lint and test scripts
  - Remove Go v1.8.x from Travis CI testing
  - Add CODEOWNERS file
  - Add CONTRIBUTING guide
  - Add Issue and Pull Request templates
  - Add Dockerfile
  - Fix fsnotify import
  - Update README to reflect new repository ownership
  - Update CI scripts to separate linting and testing
    - Now using `gometalinter` for linting
  - Move Go import path from `github.com/bitly/oauth2_proxy` to `github.com/pusher/oauth2_proxy`
  - Repository forked on 27/11/18
    - README updated to include note that this repository is forked
    - CHANGLOG created to track changes to repository from original fork<|MERGE_RESOLUTION|>--- conflicted
+++ resolved
@@ -8,6 +8,8 @@
 
 ## Changes since v7.7.1
 
+- [#2800](https://github.com/oauth2-proxy/oauth2-proxy/pull/2800) Add some opencontainer labels to docker image (@halkeye)
+
 # V7.7.1
 
 ## Release Highlights
@@ -20,14 +22,9 @@
 
 ## Changes since v7.7.0
 
-<<<<<<< HEAD
-- [#2800](https://github.com/oauth2-proxy/oauth2-proxy/pull/2800) Add some opencontainer labels to docker image (@halkeye)
-
-=======
 - [#2803](https://github.com/oauth2-proxy/oauth2-proxy/pull/2803) fix: self signed certificate handling in v7.7.0 (@tuunit)
 - [#2619](https://github.com/oauth2-proxy/oauth2-proxy/pull/2619) fix: unable to use hyphen in JSON path for oidc-groups-claim option (@rd-danny-fleer)
 - [#2311](https://github.com/oauth2-proxy/oauth2-proxy/pull/2311) fix: runtime error: index out of range (0) with length 0 (@miguelborges99 / @tuunit)
->>>>>>> 6fb02014
 
 # V7.7.0
 
