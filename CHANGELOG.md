--- conflicted
+++ resolved
@@ -16,14 +16,11 @@
 - [#1906](https://github.com/oauth2-proxy/oauth2-proxy/pull/1906) Fix PKCE code verifier generation to never use UTF-8 characte
 - [#1839](https://github.com/oauth2-proxy/oauth2-proxy/pull/1839) Add readiness checks for deeper health checks (@kobim)
 - [#1927](https://github.com/oauth2-proxy/oauth2-proxy/pull/1927) Fix default scope settings for none oidc providers
-<<<<<<< HEAD
+- [#1951](https://github.com/oauth2-proxy/oauth2-proxy/pull/1951) Fix validate URL, check if query string marker (?) or separator (&) needs to be appended (@miguelborges99)
+- [#1920](https://github.com/oauth2-proxy/oauth2-proxy/pull/1920) Make sure emailClaim is not overriden if userIDClaim is not set
 - [#1947](https://github.com/oauth2-proxy/oauth2-proxy/pull/1947) Added new option to configure the SameSite value of csrf cookie (e.g.: "--cookie-csrf-samesite"). 
 Also, added a new option to redirect to a page (e.g. --use-redirect-page=true), instead of redirecting to <redirect-url> with HTTP 302 Found, 
 go to a redirect page to perform a meta refresh redirect to <redirect-url> with HTTP 200 OK, so that strict cookies can go through. (@miguelborges99)
-=======
-- [#1951](https://github.com/oauth2-proxy/oauth2-proxy/pull/1951) Fix validate URL, check if query string marker (?) or separator (&) needs to be appended (@miguelborges99)
-- [#1920](https://github.com/oauth2-proxy/oauth2-proxy/pull/1920) Make sure emailClaim is not overriden if userIDClaim is not set
->>>>>>> f2046257
 
 # V7.4.0
 
