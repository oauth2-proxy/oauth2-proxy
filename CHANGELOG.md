--- conflicted
+++ resolved
@@ -11,11 +11,9 @@
 ## Changes since v6.1.1
 
 - [#764](https://github.com/oauth2-proxy/oauth2-proxy/pull/764) Document bcrypt encryption for htpasswd (and hide SHA) (@lentzi90)
-<<<<<<< HEAD
 - [#778](https://github.com/oauth2-proxy/oauth2-proxy/pull/778) Use display-htpasswd-form flag
-=======
 - [#616](https://github.com/oauth2-proxy/oauth2-proxy/pull/616) Add support to ensure user belongs in required groups when using the OIDC provider (@stefansedich)
->>>>>>> 55a941b7
+
 
 # v6.1.1
 
