# Vx.x.x (Pre-release)

## Breaking Changes

- [#231](https://github.com/pusher/oauth2_proxy/pull/231) Rework GitLab provider (@Overv)
  - This PR changes the configuration options for the GitLab provider to use
  a self-hosted instance. You now need to specify a `-oidc-issuer-url` rather than
  explicit `-login-url`, `-redeem-url` and `-validate-url` parameters.

- [#186](https://github.com/pusher/oauth2_proxy/pull/186) Make config consistent
  - This PR changes configuration options so that all flags have a config counterpart
  of the same name but with underscores (`_`) in place of hyphens (`-`).
  This change affects the following flags:
  - The `--tls-key` flag is now `--tls-key-file` to be consistent with existing
  file flags and the existing config and environment settings
  - The `--tls-cert` flag is now `--tls-cert-file` to be consistent with existing
  file flags and the existing config and environment settings
  This change affects the following existing configuration options:
  - The `proxy-prefix` option is now `proxy_prefix`.
  This PR changes environment variables so that all flags have an environment
  counterpart of the same name but capitalised, with underscores (`_`) in place
  of hyphens (`-`) and with the prefix `OAUTH2_PROXY_`.
  This change affects the following existing environment variables:
  - The `OAUTH2_SKIP_OIDC_DISCOVERY` environment variable is now `OAUTH2_PROXY_SKIP_OIDC_DISCOVERY`.
  - The `OAUTH2_OIDC_JWKS_URL` environment variable is now `OAUTH2_PROXY_OIDC_JWKS_URL`.

- [#146](https://github.com/pusher/oauth2_proxy/pull/146) Use full email address as `User` if the auth response did not contain a `User` field (@gargath)
  - This change modifies the contents of the `X-Forwarded-User` header supplied by the proxy for users where the auth response from the IdP did not contain
    a username.
    In that case, this header used to only contain the local part of the user's email address (e.g. `john.doe` for `john.doe@example.com`) but now contains
    the user's full email address instead.
- [#170](https://github.com/pusher/oauth2_proxy/pull/170) Pre-built binary tarballs changed format
  - The pre-built binary tarballs again match the format of the [bitly](https://github.com/bitly/oauth2_proxy) repository, where the unpacked directory
    has the same name as the tarball and the binary is always named `oauth2_proxy`. This was done to restore compatibility with third-party automation
    recipes like https://github.com/jhoblitt/puppet-oauth2_proxy.

## Changes since v3.2.0

- [#234](https://github.com/pusher/oauth2_proxy/pull/234) Added option `-ssl-upstream-insecure-skip-validation` to skip validation of upstream SSL certificates (@jansinger)
- [#224](https://github.com/pusher/oauth2_proxy/pull/224) Check Google group membership using hasMember to support nested groups and external users (@jpalpant)
- [#231](https://github.com/pusher/oauth2_proxy/pull/231) Add optional group membership and email domain checks to the GitLab provider (@Overv)
- [#178](https://github.com/pusher/oauth2_proxy/pull/178) Add Silence Ping Logging and Exclude Logging Paths flags (@kskewes)
- [#209](https://github.com/pusher/oauth2_proxy/pull/209) Improve docker build caching of layers (@dekimsey)
- [#186](https://github.com/pusher/oauth2_proxy/pull/186) Make config consistent (@JoelSpeed)
- [#187](https://github.com/pusher/oauth2_proxy/pull/187) Move root packages to pkg folder (@JoelSpeed)
- [#65](https://github.com/pusher/oauth2_proxy/pull/65) Improvements to authenticate requests with a JWT bearer token in the `Authorization` header via
  the `-skip-jwt-bearer-token` options.
  - Additional verifiers can be configured via the `-extra-jwt-issuers` flag if the JWT issuers is either an OpenID provider or has a JWKS URL
  (e.g. `https://example.com/.well-known/jwks.json`).
- [#180](https://github.com/pusher/oauth2_proxy/pull/180) Minor refactor of core proxying path (@aeijdenberg).
- [#175](https://github.com/pusher/oauth2_proxy/pull/175) Bump go-oidc to v2.0.0 (@aeijdenberg).
  - Includes fix for potential signature checking issue when OIDC discovery is skipped.
- [#155](https://github.com/pusher/oauth2_proxy/pull/155) Add RedisSessionStore implementation (@brianv0, @JoelSpeed)
  - Implement flags to configure the redis session store
    - `-session-store-type=redis` Sets the store type to redis
    - `-redis-connection-url` Sets the Redis connection URL
    - `-redis-use-sentinel=true` Enables Redis Sentinel support
    - `-redis-sentinel-master-name` Sets the Sentinel master name, if sentinel is enabled
    - `-redis-sentinel-connection-urls` Defines the Redis Sentinel Connection URLs, if sentinel is enabled
  - Introduces the concept of a session ticket. Tickets are composed of the cookie name, a session ID, and a secret.
  - Redis Sessions are stored encrypted with a per-session secret
  - Added tests for server based session stores
- [#168](https://github.com/pusher/oauth2_proxy/pull/168) Drop Go 1.11 support in Travis (@JoelSpeed)
- [#169](https://github.com/pusher/oauth2_proxy/pull/169) Update Alpine to 3.9 (@kskewes)
- [#148](https://github.com/pusher/oauth2_proxy/pull/148) Implement SessionStore interface within proxy (@JoelSpeed)
- [#147](https://github.com/pusher/oauth2_proxy/pull/147) Add SessionStore interfaces and initial implementation (@JoelSpeed)
  - Allows for multiple different session storage implementations including client and server side
  - Adds tests suite for interface to ensure consistency across implementations
  - Refactor some configuration options (around cookies) into packages
- [#114](https://github.com/pusher/oauth2_proxy/pull/114), [#154](https://github.com/pusher/oauth2_proxy/pull/154) Documentation is now available live at our [docs website](https://pusher.github.io/oauth2_proxy/) (@JoelSpeed, @icelynjennings)
- [#146](https://github.com/pusher/oauth2_proxy/pull/146) Use full email address as `User` if the auth response did not contain a `User` field (@gargath)
- [#144](https://github.com/pusher/oauth2_proxy/pull/144) Use GO 1.12 for ARM builds (@kskewes)
- [#142](https://github.com/pusher/oauth2_proxy/pull/142) ARM Docker USER fix (@kskewes)
- [#52](https://github.com/pusher/oauth2_proxy/pull/52) Logging Improvements (@MisterWil)
  - Implement flags to configure file logging
    - `-logging-filename` Defines the filename to log to
    - `-logging-max-size` Defines the maximum
    - `-logging-max-age` Defines the maximum age of backups to retain
    - `-logging-max-backups` Defines the maximum number of rollover log files to retain
    - `-logging-compress` Defines if rollover log files should be compressed
    - `-logging-local-time` Defines if logging date and time should be local or UTC
  - Implement two new flags to enable or disable specific logging types
    - `-standard-logging` Enables or disables standard (not request or auth) logging
    - `-auth-logging` Enables or disables auth logging
  - Implement two new flags to customize the logging format
    - `-standard-logging-format` Sets the format for standard logging
    - `-auth-logging-format` Sets the format for auth logging

- [#111](https://github.com/pusher/oauth2_proxy/pull/111) Add option for telling where to find a login.gov JWT key file (@timothy-spencer)
- [#170](https://github.com/pusher/oauth2_proxy/pull/170) Restore binary tarball contents to be compatible with bitlys original tarballs (@zeha)
- [#185](https://github.com/pusher/oauth2_proxy/pull/185) Fix an unsupported protocol scheme error during token validation when using the Azure provider (@jonas)
- [#141](https://github.com/pusher/oauth2_proxy/pull/141) Check google group membership based on email address (@bchess)
  - Google Group membership is additionally checked via email address, allowing users outside a GSuite domain to be authorized.
- [#195](https://github.com/pusher/oauth2_proxy/pull/195) Add `-banner` flag for overriding the banner line that is displayed (@steakunderscore)
- [#198](https://github.com/pusher/oauth2_proxy/pull/198) Switch from gometalinter to golangci-lint (@steakunderscore)
- [#159](https://github.com/pusher/oauth2_proxy/pull/159) Add option to skip the OIDC provider verified email check: `--insecure-oidc-allow-unverified-email`
- [#210](https://github.com/pusher/oauth2_proxy/pull/210) Update base image from Alpine 3.9 to 3.10 (@steakunderscore)
<<<<<<< HEAD
- [#201](https://github.com/pusher/oauth2_proxy/pull/201) Add Bitbucket as new OAuth2 provider, accepts email, team and repository permissions to determine authorization.
  - Implement flags to enable Bitbucket authentication:
    - `-bitbucket-repository` Restrict authorization to users that can access this repository
    - `-bitbucket-team` Restrict authorization to users that are part of this Bitbucket team
=======
- [#211](https://github.com/pusher/oauth2_proxy/pull/211) Switch from dep to go modules (@steakunderscore)
- [#145](https://github.com/pusher/oauth2_proxy/pull/145) Add support for OIDC UserInfo endpoint email verification (@rtluckie)
>>>>>>> c4559ea3

# v3.2.0

## Release highlights
- Internal restructure of session state storage to use JSON rather than proprietary scheme
- Added health check options for running on GCP behind a load balancer
- Improved support for protecting websockets
- Added provider for login.gov
- Allow manual configuration of OIDC providers

## Important notes
- Dockerfile user is now non-root, this may break your existing deployment
- In the OIDC provider, when no email is returned, the ID Token subject will be used
instead of returning an error
- GitHub user emails must now be primary and verified before authenticating

## Changes since v3.1.0

- [#96](https://github.com/bitly/oauth2_proxy/pull/96) Check if email is verified on GitHub (@caarlos0)
- [#110](https://github.com/pusher/oauth2_proxy/pull/110) Added GCP healthcheck option (@timothy-spencer)
- [#112](https://github.com/pusher/oauth2_proxy/pull/112) Improve websocket support (@gyson)
- [#63](https://github.com/pusher/oauth2_proxy/pull/63) Use encoding/json for SessionState serialization (@yaegashi)
  - Use JSON to encode session state to be stored in browser cookies
  - Implement legacy decode function to support existing cookies generated by older versions
  - Add detailed table driven tests in session_state_test.go
- [#120](https://github.com/pusher/oauth2_proxy/pull/120) Encrypting user/email from cookie (@costelmoraru)
- [#55](https://github.com/pusher/oauth2_proxy/pull/55) Added login.gov provider (@timothy-spencer)
- [#55](https://github.com/pusher/oauth2_proxy/pull/55) Added environment variables for all config options (@timothy-spencer)
- [#70](https://github.com/pusher/oauth2_proxy/pull/70) Fix handling of splitted cookies (@einfachchr)
- [#92](https://github.com/pusher/oauth2_proxy/pull/92) Merge websocket proxy feature from openshift/oauth-proxy (@butzist)
- [#57](https://github.com/pusher/oauth2_proxy/pull/57) Fall back to using OIDC Subject instead of Email (@aigarius)
- [#85](https://github.com/pusher/oauth2_proxy/pull/85) Use non-root user in docker images (@kskewes)
- [#68](https://github.com/pusher/oauth2_proxy/pull/68) forward X-Auth-Access-Token header (@davidholsgrove)
- [#41](https://github.com/pusher/oauth2_proxy/pull/41) Added option to manually specify OIDC endpoints instead of relying on discovery
- [#83](https://github.com/pusher/oauth2_proxy/pull/83) Add `id_token` refresh to Google provider (@leki75)
- [#10](https://github.com/pusher/oauth2_proxy/pull/10) fix redirect url param handling (@dt-rush)
- [#122](https://github.com/pusher/oauth2_proxy/pull/122) Expose -cookie-path as configuration parameter (@costelmoraru)
- [#124](https://github.com/pusher/oauth2_proxy/pull/124) Use Go 1.12 for testing and build environments (@syscll)

# v3.1.0

## Release highlights

- Introduction of ARM releases and and general improvements to Docker builds
- Improvements to OIDC provider allowing pass-through of ID Tokens
- Multiple redirect domains can now be whitelisted
- Streamed responses are now flushed periodically

## Important notes

- If you have been using [#bitly/621](https://github.com/bitly/oauth2_proxy/pull/621)
  and have cookies larger than the 4kb limit,
  the cookie splitting pattern has changed and now uses `_` in place of `-` when
  indexing cookies.
  This will force users to reauthenticate the first time they use `v3.1.0`.
- Streamed responses will now be flushed every 1 second by default.
  Previously streamed responses were flushed only when the buffer was full.
  To retain the old behaviour set `--flush-interval=0`.
  See [#23](https://github.com/pusher/oauth2_proxy/pull/23) for further details.

## Changes since v3.0.0

- [#14](https://github.com/pusher/oauth2_proxy/pull/14) OIDC ID Token, Authorization Headers, Refreshing and Verification (@joelspeed)
  - Implement `pass-authorization-header` and `set-authorization-header` flags
  - Implement token refreshing in OIDC provider
  - Split cookies larger than 4k limit into multiple cookies
  - Implement token validation in OIDC provider
- [#15](https://github.com/pusher/oauth2_proxy/pull/15) WhitelistDomains (@joelspeed)
  - Add `--whitelist-domain` flag to allow redirection to approved domains after OAuth flow
- [#21](https://github.com/pusher/oauth2_proxy/pull/21) Docker Improvement (@yaegashi)
  - Move Docker base image from debian to alpine
  - Install ca-certificates in docker image
- [#23](https://github.com/pusher/oauth2_proxy/pull/23) Flushed streaming responses
  - Long-running upstream responses will get flushed every <timeperiod> (1 second by default)
- [#24](https://github.com/pusher/oauth2_proxy/pull/24) Redirect fix (@agentgonzo)
  - After a successful login, you will be redirected to your original URL rather than /
- [#35](https://github.com/pusher/oauth2_proxy/pull/35) arm and arm64 binary releases (@kskewes)
  - Add armv6 and arm64 to Makefile `release` target
- [#37](https://github.com/pusher/oauth2_proxy/pull/37) cross build arm and arm64 docker images (@kskewes)

# v3.0.0

Adoption of OAuth2_Proxy by Pusher.
Project was hard forked and tidied however no logical changes have occurred since
v2.2 as released by Bitly.

## Changes since v2.2:

- [#7](https://github.com/pusher/oauth2_proxy/pull/7) Migration to Pusher (@joelspeed)
  - Move automated build to debian base image
  - Add Makefile
    - Update CI to run `make test`
    - Update Dockerfile to use `make clean oauth2_proxy`
    - Update `VERSION` parameter to be set by `ldflags` from Git Status
    - Remove lint and test scripts
  - Remove Go v1.8.x from Travis CI testing
  - Add CODEOWNERS file
  - Add CONTRIBUTING guide
  - Add Issue and Pull Request templates
  - Add Dockerfile
  - Fix fsnotify import
  - Update README to reflect new repository ownership
  - Update CI scripts to separate linting and testing
    - Now using `gometalinter` for linting
  - Move Go import path from `github.com/bitly/oauth2_proxy` to `github.com/pusher/oauth2_proxy`
  - Repository forked on 27/11/18
    - README updated to include note that this repository is forked
    - CHANGLOG created to track changes to repository from original fork<|MERGE_RESOLUTION|>--- conflicted
+++ resolved
@@ -95,15 +95,12 @@
 - [#198](https://github.com/pusher/oauth2_proxy/pull/198) Switch from gometalinter to golangci-lint (@steakunderscore)
 - [#159](https://github.com/pusher/oauth2_proxy/pull/159) Add option to skip the OIDC provider verified email check: `--insecure-oidc-allow-unverified-email`
 - [#210](https://github.com/pusher/oauth2_proxy/pull/210) Update base image from Alpine 3.9 to 3.10 (@steakunderscore)
-<<<<<<< HEAD
-- [#201](https://github.com/pusher/oauth2_proxy/pull/201) Add Bitbucket as new OAuth2 provider, accepts email, team and repository permissions to determine authorization.
+- [#201](https://github.com/pusher/oauth2_proxy/pull/201) Add Bitbucket as new OAuth2 provider, accepts email, team and repository permissions to determine authorization (@aledeganopix4d)
   - Implement flags to enable Bitbucket authentication:
     - `-bitbucket-repository` Restrict authorization to users that can access this repository
     - `-bitbucket-team` Restrict authorization to users that are part of this Bitbucket team
-=======
 - [#211](https://github.com/pusher/oauth2_proxy/pull/211) Switch from dep to go modules (@steakunderscore)
 - [#145](https://github.com/pusher/oauth2_proxy/pull/145) Add support for OIDC UserInfo endpoint email verification (@rtluckie)
->>>>>>> c4559ea3
 
 # v3.2.0
 
