# Vx.x.x (Pre-release)

## Release Hightlights

## Important Notes

## Breaking Changes

## Changes since v5.0.0

<<<<<<< HEAD
- [#363](https://github.com/pusher/oauth2_proxy/pull/363) Extension of Redis Session Store to Support Redis Cluster (@yan-dblinf)
=======
- [#353](https://github.com/pusher/oauth2_proxy/pull/353) Fix login page fragment handling after soft reload on Firefox (@ffdybuster)
>>>>>>> 3ae26103

# v5.0.0

## Release Hightlights
- Disabled CGO (binaries will work regardless og glibc/musl)
- Allow whitelisted redirect ports
- Nextcloud provider support added
- DigitalOcean provider support added

## Important Notes
- (Security) Fix for [open redirect vulnerability](https://github.com/pusher/oauth2_proxy/security/advisories/GHSA-qqxw-m5fj-f7gv)..  a bad actor using `/\` in redirect URIs can redirect a session to another domain

## Breaking Changes

- [#321](https://github.com/pusher/oauth2_proxy/pull/331) Add reverse proxy boolean flag to control whether headers like `X-Real-Ip` are accepted.
  This defaults to false. **Usage behind a reverse proxy will require this flag to be set to avoid logging the reverse proxy IP address**.

## Changes since v4.1.0

- [#331](https://github.com/pusher/oauth2_proxy/pull/331) Add reverse proxy setting (@martin-css)
- [#365](https://github.com/pusher/oauth2_proxy/pull/365) Build with CGO=0 (@tomelliff)
- [#339](https://github.com/pusher/oauth2_proxy/pull/339) Add configuration for cookie 'SameSite' value. (@pgroudas)
- [#347](https://github.com/pusher/oauth2_proxy/pull/347) Update keycloak provider configuration documentation. (@sushiMix)
- [#325](https://github.com/pusher/oauth2_proxy/pull/325) dist.sh: use sha256sum (@syscll)
- [#179](https://github.com/pusher/oauth2_proxy/pull/179) Add Nextcloud provider (@Ramblurr)
- [#280](https://github.com/pusher/oauth2_proxy/pull/280) whitelisted redirect domains: add support for whitelisting specific ports or allowing wildcard ports (@kamaln7)
- [#351](https://github.com/pusher/oauth2_proxy/pull/351) Add DigitalOcean Auth provider (@kamaln7)

# v4.1.0

## Release Highlights
- Added Keycloak provider
- Build on Go 1.13
- Upgrade Docker image to use Debian Buster
- Added support for FreeBSD builds
- Added new logo
- Added support for GitHub teams

## Important Notes
N/A

## Breaking Changes
N/A

## Changes since v4.0.0
- [#292](https://github.com/pusher/oauth2_proxy/pull/292) Added bash >= 4.0 dependency to configure script (@jmfrank63)
- [#227](https://github.com/pusher/oauth2_proxy/pull/227) Add Keycloak provider (@Ofinka)
- [#259](https://github.com/pusher/oauth2_proxy/pull/259) Redirect to HTTPS (@jmickey)
- [#273](https://github.com/pusher/oauth2_proxy/pull/273) Support Go 1.13 (@dio)
- [#275](https://github.com/pusher/oauth2_proxy/pull/275) docker: build from debian buster (@syscll)
- [#258](https://github.com/pusher/oauth2_proxy/pull/258) Add IDToken for Azure provider (@leyshon)
  - This PR adds the IDToken into the session for the Azure provider allowing requests to a backend to be identified as a specific user. As a consequence, if you are using a cookie to store the session the cookie will now exceed the 4kb size limit and be split into multiple cookies. This can cause problems when using nginx as a proxy, resulting in no cookie being passed at all. Either increase the proxy_buffer_size in nginx or implement the redis session storage (see https://pusher.github.io/oauth2_proxy/configuration#redis-storage)
- [#286](https://github.com/pusher/oauth2_proxy/pull/286) Requests.go updated with useful error messages (@biotom)
- [#274](https://github.com/pusher/oauth2_proxy/pull/274) Supports many github teams with api pagination support (@toshi-miura, @apratina)
- [#302](https://github.com/pusher/oauth2_proxy/pull/302) Rewrite dist script (@syscll)
- [#304](https://github.com/pusher/oauth2_proxy/pull/304) Add new Logo! :tada: (@JoelSpeed)
- [#300](https://github.com/pusher/oauth2_proxy/pull/300) Added userinfo endpoint (@kbabuadze)
- [#309](https://github.com/pusher/oauth2_proxy/pull/309) Added support for custom CA when connecting to Redis cache (@lleszczu)
- [#248](https://github.com/pusher/oauth2_proxy/pull/248) Fix issue with X-Auth-Request-Redirect header being ignored (@webnard)
- [#314](https://github.com/pusher/oauth2_proxy/pull/314) Add redirect capability to sign_out (@costelmoraru)
- [#265](https://github.com/pusher/oauth2_proxy/pull/265) Add upstream with static response (@cgroschupp)
- [#317](https://github.com/pusher/oauth2_proxy/pull/317) Add build for FreeBSD (@fnkr)
- [#296](https://github.com/pusher/oauth2_proxy/pull/296) Allow to override provider's name for sign-in page (@ffdybuster)

# v4.0.0

## Release Highlights
- Documentation is now on a [microsite](https://pusher.github.io/oauth2_proxy/)
- Health check logging can now be disabled for quieter logs
- Authorization Header JWTs can now be verified by the proxy to skip authentication for machine users
- Sessions can now be stored in Redis. This reduces refresh failures and uses smaller cookies (Recommended for those using OIDC refreshing)
- Logging overhaul allows customisable logging formats

## Important Notes
- This release includes a number of breaking changes that will require users to
reconfigure their proxies. Please read the Breaking Changes below thoroughly.

## Breaking Changes

- [#231](https://github.com/pusher/oauth2_proxy/pull/231) Rework GitLab provider
  - This PR changes the configuration options for the GitLab provider to use
  a self-hosted instance. You now need to specify a `-oidc-issuer-url` rather than
  explicit `-login-url`, `-redeem-url` and `-validate-url` parameters.
- [#186](https://github.com/pusher/oauth2_proxy/pull/186) Make config consistent
  - This PR changes configuration options so that all flags have a config counterpart
  of the same name but with underscores (`_`) in place of hyphens (`-`).
  This change affects the following flags:
  - The `--tls-key` flag is now `--tls-key-file` to be consistent with existing
  file flags and the existing config and environment settings
  - The `--tls-cert` flag is now `--tls-cert-file` to be consistent with existing
  file flags and the existing config and environment settings
  This change affects the following existing configuration options:
  - The `proxy-prefix` option is now `proxy_prefix`.
  This PR changes environment variables so that all flags have an environment
  counterpart of the same name but capitalised, with underscores (`_`) in place
  of hyphens (`-`) and with the prefix `OAUTH2_PROXY_`.
  This change affects the following existing environment variables:
  - The `OAUTH2_SKIP_OIDC_DISCOVERY` environment variable is now `OAUTH2_PROXY_SKIP_OIDC_DISCOVERY`.
  - The `OAUTH2_OIDC_JWKS_URL` environment variable is now `OAUTH2_PROXY_OIDC_JWKS_URL`.
- [#146](https://github.com/pusher/oauth2_proxy/pull/146) Use full email address as `User` if the auth response did not contain a `User` field
  - This change modifies the contents of the `X-Forwarded-User` header supplied by the proxy for users where the auth response from the IdP did not contain
    a username.
    In that case, this header used to only contain the local part of the user's email address (e.g. `john.doe` for `john.doe@example.com`) but now contains
    the user's full email address instead.
- [#170](https://github.com/pusher/oauth2_proxy/pull/170) Pre-built binary tarballs changed format
  - The pre-built binary tarballs again match the format of the [bitly](https://github.com/bitly/oauth2_proxy) repository, where the unpacked directory
    has the same name as the tarball and the binary is always named `oauth2_proxy`. This was done to restore compatibility with third-party automation
    recipes like https://github.com/jhoblitt/puppet-oauth2_proxy.

## Changes since v3.2.0

- [#234](https://github.com/pusher/oauth2_proxy/pull/234) Added option `-ssl-upstream-insecure-skip-validation` to skip validation of upstream SSL certificates (@jansinger)
- [#224](https://github.com/pusher/oauth2_proxy/pull/224) Check Google group membership using hasMember to support nested groups and external users (@jpalpant)
- [#231](https://github.com/pusher/oauth2_proxy/pull/231) Add optional group membership and email domain checks to the GitLab provider (@Overv)
- [#226](https://github.com/pusher/oauth2_proxy/pull/226) Made setting of proxied headers deterministic based on configuration alone (@aeijdenberg)
- [#178](https://github.com/pusher/oauth2_proxy/pull/178) Add Silence Ping Logging and Exclude Logging Paths flags (@kskewes)
- [#209](https://github.com/pusher/oauth2_proxy/pull/209) Improve docker build caching of layers (@dekimsey)
- [#186](https://github.com/pusher/oauth2_proxy/pull/186) Make config consistent (@JoelSpeed)
- [#187](https://github.com/pusher/oauth2_proxy/pull/187) Move root packages to pkg folder (@JoelSpeed)
- [#65](https://github.com/pusher/oauth2_proxy/pull/65) Improvements to authenticate requests with a JWT bearer token in the `Authorization` header via
  the `-skip-jwt-bearer-token` options. (@brianv0)
  - Additional verifiers can be configured via the `-extra-jwt-issuers` flag if the JWT issuers is either an OpenID provider or has a JWKS URL
  (e.g. `https://example.com/.well-known/jwks.json`).
- [#180](https://github.com/pusher/oauth2_proxy/pull/180) Minor refactor of core proxying path (@aeijdenberg).
- [#175](https://github.com/pusher/oauth2_proxy/pull/175) Bump go-oidc to v2.0.0 (@aeijdenberg).
  - Includes fix for potential signature checking issue when OIDC discovery is skipped.
- [#155](https://github.com/pusher/oauth2_proxy/pull/155) Add RedisSessionStore implementation (@brianv0, @JoelSpeed)
  - Implement flags to configure the redis session store
    - `-session-store-type=redis` Sets the store type to redis
    - `-redis-connection-url` Sets the Redis connection URL
    - `-redis-use-sentinel=true` Enables Redis Sentinel support
    - `-redis-sentinel-master-name` Sets the Sentinel master name, if sentinel is enabled
    - `-redis-sentinel-connection-urls` Defines the Redis Sentinel Connection URLs, if sentinel is enabled
  - Introduces the concept of a session ticket. Tickets are composed of the cookie name, a session ID, and a secret.
  - Redis Sessions are stored encrypted with a per-session secret
  - Added tests for server based session stores
- [#168](https://github.com/pusher/oauth2_proxy/pull/168) Drop Go 1.11 support in Travis (@JoelSpeed)
- [#169](https://github.com/pusher/oauth2_proxy/pull/169) Update Alpine to 3.9 (@kskewes)
- [#148](https://github.com/pusher/oauth2_proxy/pull/148) Implement SessionStore interface within proxy (@JoelSpeed)
- [#147](https://github.com/pusher/oauth2_proxy/pull/147) Add SessionStore interfaces and initial implementation (@JoelSpeed)
  - Allows for multiple different session storage implementations including client and server side
  - Adds tests suite for interface to ensure consistency across implementations
  - Refactor some configuration options (around cookies) into packages
- [#114](https://github.com/pusher/oauth2_proxy/pull/114), [#154](https://github.com/pusher/oauth2_proxy/pull/154) Documentation is now available live at our [docs website](https://pusher.github.io/oauth2_proxy/) (@JoelSpeed, @icelynjennings)
- [#146](https://github.com/pusher/oauth2_proxy/pull/146) Use full email address as `User` if the auth response did not contain a `User` field (@gargath)
- [#144](https://github.com/pusher/oauth2_proxy/pull/144) Use GO 1.12 for ARM builds (@kskewes)
- [#142](https://github.com/pusher/oauth2_proxy/pull/142) ARM Docker USER fix (@kskewes)
- [#52](https://github.com/pusher/oauth2_proxy/pull/52) Logging Improvements (@MisterWil)
  - Implement flags to configure file logging
    - `-logging-filename` Defines the filename to log to
    - `-logging-max-size` Defines the maximum
    - `-logging-max-age` Defines the maximum age of backups to retain
    - `-logging-max-backups` Defines the maximum number of rollover log files to retain
    - `-logging-compress` Defines if rollover log files should be compressed
    - `-logging-local-time` Defines if logging date and time should be local or UTC
  - Implement two new flags to enable or disable specific logging types
    - `-standard-logging` Enables or disables standard (not request or auth) logging
    - `-auth-logging` Enables or disables auth logging
  - Implement two new flags to customize the logging format
    - `-standard-logging-format` Sets the format for standard logging
    - `-auth-logging-format` Sets the format for auth logging
- [#111](https://github.com/pusher/oauth2_proxy/pull/111) Add option for telling where to find a login.gov JWT key file (@timothy-spencer)
- [#170](https://github.com/pusher/oauth2_proxy/pull/170) Restore binary tarball contents to be compatible with bitlys original tarballs (@zeha)
- [#185](https://github.com/pusher/oauth2_proxy/pull/185) Fix an unsupported protocol scheme error during token validation when using the Azure provider (@jonas)
- [#141](https://github.com/pusher/oauth2_proxy/pull/141) Check google group membership based on email address (@bchess)
  - Google Group membership is additionally checked via email address, allowing users outside a GSuite domain to be authorized.
- [#195](https://github.com/pusher/oauth2_proxy/pull/195) Add `-banner` flag for overriding the banner line that is displayed (@steakunderscore)
- [#198](https://github.com/pusher/oauth2_proxy/pull/198) Switch from gometalinter to golangci-lint (@steakunderscore)
- [#159](https://github.com/pusher/oauth2_proxy/pull/159) Add option to skip the OIDC provider verified email check: `--insecure-oidc-allow-unverified-email` (@djfinlay)
- [#210](https://github.com/pusher/oauth2_proxy/pull/210) Update base image from Alpine 3.9 to 3.10 (@steakunderscore)
- [#201](https://github.com/pusher/oauth2_proxy/pull/201) Add Bitbucket as new OAuth2 provider, accepts email, team and repository permissions to determine authorization (@aledeganopix4d)
  - Implement flags to enable Bitbucket authentication:
    - `-bitbucket-repository` Restrict authorization to users that can access this repository
    - `-bitbucket-team` Restrict authorization to users that are part of this Bitbucket team
- [#211](https://github.com/pusher/oauth2_proxy/pull/211) Switch from dep to go modules (@steakunderscore)
- [#145](https://github.com/pusher/oauth2_proxy/pull/145) Add support for OIDC UserInfo endpoint email verification (@rtluckie)

# v3.2.0

## Release highlights
- Internal restructure of session state storage to use JSON rather than proprietary scheme
- Added health check options for running on GCP behind a load balancer
- Improved support for protecting websockets
- Added provider for login.gov
- Allow manual configuration of OIDC providers

## Important notes
- Dockerfile user is now non-root, this may break your existing deployment
- In the OIDC provider, when no email is returned, the ID Token subject will be used
instead of returning an error
- GitHub user emails must now be primary and verified before authenticating

## Changes since v3.1.0

- [#96](https://github.com/bitly/oauth2_proxy/pull/96) Check if email is verified on GitHub (@caarlos0)
- [#110](https://github.com/pusher/oauth2_proxy/pull/110) Added GCP healthcheck option (@timothy-spencer)
- [#112](https://github.com/pusher/oauth2_proxy/pull/112) Improve websocket support (@gyson)
- [#63](https://github.com/pusher/oauth2_proxy/pull/63) Use encoding/json for SessionState serialization (@yaegashi)
  - Use JSON to encode session state to be stored in browser cookies
  - Implement legacy decode function to support existing cookies generated by older versions
  - Add detailed table driven tests in session_state_test.go
- [#120](https://github.com/pusher/oauth2_proxy/pull/120) Encrypting user/email from cookie (@costelmoraru)
- [#55](https://github.com/pusher/oauth2_proxy/pull/55) Added login.gov provider (@timothy-spencer)
- [#55](https://github.com/pusher/oauth2_proxy/pull/55) Added environment variables for all config options (@timothy-spencer)
- [#70](https://github.com/pusher/oauth2_proxy/pull/70) Fix handling of splitted cookies (@einfachchr)
- [#92](https://github.com/pusher/oauth2_proxy/pull/92) Merge websocket proxy feature from openshift/oauth-proxy (@butzist)
- [#57](https://github.com/pusher/oauth2_proxy/pull/57) Fall back to using OIDC Subject instead of Email (@aigarius)
- [#85](https://github.com/pusher/oauth2_proxy/pull/85) Use non-root user in docker images (@kskewes)
- [#68](https://github.com/pusher/oauth2_proxy/pull/68) forward X-Auth-Access-Token header (@davidholsgrove)
- [#41](https://github.com/pusher/oauth2_proxy/pull/41) Added option to manually specify OIDC endpoints instead of relying on discovery
- [#83](https://github.com/pusher/oauth2_proxy/pull/83) Add `id_token` refresh to Google provider (@leki75)
- [#10](https://github.com/pusher/oauth2_proxy/pull/10) fix redirect url param handling (@dt-rush)
- [#122](https://github.com/pusher/oauth2_proxy/pull/122) Expose -cookie-path as configuration parameter (@costelmoraru)
- [#124](https://github.com/pusher/oauth2_proxy/pull/124) Use Go 1.12 for testing and build environments (@syscll)

# v3.1.0

## Release highlights

- Introduction of ARM releases and and general improvements to Docker builds
- Improvements to OIDC provider allowing pass-through of ID Tokens
- Multiple redirect domains can now be whitelisted
- Streamed responses are now flushed periodically

## Important notes

- If you have been using [#bitly/621](https://github.com/bitly/oauth2_proxy/pull/621)
  and have cookies larger than the 4kb limit,
  the cookie splitting pattern has changed and now uses `_` in place of `-` when
  indexing cookies.
  This will force users to reauthenticate the first time they use `v3.1.0`.
- Streamed responses will now be flushed every 1 second by default.
  Previously streamed responses were flushed only when the buffer was full.
  To retain the old behaviour set `--flush-interval=0`.
  See [#23](https://github.com/pusher/oauth2_proxy/pull/23) for further details.

## Changes since v3.0.0

- [#14](https://github.com/pusher/oauth2_proxy/pull/14) OIDC ID Token, Authorization Headers, Refreshing and Verification (@joelspeed)
  - Implement `pass-authorization-header` and `set-authorization-header` flags
  - Implement token refreshing in OIDC provider
  - Split cookies larger than 4k limit into multiple cookies
  - Implement token validation in OIDC provider
- [#15](https://github.com/pusher/oauth2_proxy/pull/15) WhitelistDomains (@joelspeed)
  - Add `--whitelist-domain` flag to allow redirection to approved domains after OAuth flow
- [#21](https://github.com/pusher/oauth2_proxy/pull/21) Docker Improvement (@yaegashi)
  - Move Docker base image from debian to alpine
  - Install ca-certificates in docker image
- [#23](https://github.com/pusher/oauth2_proxy/pull/23) Flushed streaming responses
  - Long-running upstream responses will get flushed every <timeperiod> (1 second by default)
- [#24](https://github.com/pusher/oauth2_proxy/pull/24) Redirect fix (@agentgonzo)
  - After a successful login, you will be redirected to your original URL rather than /
- [#35](https://github.com/pusher/oauth2_proxy/pull/35) arm and arm64 binary releases (@kskewes)
  - Add armv6 and arm64 to Makefile `release` target
- [#37](https://github.com/pusher/oauth2_proxy/pull/37) cross build arm and arm64 docker images (@kskewes)

# v3.0.0

Adoption of OAuth2_Proxy by Pusher.
Project was hard forked and tidied however no logical changes have occurred since
v2.2 as released by Bitly.

## Changes since v2.2:

- [#7](https://github.com/pusher/oauth2_proxy/pull/7) Migration to Pusher (@joelspeed)
  - Move automated build to debian base image
  - Add Makefile
    - Update CI to run `make test`
    - Update Dockerfile to use `make clean oauth2_proxy`
    - Update `VERSION` parameter to be set by `ldflags` from Git Status
    - Remove lint and test scripts
  - Remove Go v1.8.x from Travis CI testing
  - Add CODEOWNERS file
  - Add CONTRIBUTING guide
  - Add Issue and Pull Request templates
  - Add Dockerfile
  - Fix fsnotify import
  - Update README to reflect new repository ownership
  - Update CI scripts to separate linting and testing
    - Now using `gometalinter` for linting
  - Move Go import path from `github.com/bitly/oauth2_proxy` to `github.com/pusher/oauth2_proxy`
  - Repository forked on 27/11/18
    - README updated to include note that this repository is forked
    - CHANGLOG created to track changes to repository from original fork<|MERGE_RESOLUTION|>--- conflicted
+++ resolved
@@ -8,11 +8,8 @@
 
 ## Changes since v5.0.0
 
-<<<<<<< HEAD
 - [#363](https://github.com/pusher/oauth2_proxy/pull/363) Extension of Redis Session Store to Support Redis Cluster (@yan-dblinf)
-=======
 - [#353](https://github.com/pusher/oauth2_proxy/pull/353) Fix login page fragment handling after soft reload on Firefox (@ffdybuster)
->>>>>>> 3ae26103
 
 # v5.0.0
 
