package middleware

import (
	"context"
	"errors"
	"fmt"
	"net/http"
	"time"

	"github.com/justinas/alice"
	middlewareapi "github.com/oauth2-proxy/oauth2-proxy/v7/pkg/apis/middleware"
	sessionsapi "github.com/oauth2-proxy/oauth2-proxy/v7/pkg/apis/sessions"
	"github.com/oauth2-proxy/oauth2-proxy/v7/pkg/logger"
	"github.com/oauth2-proxy/oauth2-proxy/v7/providers"
)

const (
	// When attempting to obtain the lock, if it's not done before this timeout
	// then exit and fail the refresh attempt.
	// TODO: This should probably be configurable by the end user.
	sessionRefreshObtainTimeout = 5 * time.Second

	// Maximum time allowed for a session refresh attempt.
	// If the refresh request isn't finished within this time, the lock will be
	// released.
	// TODO: This should probably be configurable by the end user.
	sessionRefreshLockDuration = 2 * time.Second

	// How long to wait after failing to obtain the lock before trying again.
	// TODO: This should probably be configurable by the end user.
	sessionRefreshRetryPeriod = 10 * time.Millisecond
)

// StoredSessionLoaderOptions contains all of the requirements to construct
// a stored session loader.
// All options must be provided.
type StoredSessionLoaderOptions struct {
	// Session storage backend
	SessionStore sessionsapi.SessionStore

	// How often should sessions be refreshed
	RefreshPeriod time.Duration

	// Provider based session refreshing
	RefreshSession func(context.Context, *sessionsapi.SessionState) (bool, error)

	// Provider based session validation.
	// If the sesssion is older than `RefreshPeriod` but the provider doesn't
	// refresh it, we must re-validate using this validation.
	ValidateSession func(context.Context, *sessionsapi.SessionState) bool
}

// NewStoredSessionLoader creates a new storedSessionLoader which loads
// sessions from the session store.
// If no session is found, the request will be passed to the nex handler.
// If a session was loader by a previous handler, it will not be replaced.
func NewStoredSessionLoader(opts *StoredSessionLoaderOptions) alice.Constructor {
	ss := &storedSessionLoader{
		store:            opts.SessionStore,
		refreshPeriod:    opts.RefreshPeriod,
		sessionRefresher: opts.RefreshSession,
		sessionValidator: opts.ValidateSession,
	}
	return ss.loadSession
}

// storedSessionLoader is responsible for loading sessions from cookie
// identified sessions in the session store.
type storedSessionLoader struct {
	store            sessionsapi.SessionStore
	refreshPeriod    time.Duration
	sessionRefresher func(context.Context, *sessionsapi.SessionState) (bool, error)
	sessionValidator func(context.Context, *sessionsapi.SessionState) bool
}

// loadSession attempts to load a session as identified by the request cookies.
// If no session is found, the request will be passed to the next handler.
// If a session was loader by a previous handler, it will not be replaced.
func (s *storedSessionLoader) loadSession(next http.Handler) http.Handler {
	return http.HandlerFunc(func(rw http.ResponseWriter, req *http.Request) {
		scope := middlewareapi.GetRequestScope(req)
		// If scope is nil, this will panic.
		// A scope should always be injected before this handler is called.
		if scope.Session != nil {
			// The session was already loaded, pass to the next handler
			next.ServeHTTP(rw, req)
			return
		}

		session, err := s.getValidatedSession(rw, req)
		if err != nil && !errors.Is(err, http.ErrNoCookie) {
			// In the case when there was an error loading the session,
			// we should clear the session
			logger.Errorf("Error loading cookied session: %v, removing session", err)
			err = s.store.Clear(rw, req)
			if err != nil {
				logger.Errorf("Error removing session: %v", err)
			}
		}

		// Add the session to the scope if it was found
		scope.Session = session
		next.ServeHTTP(rw, req)
	})
}

// getValidatedSession is responsible for loading a session and making sure
// that is is valid.
func (s *storedSessionLoader) getValidatedSession(rw http.ResponseWriter, req *http.Request) (*sessionsapi.SessionState, error) {
	session, err := s.store.Load(req)
	if err != nil || session == nil {
		// No session was found in the storage or error occurred, nothing more to do
		return nil, err
	}

	err = s.refreshSessionIfNeeded(rw, req, session)
	if err != nil {
		return nil, fmt.Errorf("error refreshing access token for session (%s): %v", session, err)
	}

	return session, nil
}

// refreshSessionIfNeeded will attempt to refresh a session if the session
// is older than the refresh period.
// Success or fail, we will then validate the session.
func (s *storedSessionLoader) refreshSessionIfNeeded(rw http.ResponseWriter, req *http.Request, session *sessionsapi.SessionState) error {
<<<<<<< HEAD
	if !session.IsExpired() && (s.refreshPeriod <= time.Duration(0) || session.Age() < s.refreshPeriod) {
=======
	if !needsRefresh(s.refreshPeriod, session) {
>>>>>>> 6e02bb49
		// Refresh is disabled or the session is not old enough, do nothing
		return nil
	}

	var lockObtained bool
	ctx, cancel := context.WithTimeout(context.Background(), sessionRefreshObtainTimeout)
	defer cancel()

	for !lockObtained {
		select {
		case <-ctx.Done():
			return errors.New("timeout obtaining session lock")
		default:
			err := session.ObtainLock(req.Context(), sessionRefreshLockDuration)
			if err != nil && !errors.Is(err, sessionsapi.ErrLockNotObtained) {
				return fmt.Errorf("error occurred while trying to obtain lock: %v", err)
			} else if errors.Is(err, sessionsapi.ErrLockNotObtained) {
				time.Sleep(sessionRefreshRetryPeriod)
				continue
			}
			// No error means we obtained the lock
			lockObtained = true
		}
	}

	// The rest of this function is carried out under lock, but we must release it
	// wherever we exit from this function.
	defer func() {
		if session == nil {
			return
		}
		if err := session.ReleaseLock(req.Context()); err != nil {
			logger.Errorf("unable to release lock: %v", err)
		}
	}()

	// Reload the session in case it was changed underneath us.
	freshSession, err := s.store.Load(req)
	if err != nil {
		return fmt.Errorf("could not load session: %v", err)
	}
	if freshSession == nil {
		return errors.New("session no longer exists, it may have been removed by another request")
	}
	// Restore the state of the fresh session into the original pointer.
	// This is important so that changes are passed up the to the parent scope.
	lock := session.Lock
	*session = *freshSession

	// Ensure we maintain the session lock after we have refreshed the session.
	// Loading from the session store creates a new lock in the session.
	session.Lock = lock

	if !needsRefresh(s.refreshPeriod, session) {
		// The session must have already been refreshed while we were waiting to
		// obtain the lock.
		return nil
	}

	// We are holding the lock and the session needs a refresh
	logger.Printf("Refreshing session - User: %s; SessionAge: %s", session.User, session.Age())
	if err := s.refreshSession(rw, req, session); err != nil {
		// If a preemptive refresh fails, we still keep the session
		// if validateSession succeeds.
		logger.Errorf("Unable to refresh session: %v", err)
	}

	// Validate all sessions after any Redeem/Refresh operation (fail or success)
	return s.validateSession(req.Context(), session)
}

// needsRefresh determines whether we should attempt to refresh a session or not.
func needsRefresh(refreshPeriod time.Duration, session *sessionsapi.SessionState) bool {
	return refreshPeriod > time.Duration(0) && session.Age() > refreshPeriod
}

// refreshSession attempts to refresh the session with the provider
// and will save the session if it was updated.
func (s *storedSessionLoader) refreshSession(rw http.ResponseWriter, req *http.Request, session *sessionsapi.SessionState) error {
	refreshed, err := s.sessionRefresher(req.Context(), session)
	if err != nil && !errors.Is(err, providers.ErrNotImplemented) {
		return fmt.Errorf("error refreshing tokens: %v", err)
	}

	// HACK:
	// Providers that don't implement `RefreshSession` use the default
	// implementation which returns `ErrNotImplemented`.
	// Pretend it refreshed to reset the refresh timer so that `ValidateSession`
	// isn't triggered every subsequent request and is only called once during
	// this request.
	if errors.Is(err, providers.ErrNotImplemented) {
		refreshed = true
	}

	// Session not refreshed, nothing to persist.
	if !refreshed {
		return nil
	}

	// If we refreshed, update the `CreatedAt` time to reset the refresh timer
	// (In case underlying provider implementations forget)
	session.CreatedAtNow()

	// Because the session was refreshed, make sure to save it
	err = s.store.Save(rw, req, session)
	if err != nil {
		logger.PrintAuthf(session.Email, req, logger.AuthError, "error saving session: %v", err)
		return fmt.Errorf("error saving session: %v", err)
	}
	return nil
}

// validateSession checks whether the session has expired and performs
// provider validation on the session.
// An error implies the session is not longer valid.
func (s *storedSessionLoader) validateSession(ctx context.Context, session *sessionsapi.SessionState) error {
	if session.IsExpired() {
		return errors.New("session is expired")
	}

	if !s.sessionValidator(ctx, session) {
		return errors.New("session is invalid")
	}

	return nil
}<|MERGE_RESOLUTION|>--- conflicted
+++ resolved
@@ -125,11 +125,7 @@
 // is older than the refresh period.
 // Success or fail, we will then validate the session.
 func (s *storedSessionLoader) refreshSessionIfNeeded(rw http.ResponseWriter, req *http.Request, session *sessionsapi.SessionState) error {
-<<<<<<< HEAD
-	if !session.IsExpired() && (s.refreshPeriod <= time.Duration(0) || session.Age() < s.refreshPeriod) {
-=======
 	if !needsRefresh(s.refreshPeriod, session) {
->>>>>>> 6e02bb49
 		// Refresh is disabled or the session is not old enough, do nothing
 		return nil
 	}
@@ -203,7 +199,7 @@
 
 // needsRefresh determines whether we should attempt to refresh a session or not.
 func needsRefresh(refreshPeriod time.Duration, session *sessionsapi.SessionState) bool {
-	return refreshPeriod > time.Duration(0) && session.Age() > refreshPeriod
+	return session.IsExpired() || (refreshPeriod > time.Duration(0) && session.Age() > refreshPeriod)
 }
 
 // refreshSession attempts to refresh the session with the provider
