package cookies

import (
	"context"
	"fmt"
	"net/http"
	"net/http/httptest"
	"net/url"
	"time"

	"github.com/oauth2-proxy/oauth2-proxy/v7/pkg/apis/options"
	"github.com/oauth2-proxy/oauth2-proxy/v7/pkg/apis/sessions"
	"github.com/oauth2-proxy/oauth2-proxy/v7/pkg/encryption"
	. "github.com/onsi/ginkgo/v2"
	. "github.com/onsi/gomega"
)

var _ = Describe("CSRF Cookie with non-fixed name Tests", func() {
	var (
		cookieOpts  *options.Cookie
		publicCSRF  CSRF
		privateCSRF *csrf
	)

	BeforeEach(func() {
		cookieOpts = &options.Cookie{
			NamePrefix:      cookieName,
			Secret:          cookieSecret,
			DomainTemplates: []string{cookieDomainTemplate},
			Path:            cookiePath,
			Expire:          time.Hour,
			Secure:          true,
			HTTPOnly:        true,
			CSRFPerRequest:  true,
			CSRFExpire:      time.Duration(5) * time.Minute,
		}

		var err error
		ctx := context.Background()

		err = cookieOpts.Init()
		Expect(err).ToNot(HaveOccurred())

		publicCSRF, err = NewCSRF(ctx, cookieOpts, "verifier")
		Expect(err).ToNot(HaveOccurred())

		privateCSRF = publicCSRF.(*csrf)
	})

	Context("NewCSRF", func() {
		It("makes unique nonces for OAuth and OIDC", func() {
			Expect(privateCSRF.OAuthState).ToNot(BeEmpty())
			Expect(privateCSRF.OIDCNonce).ToNot(BeEmpty())
			Expect(privateCSRF.OAuthState).ToNot(Equal(privateCSRF.OIDCNonce))
			Expect(privateCSRF.CodeVerifier).To(Equal("verifier"))
		})

		It("makes unique nonces between multiple CSRFs", func() {
			ctx := context.Background()
			other, err := NewCSRF(ctx, cookieOpts, "verifier")
			Expect(err).ToNot(HaveOccurred())

			Expect(privateCSRF.OAuthState).ToNot(Equal(other.(*csrf).OAuthState))
			Expect(privateCSRF.OIDCNonce).ToNot(Equal(other.(*csrf).OIDCNonce))
			Expect(privateCSRF.CodeVerifier).To(Equal("verifier"))
		})
	})

	Context("CheckOAuthState and CheckOIDCNonce", func() {
		It("checks that hashed versions match", func() {
			privateCSRF.OAuthState = []byte(csrfState)
			privateCSRF.OIDCNonce = []byte(csrfNonce)

			stateHashed := encryption.HashNonce([]byte(csrfState))
			nonceHashed := encryption.HashNonce([]byte(csrfNonce))

			Expect(publicCSRF.CheckOAuthState(stateHashed)).To(BeTrue())
			Expect(publicCSRF.CheckOIDCNonce(nonceHashed)).To(BeTrue())

			Expect(publicCSRF.CheckOAuthState(csrfNonce)).To(BeFalse())
			Expect(publicCSRF.CheckOIDCNonce(csrfState)).To(BeFalse())
			Expect(publicCSRF.CheckOAuthState(csrfState + csrfNonce)).To(BeFalse())
			Expect(publicCSRF.CheckOIDCNonce(csrfNonce + csrfState)).To(BeFalse())
			Expect(publicCSRF.CheckOAuthState("")).To(BeFalse())
			Expect(publicCSRF.CheckOIDCNonce("")).To(BeFalse())
			Expect(publicCSRF.GetCodeVerifier()).To(Equal("verifier"))
		})
	})

	Context("SetSessionNonce", func() {
		It("sets the session.Nonce", func() {
			session := &sessions.SessionState{}
			publicCSRF.SetSessionNonce(session)
			Expect(session.Nonce).To(Equal(privateCSRF.OIDCNonce))
		})
	})

	Context("encodeCookie and decodeCSRFCookie", func() {
		It("encodes and decodes to the same nonces", func(ctx SpecContext) {
			privateCSRF.OAuthState = []byte(csrfState)
			privateCSRF.OIDCNonce = []byte(csrfNonce)

			encoded, err := privateCSRF.encodeCookie(ctx)
			Expect(err).ToNot(HaveOccurred())

			cookie := &http.Cookie{
				Name:  privateCSRF.cookieName(ctx),
				Value: encoded,
			}
			decoded, err := decodeCSRFCookie(cookie, cookieOpts)
			Expect(err).ToNot(HaveOccurred())

			Expect(decoded).ToNot(BeNil())
			Expect(decoded.OAuthState).To(Equal([]byte(csrfState)))
			Expect(decoded.OIDCNonce).To(Equal([]byte(csrfNonce)))
		})

		It("signs the encoded cookie value", func(ctx SpecContext) {
			encoded, err := privateCSRF.encodeCookie(ctx)
			Expect(err).ToNot(HaveOccurred())

			cookie := &http.Cookie{
				Name:  privateCSRF.cookieName(ctx),
				Value: encoded,
			}

			_, _, valid := encryption.Validate(cookie, cookieOpts.Secret, cookieOpts.Expire)
			Expect(valid).To(BeTrue())
		})
	})

	Context("Cookie Management", func() {
		var req *http.Request

		testNow := time.Unix(nowEpoch, 0)

		BeforeEach(func() {
			privateCSRF.time.Set(testNow)

			req = &http.Request{
				Method: http.MethodGet,
				Proto:  "HTTP/1.1",
				Host:   cookieDomainTemplate,

				URL: &url.URL{
					Scheme: "https",
					Host:   cookieDomainTemplate,
					Path:   cookiePath,
				},
			}
		})

		AfterEach(func() {
			privateCSRF.time.Reset()
		})

		Context("SetCookie", func() {
			It("adds the encoded CSRF cookie to a ResponseWriter", func(ctx SpecContext) {
				rw := httptest.NewRecorder()

				_, err := publicCSRF.SetCookie(rw, req)
				Expect(err).ToNot(HaveOccurred())

				Expect(rw.Header().Get("Set-Cookie")).To(ContainSubstring(
					fmt.Sprintf("%s=", privateCSRF.cookieName(ctx)),
				))
				Expect(rw.Header().Get("Set-Cookie")).To(ContainSubstring(
					fmt.Sprintf(
						"; Path=%s; Domain=%s; Max-Age=%d; HttpOnly; Secure",
						cookiePath,
<<<<<<< HEAD
						cookieDomainTemplate,
						testCookieExpires(testNow.Add(cookieOpts.CSRFExpire)),
=======
						cookieDomain,
						int(cookieOpts.CSRFExpire.Seconds()),
>>>>>>> 9ac8f4b5
					),
				))
			})
		})

		Context("ClearCookie", func() {
			It("sets a cookie with an empty value in the past", func(ctx SpecContext) {
				rw := httptest.NewRecorder()

				publicCSRF.ClearCookie(rw, req)
				Expect(rw.Header().Get("Set-Cookie")).To(Equal(
					fmt.Sprintf(
<<<<<<< HEAD
						"%s=; Path=%s; Domain=%s; Expires=%s; HttpOnly; Secure",
						privateCSRF.cookieName(ctx),
						cookiePath,
						cookieDomainTemplate,
						testCookieExpires(testNow.Add(time.Hour*-1)),
=======
						"%s=; Path=%s; Domain=%s; Max-Age=0; HttpOnly; Secure",
						privateCSRF.cookieName(),
						cookiePath,
						cookieDomain,
>>>>>>> 9ac8f4b5
					),
				))
			})
		})

		Context("cookieName", func() {
			It("has the cookie options name as a base", func(ctx SpecContext) {
				Expect(privateCSRF.cookieName(ctx)).To(ContainSubstring(cookieName))
			})
		})
	})
})<|MERGE_RESOLUTION|>--- conflicted
+++ resolved
@@ -168,13 +168,8 @@
 					fmt.Sprintf(
 						"; Path=%s; Domain=%s; Max-Age=%d; HttpOnly; Secure",
 						cookiePath,
-<<<<<<< HEAD
 						cookieDomainTemplate,
-						testCookieExpires(testNow.Add(cookieOpts.CSRFExpire)),
-=======
-						cookieDomain,
 						int(cookieOpts.CSRFExpire.Seconds()),
->>>>>>> 9ac8f4b5
 					),
 				))
 			})
@@ -187,18 +182,10 @@
 				publicCSRF.ClearCookie(rw, req)
 				Expect(rw.Header().Get("Set-Cookie")).To(Equal(
 					fmt.Sprintf(
-<<<<<<< HEAD
-						"%s=; Path=%s; Domain=%s; Expires=%s; HttpOnly; Secure",
+						"%s=; Path=%s; Domain=%s; Max-Age=0; HttpOnly; Secure",
 						privateCSRF.cookieName(ctx),
 						cookiePath,
 						cookieDomainTemplate,
-						testCookieExpires(testNow.Add(time.Hour*-1)),
-=======
-						"%s=; Path=%s; Domain=%s; Max-Age=0; HttpOnly; Secure",
-						privateCSRF.cookieName(),
-						cookiePath,
-						cookieDomain,
->>>>>>> 9ac8f4b5
 					),
 				))
 			})
