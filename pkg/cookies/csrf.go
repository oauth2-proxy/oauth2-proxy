package cookies

import (
	"errors"
	"fmt"
	"net/http"
	"time"

	"github.com/oauth2-proxy/oauth2-proxy/v7/pkg/apis/options"
	"github.com/oauth2-proxy/oauth2-proxy/v7/pkg/apis/sessions"
	"github.com/oauth2-proxy/oauth2-proxy/v7/pkg/clock"
	"github.com/oauth2-proxy/oauth2-proxy/v7/pkg/encryption"
	"github.com/vmihailenco/msgpack/v5"
)

// CSRF manages various nonces stored in the CSRF cookie during the initial
// authentication flows.
type CSRF interface {
	HashOAuthState() string
	HashOIDCNonce() string
	CheckOAuthState(string) bool
	CheckOIDCNonce(string) bool
	GetCodeVerifier() string

	SetSessionNonce(s *sessions.SessionState)

	SetCookie(http.ResponseWriter, *http.Request) (*http.Cookie, error)
	ClearCookie(http.ResponseWriter, *http.Request)
}

type csrf struct {
	// OAuthState holds the OAuth2 state parameter's nonce component set in the
	// initial authentication request and mirrored back in the callback
	// redirect from the IdP for CSRF protection.
	OAuthState []byte `msgpack:"s,omitempty"`

	// OIDCNonce holds the OIDC nonce parameter used in the initial authentication
	// and then set in all subsequent OIDC ID Tokens as the nonce claim. This
	// is used to mitigate replay attacks.
	OIDCNonce []byte `msgpack:"n,omitempty"`

	// CodeVerifier holds the unobfuscated PKCE code verification string
	// which is used to compare the code challenge when exchanging the
	// authentication code.
	CodeVerifier string `msgpack:"cv,omitempty"`

	cookieOpts *options.Cookie
	time       clock.Clock
}

// csrtStateTrim will indicate the length of the state trimmed for the name of the csrf cookie
const csrfStateLength int = 9

// NewCSRF creates a CSRF with random nonces
func NewCSRF(opts *options.Cookie, codeVerifier string) (CSRF, error) {
	state, err := encryption.Nonce(32)
	if err != nil {
		return nil, err
	}
	nonce, err := encryption.Nonce(32)
	if err != nil {
		return nil, err
	}

	return &csrf{
		OAuthState:   state,
		OIDCNonce:    nonce,
		CodeVerifier: codeVerifier,

		cookieOpts: opts,
	}, nil
}

// LoadCSRFCookie loads a CSRF object from a request's CSRF cookie
<<<<<<< HEAD
func LoadCSRFCookie(req *http.Request, cookieName string, opts *options.Cookie) (CSRF, error) {
	cookie, err := req.Cookie(cookieName)
	if err != nil {
		return nil, fmt.Errorf("the CSRF cookie with name was not found: %v", cookieName)
=======
func LoadCSRFCookie(req *http.Request, opts *options.Cookie) (CSRF, error) {
	cookieName := GenerateCookieName(req, opts)

	cookies := req.Cookies()
	for _, cookie := range cookies {
		if cookie.Name != cookieName {
			continue
		}

		csrf, err := decodeCSRFCookie(cookie, opts)
		if err != nil {
			continue
		}

		return csrf, nil
>>>>>>> 642ba174
	}

	return nil, errors.New("CSRF cookie not found")
}

// CalculateCookieName in case cookie options state that CSRF cookie has fixed name then set fixed name, otherwise
// build name based on the state
func CalculateCookieName(opts *options.Cookie, state string) string {
	stateSubstring := ""
	if opts.CSRFPerRequest {
		// csrfCookieName will include a substring of the state to enable multiple csrf cookies
		// in case of parallel requests
		stateSubstring = ExtractStateSubstring(state)
	}
	return csrfCookieName(opts, stateSubstring)
}

func (c *csrf) GetCodeVerifier() string {
	return c.CodeVerifier
}

// HashOAuthState returns the hash of the OAuth state nonce
func (c *csrf) HashOAuthState() string {
	return encryption.HashNonce(c.OAuthState)
}

// HashOIDCNonce returns the hash of the OIDC nonce
func (c *csrf) HashOIDCNonce() string {
	return encryption.HashNonce(c.OIDCNonce)
}

// CheckOAuthState compares the OAuth state nonce against a potential
// hash of it
func (c *csrf) CheckOAuthState(hashed string) bool {
	return encryption.CheckNonce(c.OAuthState, hashed)
}

// CheckOIDCNonce compares the OIDC nonce against a potential hash of it
func (c *csrf) CheckOIDCNonce(hashed string) bool {
	return encryption.CheckNonce(c.OIDCNonce, hashed)
}

// SetSessionNonce sets the OIDCNonce on a SessionState
func (c *csrf) SetSessionNonce(s *sessions.SessionState) {
	s.Nonce = c.OIDCNonce
}

// SetCookie encodes the CSRF to a signed cookie and sets it on the ResponseWriter
func (c *csrf) SetCookie(rw http.ResponseWriter, req *http.Request) (*http.Cookie, error) {
	encoded, err := c.encodeCookie()
	if err != nil {
		return nil, err
	}

	cookie := MakeCookieFromOptions(
		req,
		c.cookieName(),
		encoded,
		c.cookieOpts,
		c.cookieOpts.CSRFExpire,
		c.time.Now(),
	)
	http.SetCookie(rw, cookie)

	return cookie, nil
}

// ClearCookie removes the CSRF cookie
func (c *csrf) ClearCookie(rw http.ResponseWriter, req *http.Request) {
	http.SetCookie(rw, MakeCookieFromOptions(
		req,
		c.cookieName(),
		"",
		c.cookieOpts,
		time.Hour*-1,
		c.time.Now(),
	))
}

// encodeCookie MessagePack encodes and encrypts the CSRF and then creates a
// signed cookie value
func (c *csrf) encodeCookie() (string, error) {
	packed, err := msgpack.Marshal(c)
	if err != nil {
		return "", fmt.Errorf("error marshalling CSRF to msgpack: %v", err)
	}

	encrypted, err := encrypt(packed, c.cookieOpts)
	if err != nil {
		return "", err
	}

	return encryption.SignedValue(c.cookieOpts.Secret, c.cookieName(), encrypted, c.time.Now())
}

// decodeCSRFCookie validates the signature then decrypts and decodes a CSRF
// cookie into a CSRF struct
func decodeCSRFCookie(cookie *http.Cookie, opts *options.Cookie) (*csrf, error) {
	val, _, ok := encryption.Validate(cookie, opts.Secret, opts.Expire)
	if !ok {
		return nil, errors.New("CSRF cookie failed validation")
	}

	decrypted, err := decrypt(val, opts)
	if err != nil {
		return nil, err
	}

	// Valid cookie, Unmarshal the CSRF
	csrf := &csrf{cookieOpts: opts}
	err = msgpack.Unmarshal(decrypted, csrf)
	if err != nil {
		return nil, fmt.Errorf("error unmarshalling data to CSRF: %v", err)
	}

	return csrf, nil
}

// cookieName returns the CSRF cookie's name
func (c *csrf) cookieName() string {
	stateSubstring := ""
	if c.cookieOpts.CSRFPerRequest {
		stateSubstring = encryption.HashNonce(c.OAuthState)[0 : csrfStateLength-1]
	}
	return csrfCookieName(c.cookieOpts, stateSubstring)
}

func csrfCookieName(opts *options.Cookie, stateSubstring string) string {
	if stateSubstring == "" {
		return fmt.Sprintf("%v_csrf", opts.Name)
	}
	return fmt.Sprintf("%v_csrf_%v", opts.Name, stateSubstring)
}

// ExtractStateSubstring extract the initial state characters, to add it to the CSRF cookie name
func ExtractStateSubstring(state string) string {
	lastChar := csrfStateLength - 1
	stateSubstring := ""
	if lastChar <= len(state) {
		stateSubstring = state[0:lastChar]
	}
	return stateSubstring
}

func encrypt(data []byte, opts *options.Cookie) ([]byte, error) {
	cipher, err := makeCipher(opts)
	if err != nil {
		return nil, err
	}
	return cipher.Encrypt(data)
}

func decrypt(data []byte, opts *options.Cookie) ([]byte, error) {
	cipher, err := makeCipher(opts)
	if err != nil {
		return nil, err
	}
	return cipher.Decrypt(data)
}

func makeCipher(opts *options.Cookie) (encryption.Cipher, error) {
	return encryption.NewCFBCipher(encryption.SecretBytes(opts.Secret))
}<|MERGE_RESOLUTION|>--- conflicted
+++ resolved
@@ -72,15 +72,7 @@
 }
 
 // LoadCSRFCookie loads a CSRF object from a request's CSRF cookie
-<<<<<<< HEAD
 func LoadCSRFCookie(req *http.Request, cookieName string, opts *options.Cookie) (CSRF, error) {
-	cookie, err := req.Cookie(cookieName)
-	if err != nil {
-		return nil, fmt.Errorf("the CSRF cookie with name was not found: %v", cookieName)
-=======
-func LoadCSRFCookie(req *http.Request, opts *options.Cookie) (CSRF, error) {
-	cookieName := GenerateCookieName(req, opts)
-
 	cookies := req.Cookies()
 	for _, cookie := range cookies {
 		if cookie.Name != cookieName {
@@ -93,10 +85,9 @@
 		}
 
 		return csrf, nil
->>>>>>> 642ba174
-	}
-
-	return nil, errors.New("CSRF cookie not found")
+	}
+
+	return nil, fmt.Errorf("CSRF cookie with name '%v' was not found", cookieName)
 }
 
 // CalculateCookieName in case cookie options state that CSRF cookie has fixed name then set fixed name, otherwise
