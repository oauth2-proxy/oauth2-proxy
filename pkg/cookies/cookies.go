--- conflicted
+++ resolved
@@ -30,15 +30,10 @@
 
 // MakeCookieFromOptions constructs a cookie based on the given *options.CookieOptions,
 // value and creation time
-<<<<<<< HEAD
-func MakeCookieFromOptions(req *http.Request, name string, value string, opts *options.Cookie, expiration time.Duration, now time.Time) *http.Cookie {
+func MakeCookieFromOptions(req *http.Request, name string, value string, opts *options.Cookie, expiration time.Duration) *http.Cookie {
 	providerID := utils.ProviderIDFromContext(req.Context())
 	cookieDomains := opts.Domains(providerID)
 	domain := GetCookieDomain(req, cookieDomains)
-=======
-func MakeCookieFromOptions(req *http.Request, name string, value string, opts *options.Cookie, expiration time.Duration) *http.Cookie {
-	domain := GetCookieDomain(req, opts.Domains)
->>>>>>> 9ac8f4b5
 	// If nothing matches, create the cookie with the shortest domain
 	if domain == "" && len(cookieDomains) > 0 {
 		logger.Errorf("Warning: request host %q did not match any of the specific cookie domains of %q",
