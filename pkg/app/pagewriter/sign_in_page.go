package pagewriter

import (
	// Import embed to allow importing default logo
	_ "embed"

	"encoding/base64"
	"fmt"
	"os"
	"path/filepath"
	"strings"

	"html/template"
	"net/http"

	middlewareapi "github.com/oauth2-proxy/oauth2-proxy/v7/pkg/apis/middleware"
	"github.com/oauth2-proxy/oauth2-proxy/v7/pkg/logger"
	providerLoaderUtil "github.com/oauth2-proxy/oauth2-proxy/v7/pkg/providerloader/util"
	tenantutils "github.com/oauth2-proxy/oauth2-proxy/v7/pkg/tenant/utils"
)

//go:embed default_logo.svg
var defaultLogoData string

// signInPageWriter is used to render sign-in pages.
type signInPageWriter struct {
	// Template is the sign-in page HTML template.
	template *template.Template

	// errorPageWriter is used to render an error if there are problems with rendering the sign-in page.
	errorPageWriter *errorPageWriter

	// ProxyPrefix is the prefix under which OAuth2 Proxy pages are served.
	proxyPrefix string

	// SignInMessage is the messge displayed above the login button.
	signInMessage string

	// Footer is the footer to be displayed at the bottom of the page.
	// If not set, a default footer will be used.
	footer string

	// Version is the OAuth2 Proxy version to be used in the default footer.
	version string

	// DisplayLoginForm determines whether or not the basic auth password form is displayed on the sign-in page.
	displayLoginForm bool

	// LogoData is the logo to render in the template.
	// This should contain valid html.
	logoData string
}

// WriteSignInPage writes the sign-in page to the given response writer.
// It uses the redirectURL to be able to set the final destination for the user post login.
func (s *signInPageWriter) WriteSignInPage(rw http.ResponseWriter, req *http.Request, redirectURL string, statusCode int) {
<<<<<<< HEAD

	provider := providerLoaderUtil.FromContext(req.Context())
	if provider == nil {
		fmt.Println("NO PROVIDER FOUND")
	}

	// We allow unescaped template.HTML since it is user configured options
	/* #nosec G203 */
=======
>>>>>>> c6b723f9
	t := struct {
		TenantIDInputName string
		TenantID          string
		ProviderName      string
		SignInMessage     template.HTML
		StatusCode        int
		CustomLogin       bool
		Redirect          string
		Version           string
		ProxyPrefix       string
		Footer            template.HTML
		LogoData          template.HTML
	}{
<<<<<<< HEAD
		TenantIDInputName: tenantutils.DefaultTenantIDQueryParam,
		TenantID:          tenantutils.FromContext(req.Context()),
		ProviderName:      provider.Data().ProviderName,
		SignInMessage:     template.HTML(s.signInMessage),
		StatusCode:        statusCode,
		CustomLogin:       s.displayLoginForm,
		Redirect:          redirectURL,
		Version:           s.version,
		ProxyPrefix:       s.proxyPrefix,
		Footer:            template.HTML(s.footer),
		LogoData:          template.HTML(s.logoData),
=======
		ProviderName:  s.providerName,
		SignInMessage: template.HTML(s.signInMessage), // #nosec G203 -- We allow unescaped template.HTML since it is user configured options
		StatusCode:    statusCode,
		CustomLogin:   s.displayLoginForm,
		Redirect:      redirectURL,
		Version:       s.version,
		ProxyPrefix:   s.proxyPrefix,
		Footer:        template.HTML(s.footer),   // #nosec G203 -- We allow unescaped template.HTML since it is user configured options
		LogoData:      template.HTML(s.logoData), // #nosec G203 -- We allow unescaped template.HTML since it is user configured options
>>>>>>> c6b723f9
	}

	err := s.template.Execute(rw, t)
	if err != nil {
		logger.Printf("Error rendering sign-in template: %v", err)
		scope := middlewareapi.GetRequestScope(req)
		s.errorPageWriter.WriteErrorPage(req.Context(), rw, ErrorPageOpts{
			Status:      http.StatusInternalServerError,
			RedirectURL: redirectURL,
			RequestID:   scope.RequestID,
			AppError:    err.Error(),
		})
	}
}

// loadCustomLogo loads the logo file from the path and encodes it to an HTML
// entity or if a URL is provided then it's used directly,
// otherwise if no custom logo is provided, the OAuth2 Proxy Icon is used instead.
func loadCustomLogo(logoPath string) (string, error) {
	if logoPath == "" {
		// The default logo is an SVG so this will be valid to just return.
		return defaultLogoData, nil
	}

	if logoPath == "-" {
		// Return no logo when the custom logo is set to `-`.
		// This disables the logo rendering.
		return "", nil
	}

	if strings.HasPrefix(logoPath, "https://") {
		// Return img tag pointing to the URL.
		return fmt.Sprintf("<img src=\"%s\" alt=\"Logo\" />", logoPath), nil
	}

	logoData, err := os.ReadFile(logoPath)
	if err != nil {
		return "", fmt.Errorf("could not read logo file: %v", err)
	}

	extension := strings.ToLower(filepath.Ext(logoPath))
	switch extension {
	case ".svg":
		return string(logoData), nil
	case ".jpg", ".jpeg":
		return encodeImg(logoData, "jpeg"), nil
	case ".png":
		return encodeImg(logoData, "png"), nil
	default:
		return "", fmt.Errorf("unknown extension: %q, supported extensions are .svg, .jpg, .jpeg and .png", extension)
	}
}

// encodeImg takes the raw image data and converts it to an HTML Img tag with
// a base64 data source.
func encodeImg(data []byte, format string) string {
	b64Data := base64.StdEncoding.EncodeToString(data)
	return fmt.Sprintf("<img src=\"data:image/%s;base64,%s\" alt=\"Logo\" />", format, b64Data)
}<|MERGE_RESOLUTION|>--- conflicted
+++ resolved
@@ -54,17 +54,12 @@
 // WriteSignInPage writes the sign-in page to the given response writer.
 // It uses the redirectURL to be able to set the final destination for the user post login.
 func (s *signInPageWriter) WriteSignInPage(rw http.ResponseWriter, req *http.Request, redirectURL string, statusCode int) {
-<<<<<<< HEAD
 
 	provider := providerLoaderUtil.FromContext(req.Context())
 	if provider == nil {
 		fmt.Println("NO PROVIDER FOUND")
 	}
 
-	// We allow unescaped template.HTML since it is user configured options
-	/* #nosec G203 */
-=======
->>>>>>> c6b723f9
 	t := struct {
 		TenantIDInputName string
 		TenantID          string
@@ -78,29 +73,17 @@
 		Footer            template.HTML
 		LogoData          template.HTML
 	}{
-<<<<<<< HEAD
 		TenantIDInputName: tenantutils.DefaultTenantIDQueryParam,
 		TenantID:          tenantutils.FromContext(req.Context()),
 		ProviderName:      provider.Data().ProviderName,
-		SignInMessage:     template.HTML(s.signInMessage),
+		SignInMessage:     template.HTML(s.signInMessage), // #nosec G203 -- We allow unescaped template.HTML since it is user configured options
 		StatusCode:        statusCode,
 		CustomLogin:       s.displayLoginForm,
 		Redirect:          redirectURL,
 		Version:           s.version,
 		ProxyPrefix:       s.proxyPrefix,
-		Footer:            template.HTML(s.footer),
-		LogoData:          template.HTML(s.logoData),
-=======
-		ProviderName:  s.providerName,
-		SignInMessage: template.HTML(s.signInMessage), // #nosec G203 -- We allow unescaped template.HTML since it is user configured options
-		StatusCode:    statusCode,
-		CustomLogin:   s.displayLoginForm,
-		Redirect:      redirectURL,
-		Version:       s.version,
-		ProxyPrefix:   s.proxyPrefix,
-		Footer:        template.HTML(s.footer),   // #nosec G203 -- We allow unescaped template.HTML since it is user configured options
-		LogoData:      template.HTML(s.logoData), // #nosec G203 -- We allow unescaped template.HTML since it is user configured options
->>>>>>> c6b723f9
+		Footer:            template.HTML(s.footer),   // #nosec G203 -- We allow unescaped template.HTML since it is user configured options
+		LogoData:          template.HTML(s.logoData), // #nosec G203 -- We allow unescaped template.HTML since it is user configured options
 	}
 
 	err := s.template.Execute(rw, t)
