--- conflicted
+++ resolved
@@ -72,7 +72,6 @@
 		Footer            template.HTML
 		Version           string
 	}{
-<<<<<<< HEAD
 		TenantIDInputName: tenantutils.DefaultTenantIDQueryParam,
 		TenantID:          tenantutils.FromContext(ctx),
 		Title:             http.StatusText(opts.Status),
@@ -81,18 +80,8 @@
 		StatusCode:        opts.Status,
 		Redirect:          opts.RedirectURL,
 		RequestID:         opts.RequestID,
-		Footer:            template.HTML(e.footer),
+		Footer:            template.HTML(e.footer), // #nosec G203 -- We allow unescaped template.HTML since it is user configured options
 		Version:           e.version,
-=======
-		Title:       http.StatusText(opts.Status),
-		Message:     e.getMessage(opts.Status, opts.AppError, opts.Messages...),
-		ProxyPrefix: e.proxyPrefix,
-		StatusCode:  opts.Status,
-		Redirect:    opts.RedirectURL,
-		RequestID:   opts.RequestID,
-		Footer:      template.HTML(e.footer), // #nosec G203 -- We allow unescaped template.HTML since it is user configured options
-		Version:     e.version,
->>>>>>> c6b723f9
 	}
 
 	if err := e.template.Execute(rw, data); err != nil {
