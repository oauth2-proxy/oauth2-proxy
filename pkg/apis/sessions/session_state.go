package sessions

import (
	"bytes"
	"context"
	"errors"
	"fmt"
	"io"
	"io/ioutil"
	"reflect"
	"time"
	"unicode/utf8"

	"github.com/oauth2-proxy/oauth2-proxy/v7/pkg/encryption"
	"github.com/pierrec/lz4"
	"github.com/vmihailenco/msgpack/v4"
)

// SessionState is used to store information about the currently authenticated user session
type SessionState struct {
	CreatedAt *time.Time `msgpack:"ca,omitempty"`
	ExpiresOn *time.Time `msgpack:"eo,omitempty"`

	AccessToken  string `msgpack:"at,omitempty"`
	IDToken      string `msgpack:"it,omitempty"`
	RefreshToken string `msgpack:"rt,omitempty"`

	Nonce []byte `msgpack:"n,omitempty"`

	Email             string   `msgpack:"e,omitempty"`
	User              string   `msgpack:"u,omitempty"`
	Groups            []string `msgpack:"g,omitempty"`
	PreferredUsername string   `msgpack:"pu,omitempty"`
<<<<<<< HEAD
	IntrospectClaims  string   `msgpack:"ic,omitempty"`
=======

	Lock Lock `msgpack:"-"`
}

func (s *SessionState) ObtainLock(ctx context.Context, expiration time.Duration) error {
	if s.Lock == nil {
		s.Lock = &NoOpLock{}
	}
	return s.Lock.Obtain(ctx, expiration)
}

func (s *SessionState) RefreshLock(ctx context.Context, expiration time.Duration) error {
	if s.Lock == nil {
		s.Lock = &NoOpLock{}
	}
	return s.Lock.Refresh(ctx, expiration)
}

func (s *SessionState) ReleaseLock(ctx context.Context) error {
	if s.Lock == nil {
		s.Lock = &NoOpLock{}
	}
	return s.Lock.Release(ctx)
}

func (s *SessionState) PeekLock(ctx context.Context) (bool, error) {
	if s.Lock == nil {
		s.Lock = &NoOpLock{}
	}
	return s.Lock.Peek(ctx)
>>>>>>> 381ac917
}

// IsExpired checks whether the session has expired
func (s *SessionState) IsExpired() bool {
	if s.ExpiresOn != nil && !s.ExpiresOn.IsZero() && s.ExpiresOn.Before(time.Now()) {
		return true
	}
	return false
}

// Age returns the age of a session
func (s *SessionState) Age() time.Duration {
	if s.CreatedAt != nil && !s.CreatedAt.IsZero() {
		return time.Now().Truncate(time.Second).Sub(*s.CreatedAt)
	}
	return 0
}

// String constructs a summary of the session state
func (s *SessionState) String() string {
	o := fmt.Sprintf("Session{email:%s user:%s PreferredUsername:%s", s.Email, s.User, s.PreferredUsername)
	if s.AccessToken != "" {
		o += " token:true"
	}
	if s.IDToken != "" {
		o += " id_token:true"
	}
	if s.CreatedAt != nil && !s.CreatedAt.IsZero() {
		o += fmt.Sprintf(" created:%s", s.CreatedAt)
	}
	if s.ExpiresOn != nil && !s.ExpiresOn.IsZero() {
		o += fmt.Sprintf(" expires:%s", s.ExpiresOn)
	}
	if s.RefreshToken != "" {
		o += " refresh_token:true"
	}
	if len(s.Groups) > 0 {
		o += fmt.Sprintf(" groups:%v", s.Groups)
	}
	return o + "}"
}

func (s *SessionState) GetClaim(claim string) []string {
	if s == nil {
		return []string{}
	}
	switch claim {
	case "access_token":
		return []string{s.AccessToken}
	case "id_token":
		return []string{s.IDToken}
	case "created_at":
		return []string{s.CreatedAt.String()}
	case "expires_on":
		return []string{s.ExpiresOn.String()}
	case "refresh_token":
		return []string{s.RefreshToken}
	case "email":
		return []string{s.Email}
	case "user":
		return []string{s.User}
	case "groups":
		groups := make([]string, len(s.Groups))
		copy(groups, s.Groups)
		return groups
	case "preferred_username":
		return []string{s.PreferredUsername}
	case "introspect_claims":
		return []string{s.IntrospectClaims}
	default:
		return []string{}
	}
}

// CheckNonce compares the Nonce against a potential hash of it
func (s *SessionState) CheckNonce(hashed string) bool {
	return encryption.CheckNonce(s.Nonce, hashed)
}

// EncodeSessionState returns an encrypted, lz4 compressed, MessagePack encoded session
func (s *SessionState) EncodeSessionState(c encryption.Cipher, compress bool) ([]byte, error) {
	packed, err := msgpack.Marshal(s)
	if err != nil {
		return nil, fmt.Errorf("error marshalling session state to msgpack: %w", err)
	}

	if !compress {
		return c.Encrypt(packed)
	}

	compressed, err := lz4Compress(packed)
	if err != nil {
		return nil, err
	}
	return c.Encrypt(compressed)
}

// DecodeSessionState decodes a LZ4 compressed MessagePack into a Session State
func DecodeSessionState(data []byte, c encryption.Cipher, compressed bool) (*SessionState, error) {
	decrypted, err := c.Decrypt(data)
	if err != nil {
		return nil, fmt.Errorf("error decrypting the session state: %w", err)
	}

	packed := decrypted
	if compressed {
		packed, err = lz4Decompress(decrypted)
		if err != nil {
			return nil, err
		}
	}

	var ss SessionState
	err = msgpack.Unmarshal(packed, &ss)
	if err != nil {
		return nil, fmt.Errorf("error unmarshalling data to session state: %w", err)
	}

	err = ss.validate()
	if err != nil {
		return nil, err
	}

	return &ss, nil
}

// lz4Compress compresses with LZ4
//
// The Compress:Decompress ratio is 1:Many. LZ4 gives fastest decompress speeds
// at the expense of greater compression compared to other compression
// algorithms.
func lz4Compress(payload []byte) ([]byte, error) {
	buf := new(bytes.Buffer)
	zw := lz4.NewWriter(nil)
	zw.Header = lz4.Header{
		BlockMaxSize:     65536,
		CompressionLevel: 0,
	}
	zw.Reset(buf)

	reader := bytes.NewReader(payload)
	_, err := io.Copy(zw, reader)
	if err != nil {
		return nil, fmt.Errorf("error copying lz4 stream to buffer: %w", err)
	}
	err = zw.Close()
	if err != nil {
		return nil, fmt.Errorf("error closing lz4 writer: %w", err)
	}

	compressed, err := ioutil.ReadAll(buf)
	if err != nil {
		return nil, fmt.Errorf("error reading lz4 buffer: %w", err)
	}

	return compressed, nil
}

// lz4Decompress decompresses with LZ4
func lz4Decompress(compressed []byte) ([]byte, error) {
	reader := bytes.NewReader(compressed)
	buf := new(bytes.Buffer)
	zr := lz4.NewReader(nil)
	zr.Reset(reader)
	_, err := io.Copy(buf, zr)
	if err != nil {
		return nil, fmt.Errorf("error copying lz4 stream to buffer: %w", err)
	}

	payload, err := ioutil.ReadAll(buf)
	if err != nil {
		return nil, fmt.Errorf("error reading lz4 buffer: %w", err)
	}

	return payload, nil
}

// validate ensures the decoded session is non-empty and contains valid data
//
// Non-empty check is needed due to ensure the non-authenticated AES-CFB
// decryption doesn't result in garbage data that collides with a valid
// MessagePack header bytes (which MessagePack will unmarshal to an empty
// default SessionState). <1% chance, but observed with random test data.
//
// UTF-8 check ensures the strings are valid and not raw bytes overloaded
// into Latin-1 encoding. The occurs when legacy unencrypted fields are
// decrypted with AES-CFB which results in random bytes.
func (s *SessionState) validate() error {
	for _, field := range []string{
		s.User,
		s.Email,
		s.PreferredUsername,
		s.AccessToken,
		s.IDToken,
		s.RefreshToken,
	} {
		if !utf8.ValidString(field) {
			return errors.New("invalid non-UTF8 field in session")
		}
	}

	empty := new(SessionState)
	if reflect.DeepEqual(*s, *empty) {
		return errors.New("invalid empty session unmarshalled")
	}

	return nil
}<|MERGE_RESOLUTION|>--- conflicted
+++ resolved
@@ -31,10 +31,7 @@
 	User              string   `msgpack:"u,omitempty"`
 	Groups            []string `msgpack:"g,omitempty"`
 	PreferredUsername string   `msgpack:"pu,omitempty"`
-<<<<<<< HEAD
 	IntrospectClaims  string   `msgpack:"ic,omitempty"`
-=======
-
 	Lock Lock `msgpack:"-"`
 }
 
@@ -64,7 +61,6 @@
 		s.Lock = &NoOpLock{}
 	}
 	return s.Lock.Peek(ctx)
->>>>>>> 381ac917
 }
 
 // IsExpired checks whether the session has expired
