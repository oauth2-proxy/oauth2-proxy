--- conflicted
+++ resolved
@@ -61,17 +61,14 @@
 	// CAFiles is a list of paths to CA certificates that should be used when connecting to the provider.
 	// If not specified, the default Go trust sources are used instead
 	CAFiles []string `json:"caFiles,omitempty"`
-<<<<<<< HEAD
 	// TLSCertFile is the path to a PEM encoded X.509 certificate to use when connecting to the provider
 	TLSCertFile string `json:"certFile,omitempty"`
 	// TLSKeyFile is the path to a PEM encoded X.509 key to use when connecting to the provider
 	TLSKeyFile string `json:"keyFile,omitempty"`
 
-=======
 	// UseSystemTrustStore determines if your custom CA files and the system trust store are used
 	// If set to true, your custom CA files and the system trust store are used otherwise only your custom CA files.
 	UseSystemTrustStore bool `json:"useSystemTrustStore,omitempty"`
->>>>>>> a53da415
 	// LoginURL is the authentication endpoint
 	LoginURL string `json:"loginURL,omitempty"`
 	// LoginURLParameters defines the parameters that can be passed from the start URL to the IdP login URL
