--- conflicted
+++ resolved
@@ -57,13 +57,9 @@
 	RedeemURL string `json:"redeemURL,omitempty"`
 	// ProfileURL is the profile access endpoint
 	ProfileURL string `json:"profileURL,omitempty"`
-<<<<<<< HEAD
 	// IntrospectURL is the claims and permissions access Endpoint (OIDC)
 	IntrospectURL string `json:"introspectURL,omitempty"`
-	// ProtectedResource is the resource that is protected (Azure AD only)
-=======
 	// ProtectedResource is the resource that is protected (Azure AD and ADFS only)
->>>>>>> ccbb98ac
 	ProtectedResource string `json:"resource,omitempty"`
 	// ValidateURL is the access token validation endpoint
 	ValidateURL string `json:"validateURL,omitempty"`
