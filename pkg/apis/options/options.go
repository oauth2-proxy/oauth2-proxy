--- conflicted
+++ resolved
@@ -61,11 +61,8 @@
 	SSLInsecureSkipVerify bool     `flag:"ssl-insecure-skip-verify" cfg:"ssl_insecure_skip_verify"`
 	SkipAuthPreflight     bool     `flag:"skip-auth-preflight" cfg:"skip_auth_preflight"`
 	ForceJSONErrors       bool     `flag:"force-json-errors" cfg:"force_json_errors"`
-<<<<<<< HEAD
 	EncodeState           bool     `flag:"encode-state" cfg:"encode_state"`
-=======
 	AllowQuerySemicolons  bool     `flag:"allow-query-semicolons" cfg:"allow_query_semicolons"`
->>>>>>> fc6e7fdb
 
 	SignatureKey    string `flag:"signature-key" cfg:"signature_key"`
 	GCPHealthChecks bool   `flag:"gcp-healthchecks" cfg:"gcp_healthchecks"`
@@ -132,11 +129,8 @@
 	flagSet.Bool("ssl-insecure-skip-verify", false, "skip validation of certificates presented when using HTTPS providers")
 	flagSet.Bool("skip-jwt-bearer-tokens", false, "will skip requests that have verified JWT bearer tokens (default false)")
 	flagSet.Bool("force-json-errors", false, "will force JSON errors instead of HTTP error pages or redirects")
-<<<<<<< HEAD
 	flagSet.Bool("encode-state", false, "will encode oauth state with base64")
-=======
 	flagSet.Bool("allow-query-semicolons", false, "allow the use of semicolons in query args")
->>>>>>> fc6e7fdb
 	flagSet.StringSlice("extra-jwt-issuers", []string{}, "if skip-jwt-bearer-tokens is set, a list of extra JWT issuer=audience pairs (where the issuer URL has a .well-known/openid-configuration or a .well-known/jwks.json)")
 
 	flagSet.StringSlice("email-domain", []string{}, "authenticate emails with the specified domain (may be given multiple times). Use * to authenticate any email")
