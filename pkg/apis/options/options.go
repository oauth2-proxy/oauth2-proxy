package options

import (
	"crypto"
	"net/url"

	ipapi "github.com/oauth2-proxy/oauth2-proxy/v7/pkg/apis/ip"
<<<<<<< HEAD
	"github.com/oauth2-proxy/oauth2-proxy/v7/pkg/logger"
	"github.com/oauth2-proxy/oauth2-proxy/v7/providers"
=======
	internaloidc "github.com/oauth2-proxy/oauth2-proxy/v7/pkg/providers/oidc"
>>>>>>> f820deb9
	"github.com/spf13/pflag"
)

// SignatureData holds hmacauth signature hash and key
type SignatureData struct {
	Hash crypto.Hash
	Key  string
}

// Options holds Configuration Options that can be set by Command Line Flag,
// or Config File
type Options struct {
	ProxyPrefix        string   `flag:"proxy-prefix" cfg:"proxy_prefix"`
	PingPath           string   `flag:"ping-path" cfg:"ping_path"`
	PingUserAgent      string   `flag:"ping-user-agent" cfg:"ping_user_agent"`
	ReverseProxy       bool     `flag:"reverse-proxy" cfg:"reverse_proxy"`
	RealClientIPHeader string   `flag:"real-client-ip-header" cfg:"real_client_ip_header"`
	TrustedIPs         []string `flag:"trusted-ip" cfg:"trusted_ips"`
	ForceHTTPS         bool     `flag:"force-https" cfg:"force_https"`
	RawRedirectURL     string   `flag:"redirect-url" cfg:"redirect_url"`

	AuthenticatedEmailsFile string   `flag:"authenticated-emails-file" cfg:"authenticated_emails_file"`
	EmailDomains            []string `flag:"email-domain" cfg:"email_domains"`
	WhitelistDomains        []string `flag:"whitelist-domain" cfg:"whitelist_domains"`
	HtpasswdFile            string   `flag:"htpasswd-file" cfg:"htpasswd_file"`
	HtpasswdUserGroups      []string `flag:"htpasswd-user-group" cfg:"htpasswd_user_groups"`

	Cookie    Cookie         `cfg:",squash"`
	Session   SessionOptions `cfg:",squash"`
	Logging   Logging        `cfg:",squash"`
	Templates Templates      `cfg:",squash"`

	// Not used in the legacy config, name not allowed to match an external key (upstreams)
	// TODO(JoelSpeed): Rename when legacy config is removed
	UpstreamServers UpstreamConfig `cfg:",internal"`

	InjectRequestHeaders  []Header `cfg:",internal"`
	InjectResponseHeaders []Header `cfg:",internal"`

	Server        Server `cfg:",internal"`
	MetricsServer Server `cfg:",internal"`

	Providers Providers `cfg:",internal"`

	SkipAuthRegex         []string `flag:"skip-auth-regex" cfg:"skip_auth_regex"`
	SkipAuthRoutes        []string `flag:"skip-auth-route" cfg:"skip_auth_routes"`
	SkipJwtBearerTokens   bool     `flag:"skip-jwt-bearer-tokens" cfg:"skip_jwt_bearer_tokens"`
	ExtraJwtIssuers       []string `flag:"extra-jwt-issuers" cfg:"extra_jwt_issuers"`
	SkipProviderButton    bool     `flag:"skip-provider-button" cfg:"skip_provider_button"`
	SSLInsecureSkipVerify bool     `flag:"ssl-insecure-skip-verify" cfg:"ssl_insecure_skip_verify"`
	SkipAuthPreflight     bool     `flag:"skip-auth-preflight" cfg:"skip_auth_preflight"`
	ForceJSONErrors       bool     `flag:"force-json-errors" cfg:"force_json_errors"`

	SignatureKey    string `flag:"signature-key" cfg:"signature_key"`
	GCPHealthChecks bool   `flag:"gcp-healthchecks" cfg:"gcp_healthchecks"`

	// This is used for backwards compatibility for basic auth users
	LegacyPreferEmailToUser bool `cfg:",internal"`

	// internal values that are set after config validation
	redirectURL        *url.URL
<<<<<<< HEAD
	provider           []providers.Provider
=======
>>>>>>> f820deb9
	signatureData      *SignatureData
	oidcVerifier       internaloidc.IDTokenVerifier
	jwtBearerVerifiers []internaloidc.IDTokenVerifier
	realClientIPParser ipapi.RealClientIPParser
	providerMap        map[string]int
}

// Options for Getting internal values
<<<<<<< HEAD
func (o *Options) GetRedirectURL() *url.URL                        { return o.redirectURL }
func (o *Options) GetProvider(i int) providers.Provider            { return o.provider[i] }
func (o *Options) GetSignatureData() *SignatureData                { return o.signatureData }
func (o *Options) GetOIDCVerifier() *oidc.IDTokenVerifier          { return o.oidcVerifier }
func (o *Options) GetJWTBearerVerifiers() []*oidc.IDTokenVerifier  { return o.jwtBearerVerifiers }
=======
func (o *Options) GetRedirectURL() *url.URL                      { return o.redirectURL }
func (o *Options) GetSignatureData() *SignatureData              { return o.signatureData }
func (o *Options) GetOIDCVerifier() internaloidc.IDTokenVerifier { return o.oidcVerifier }
func (o *Options) GetJWTBearerVerifiers() []internaloidc.IDTokenVerifier {
	return o.jwtBearerVerifiers
}
>>>>>>> f820deb9
func (o *Options) GetRealClientIPParser() ipapi.RealClientIPParser { return o.realClientIPParser }
func (o *Options) GetAllProviders() []providers.Provider           { return o.provider }
func (o *Options) GetProviderMap() map[string]int                  { return o.providerMap }
func (o *Options) GetProviderMapValue(value string) (int, bool) {
	i, ok := o.providerMap[value]
	return i, ok
}

// Options for Setting internal values
<<<<<<< HEAD
func (o *Options) SetRedirectURL(s *url.URL)                        { o.redirectURL = s }
func (o *Options) SetSignatureData(s *SignatureData)                { o.signatureData = s }
func (o *Options) SetOIDCVerifier(s *oidc.IDTokenVerifier)          { o.oidcVerifier = s }
func (o *Options) SetJWTBearerVerifiers(s []*oidc.IDTokenVerifier)  { o.jwtBearerVerifiers = s }
func (o *Options) SetRealClientIPParser(s ipapi.RealClientIPParser) { o.realClientIPParser = s }
func (o *Options) InitProviders() *Options {
	i := len(o.Providers)
	o.provider = make([]providers.Provider, i)
	return o
}
func (o *Options) SetProvider(s providers.Provider, i int) {
	logger.Printf("Setting provider %v", i)
	o.provider[i] = s
}
func (o *Options) SetProviderMap() *Options {
	m := make(map[string]int)

	for i := range o.Providers {
		m[o.Providers[i].ID] = i
		m[o.Providers[i].Name] = i
		m[o.GetProvider(i).Data().ValidateURL.String()] = i
	}
	o.providerMap = m
	return o
}
=======
func (o *Options) SetRedirectURL(s *url.URL)                              { o.redirectURL = s }
func (o *Options) SetSignatureData(s *SignatureData)                      { o.signatureData = s }
func (o *Options) SetOIDCVerifier(s internaloidc.IDTokenVerifier)         { o.oidcVerifier = s }
func (o *Options) SetJWTBearerVerifiers(s []internaloidc.IDTokenVerifier) { o.jwtBearerVerifiers = s }
func (o *Options) SetRealClientIPParser(s ipapi.RealClientIPParser)       { o.realClientIPParser = s }
>>>>>>> f820deb9

// NewOptions constructs a new Options with defaulted values
func NewOptions() *Options {
	return &Options{
		ProxyPrefix:        "/oauth2",
		Providers:          providerDefaults(),
		PingPath:           "/ping",
		RealClientIPHeader: "X-Real-IP",
		ForceHTTPS:         false,
		Cookie:             cookieDefaults(),
		Session:            sessionOptionsDefaults(),
		Templates:          templatesDefaults(),
		SkipAuthPreflight:  false,
		Logging:            loggingDefaults(),
	}
}

// NewFlagSet creates a new FlagSet with all of the flags required by Options
func NewFlagSet() *pflag.FlagSet {
	flagSet := pflag.NewFlagSet("oauth2-proxy", pflag.ExitOnError)

	flagSet.Bool("reverse-proxy", false, "are we running behind a reverse proxy, controls whether headers like X-Real-Ip are accepted")
	flagSet.String("real-client-ip-header", "X-Real-IP", "Header used to determine the real IP of the client (one of: X-Forwarded-For, X-Real-IP, or X-ProxyUser-IP)")
	flagSet.StringSlice("trusted-ip", []string{}, "list of IPs or CIDR ranges to allow to bypass authentication. WARNING: trusting by IP has inherent security flaws, read the configuration documentation for more information.")
	flagSet.Bool("force-https", false, "force HTTPS redirect for HTTP requests")
	flagSet.String("redirect-url", "", "the OAuth Redirect URL. ie: \"https://internalapp.yourcompany.com/oauth2/callback\"")
	flagSet.StringSlice("skip-auth-regex", []string{}, "(DEPRECATED for --skip-auth-route) bypass authentication for requests path's that match (may be given multiple times)")
	flagSet.StringSlice("skip-auth-route", []string{}, "bypass authentication for requests that match the method & path. Format: method=path_regex OR path_regex alone for all methods")
	flagSet.Bool("skip-provider-button", false, "will skip sign-in-page to directly reach the next step: oauth/start")
	flagSet.Bool("skip-auth-preflight", false, "will skip authentication for OPTIONS requests")
	flagSet.Bool("ssl-insecure-skip-verify", false, "skip validation of certificates presented when using HTTPS providers")
	flagSet.Bool("skip-jwt-bearer-tokens", false, "will skip requests that have verified JWT bearer tokens (default false)")
	flagSet.Bool("force-json-errors", false, "will force JSON errors instead of HTTP error pages or redirects")
	flagSet.StringSlice("extra-jwt-issuers", []string{}, "if skip-jwt-bearer-tokens is set, a list of extra JWT issuer=audience pairs (where the issuer URL has a .well-known/openid-configuration or a .well-known/jwks.json)")

	flagSet.StringSlice("email-domain", []string{}, "authenticate emails with the specified domain (may be given multiple times). Use * to authenticate any email")
	flagSet.StringSlice("whitelist-domain", []string{}, "allowed domains for redirection after authentication. Prefix domain with a . or a *. to allow subdomains (eg .example.com, *.example.com)")
	flagSet.String("authenticated-emails-file", "", "authenticate against emails via file (one per line)")
	flagSet.String("htpasswd-file", "", "additionally authenticate against a htpasswd file. Entries must be created with \"htpasswd -B\" for bcrypt encryption")
	flagSet.StringSlice("htpasswd-user-group", []string{}, "the groups to be set on sessions for htpasswd users (may be given multiple times)")
	flagSet.String("proxy-prefix", "/oauth2", "the url root path that this proxy should be nested under (e.g. /<oauth2>/sign_in)")
	flagSet.String("ping-path", "/ping", "the ping endpoint that can be used for basic health checks")
	flagSet.String("ping-user-agent", "", "special User-Agent that will be used for basic health checks")
	flagSet.String("session-store-type", "cookie", "the session storage provider to use")
	flagSet.Bool("session-cookie-minimal", false, "strip OAuth tokens from cookie session stores if they aren't needed (cookie session store only)")
	flagSet.String("redis-connection-url", "", "URL of redis server for redis session storage (eg: redis://HOST[:PORT])")
	flagSet.String("redis-password", "", "Redis password. Applicable for all Redis configurations. Will override any password set in `--redis-connection-url`")
	flagSet.Bool("redis-use-sentinel", false, "Connect to redis via sentinels. Must set --redis-sentinel-master-name and --redis-sentinel-connection-urls to use this feature")
	flagSet.String("redis-sentinel-password", "", "Redis sentinel password. Used only for sentinel connection; any redis node passwords need to use `--redis-password`")
	flagSet.String("redis-sentinel-master-name", "", "Redis sentinel master name. Used in conjunction with --redis-use-sentinel")
	flagSet.String("redis-ca-path", "", "Redis custom CA path")
	flagSet.Bool("redis-insecure-skip-tls-verify", false, "Use insecure TLS connection to redis")
	flagSet.StringSlice("redis-sentinel-connection-urls", []string{}, "List of Redis sentinel connection URLs (eg redis://HOST[:PORT]). Used in conjunction with --redis-use-sentinel")
	flagSet.Bool("redis-use-cluster", false, "Connect to redis cluster. Must set --redis-cluster-connection-urls to use this feature")
	flagSet.StringSlice("redis-cluster-connection-urls", []string{}, "List of Redis cluster connection URLs (eg redis://HOST[:PORT]). Used in conjunction with --redis-use-cluster")

	flagSet.String("signature-key", "", "GAP-Signature request signature key (algorithm:secretkey)")
	flagSet.Bool("gcp-healthchecks", false, "Enable GCP/GKE healthcheck endpoints")

	flagSet.AddFlagSet(cookieFlagSet())
	flagSet.AddFlagSet(loggingFlagSet())
	flagSet.AddFlagSet(templatesFlagSet())

	return flagSet
}<|MERGE_RESOLUTION|>--- conflicted
+++ resolved
@@ -5,12 +5,7 @@
 	"net/url"
 
 	ipapi "github.com/oauth2-proxy/oauth2-proxy/v7/pkg/apis/ip"
-<<<<<<< HEAD
-	"github.com/oauth2-proxy/oauth2-proxy/v7/pkg/logger"
-	"github.com/oauth2-proxy/oauth2-proxy/v7/providers"
-=======
 	internaloidc "github.com/oauth2-proxy/oauth2-proxy/v7/pkg/providers/oidc"
->>>>>>> f820deb9
 	"github.com/spf13/pflag"
 )
 
@@ -72,10 +67,6 @@
 
 	// internal values that are set after config validation
 	redirectURL        *url.URL
-<<<<<<< HEAD
-	provider           []providers.Provider
-=======
->>>>>>> f820deb9
 	signatureData      *SignatureData
 	oidcVerifier       internaloidc.IDTokenVerifier
 	jwtBearerVerifiers []internaloidc.IDTokenVerifier
@@ -84,20 +75,12 @@
 }
 
 // Options for Getting internal values
-<<<<<<< HEAD
-func (o *Options) GetRedirectURL() *url.URL                        { return o.redirectURL }
-func (o *Options) GetProvider(i int) providers.Provider            { return o.provider[i] }
-func (o *Options) GetSignatureData() *SignatureData                { return o.signatureData }
-func (o *Options) GetOIDCVerifier() *oidc.IDTokenVerifier          { return o.oidcVerifier }
-func (o *Options) GetJWTBearerVerifiers() []*oidc.IDTokenVerifier  { return o.jwtBearerVerifiers }
-=======
 func (o *Options) GetRedirectURL() *url.URL                      { return o.redirectURL }
 func (o *Options) GetSignatureData() *SignatureData              { return o.signatureData }
 func (o *Options) GetOIDCVerifier() internaloidc.IDTokenVerifier { return o.oidcVerifier }
 func (o *Options) GetJWTBearerVerifiers() []internaloidc.IDTokenVerifier {
 	return o.jwtBearerVerifiers
 }
->>>>>>> f820deb9
 func (o *Options) GetRealClientIPParser() ipapi.RealClientIPParser { return o.realClientIPParser }
 func (o *Options) GetAllProviders() []providers.Provider           { return o.provider }
 func (o *Options) GetProviderMap() map[string]int                  { return o.providerMap }
@@ -107,23 +90,11 @@
 }
 
 // Options for Setting internal values
-<<<<<<< HEAD
-func (o *Options) SetRedirectURL(s *url.URL)                        { o.redirectURL = s }
-func (o *Options) SetSignatureData(s *SignatureData)                { o.signatureData = s }
-func (o *Options) SetOIDCVerifier(s *oidc.IDTokenVerifier)          { o.oidcVerifier = s }
-func (o *Options) SetJWTBearerVerifiers(s []*oidc.IDTokenVerifier)  { o.jwtBearerVerifiers = s }
-func (o *Options) SetRealClientIPParser(s ipapi.RealClientIPParser) { o.realClientIPParser = s }
-func (o *Options) InitProviders() *Options {
-	i := len(o.Providers)
-	o.provider = make([]providers.Provider, i)
-	return o
-}
-func (o *Options) SetProvider(s providers.Provider, i int) {
-	logger.Printf("Setting provider %v", i)
-	o.provider[i] = s
-}
-func (o *Options) SetProviderMap() *Options {
-	m := make(map[string]int)
+func (o *Options) SetRedirectURL(s *url.URL)                              { o.redirectURL = s }
+func (o *Options) SetSignatureData(s *SignatureData)                      { o.signatureData = s }
+func (o *Options) SetOIDCVerifier(s internaloidc.IDTokenVerifier)         { o.oidcVerifier = s }
+func (o *Options) SetJWTBearerVerifiers(s []internaloidc.IDTokenVerifier) { o.jwtBearerVerifiers = s }
+func (o *Options) SetRealClientIPParser(s ipapi.RealClientIPParser)       { o.realClientIPParser = s }
 
 	for i := range o.Providers {
 		m[o.Providers[i].ID] = i
@@ -133,13 +104,6 @@
 	o.providerMap = m
 	return o
 }
-=======
-func (o *Options) SetRedirectURL(s *url.URL)                              { o.redirectURL = s }
-func (o *Options) SetSignatureData(s *SignatureData)                      { o.signatureData = s }
-func (o *Options) SetOIDCVerifier(s internaloidc.IDTokenVerifier)         { o.oidcVerifier = s }
-func (o *Options) SetJWTBearerVerifiers(s []internaloidc.IDTokenVerifier) { o.jwtBearerVerifiers = s }
-func (o *Options) SetRealClientIPParser(s ipapi.RealClientIPParser)       { o.realClientIPParser = s }
->>>>>>> f820deb9
 
 // NewOptions constructs a new Options with defaulted values
 func NewOptions() *Options {
