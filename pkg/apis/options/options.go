--- conflicted
+++ resolved
@@ -116,12 +116,8 @@
 	flagSet.Bool("force-https", false, "force HTTPS redirect for HTTP requests")
 	flagSet.String("redirect-url", "", "the OAuth Redirect URL. ie: \"https://internalapp.yourcompany.com/oauth2/callback\"")
 	flagSet.StringSlice("skip-auth-regex", []string{}, "(DEPRECATED for --skip-auth-route) bypass authentication for requests path's that match (may be given multiple times)")
-<<<<<<< HEAD
-	flagSet.StringSlice("skip-auth-route", []string{}, "bypass authentication for requests that match the method & path. Format: method=path_regex OR path_regex alone for all methods")
+	flagSet.StringSlice("skip-auth-route", []string{}, "bypass authentication for requests that match the method & path. Format: method=path_regex OR method!=path_regex. For all methods: path_regex OR !=path_regex")
 	flagSet.StringSlice("api-route", []string{}, "return HTTP 401 instead of redirecting to authentication server if token is not valid. Format: path_regex")
-=======
-	flagSet.StringSlice("skip-auth-route", []string{}, "bypass authentication for requests that match the method & path. Format: method=path_regex OR method!=path_regex. For all methods: path_regex OR !=path_regex")
->>>>>>> b82593b9
 	flagSet.Bool("skip-provider-button", false, "will skip sign-in-page to directly reach the next step: oauth/start")
 	flagSet.Bool("skip-auth-preflight", false, "will skip authentication for OPTIONS requests")
 	flagSet.Bool("ssl-insecure-skip-verify", false, "skip validation of certificates presented when using HTTPS providers")
