--- conflicted
+++ resolved
@@ -97,16 +97,12 @@
 		Roles    interface{} `json:"roles,omitempty"`
 		Verified *bool       `json:"email_verified,omitempty"`
 		Nonce    string      `json:"nonce,omitempty"`
-		jwt.StandardClaims
+		jwt.RegisteredClaims
 	}
 
 	type verifierTableInput struct {
 		modifyOpts    func(*ProviderVerifierOptions)
-<<<<<<< HEAD
 		modifyClaims  func(*idTokenClaims)
-=======
-		modifyClaims  func(claims *jwt.RegisteredClaims)
->>>>>>> 5a058471
 		expectedError string
 	}
 
@@ -125,14 +121,8 @@
 		Expect(err).ToNot(HaveOccurred())
 
 		now := time.Now()
-<<<<<<< HEAD
-
-		claims := jwt.StandardClaims{
-			Audience:  m.Config().ClientID,
-=======
 		claims := jwt.RegisteredClaims{
 			Audience:  jwt.ClaimStrings{m.Config().ClientID},
->>>>>>> 5a058471
 			Issuer:    m.Issuer(),
 			ExpiresAt: jwt.NewNumericDate(now.Add(1 * time.Hour)),
 			IssuedAt:  jwt.NewNumericDate(now),
@@ -140,7 +130,7 @@
 		}
 
 		extendedClaims := idTokenClaims{
-			StandardClaims: claims,
+			RegisteredClaims: claims,
 		}
 		if in.modifyClaims != nil {
 			in.modifyClaims(&extendedClaims)
@@ -162,13 +152,8 @@
 	},
 		Entry("with the default opts and claims", &verifierTableInput{}),
 		Entry("when the audience is mismatched", &verifierTableInput{
-<<<<<<< HEAD
-			modifyClaims: func(j *idTokenClaims) {
-				j.Audience = "OtherClient"
-=======
-			modifyClaims: func(j *jwt.RegisteredClaims) {
+			modifyClaims: func(j *idTokenClaims) {
 				j.Audience = jwt.ClaimStrings{"OtherClient"}
->>>>>>> 5a058471
 			},
 			expectedError: "audience from claim aud with value [OtherClient] does not match with any of allowed audiences",
 		}),
@@ -176,21 +161,12 @@
 			modifyOpts: func(p *ProviderVerifierOptions) {
 				p.ExtraAudiences = []string{"ExtraIssuer"}
 			},
-<<<<<<< HEAD
-			modifyClaims: func(j *idTokenClaims) {
-				j.Audience = "ExtraIssuer"
+			modifyClaims: func(j *idTokenClaims) {
+				j.Audience = jwt.ClaimStrings{"ExtraIssuer"}
 			},
 		}),
 		Entry("when the issuer is mismatched", &verifierTableInput{
 			modifyClaims: func(j *idTokenClaims) {
-=======
-			modifyClaims: func(j *jwt.RegisteredClaims) {
-				j.Audience = jwt.ClaimStrings{"ExtraIssuer"}
-			},
-		}),
-		Entry("when the issuer is mismatched", &verifierTableInput{
-			modifyClaims: func(j *jwt.RegisteredClaims) {
->>>>>>> 5a058471
 				j.Issuer = "OtherIssuer"
 			},
 			expectedError: "failed to verify token: oidc: id token issued by a different provider",
@@ -199,22 +175,13 @@
 			modifyOpts: func(p *ProviderVerifierOptions) {
 				p.SkipIssuerVerification = true
 			},
-<<<<<<< HEAD
-			modifyClaims: func(j *idTokenClaims) {
-=======
-			modifyClaims: func(j *jwt.RegisteredClaims) {
->>>>>>> 5a058471
+			modifyClaims: func(j *idTokenClaims) {
 				j.Issuer = "OtherIssuer"
 			},
 		}),
 		Entry("when the token has expired", &verifierTableInput{
-<<<<<<< HEAD
-			modifyClaims: func(j *idTokenClaims) {
-				j.ExpiresAt = time.Now().Add(-1 * time.Hour).Unix()
-=======
-			modifyClaims: func(j *jwt.RegisteredClaims) {
+			modifyClaims: func(j *idTokenClaims) {
 				j.ExpiresAt = jwt.NewNumericDate(time.Now().Add(-1 * time.Hour))
->>>>>>> 5a058471
 			},
 			expectedError: "failed to verify token: oidc: token is expired",
 		}),
