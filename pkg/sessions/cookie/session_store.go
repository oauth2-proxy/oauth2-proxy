--- conflicted
+++ resolved
@@ -53,11 +53,7 @@
 		// always http.ErrNoCookie
 		return nil, fmt.Errorf("cookie %q not present", s.CookieOptions.Name)
 	}
-<<<<<<< HEAD
-	val, _, ok := encryption.Validate(c, s.CookieOptions.CookieHmacKey, s.CookieOptions.CookieExpire)
-=======
-	val, _, ok := encryption.Validate(c, s.CookieOptions.Secret, s.CookieOptions.Expire)
->>>>>>> d228d5a9
+	val, _, ok := encryption.Validate(c, s.CookieOptions.HmacKey, s.CookieOptions.Expire)
 	if !ok {
 		return nil, errors.New("cookie signature not valid")
 	}
@@ -107,11 +103,7 @@
 // authentication details
 func (s *SessionStore) makeSessionCookie(req *http.Request, value string, now time.Time) []*http.Cookie {
 	if value != "" {
-<<<<<<< HEAD
-		value = encryption.SignedValue(s.CookieOptions.CookieHmacKey, s.CookieOptions.CookieName, value, now)
-=======
-		value = encryption.SignedValue(s.CookieOptions.Secret, s.CookieOptions.Name, value, now)
->>>>>>> d228d5a9
+		value = encryption.SignedValue(s.CookieOptions.HmacKey, s.CookieOptions.Name, value, now)
 	}
 	c := s.makeCookie(req, s.CookieOptions.Name, value, s.CookieOptions.Expire, now)
 	if len(c.Value) > 4096-len(s.CookieOptions.Name) {
