--- conflicted
+++ resolved
@@ -190,15 +190,8 @@
 }
 
 func TestGetCertPool_NoRoots(t *testing.T) {
-<<<<<<< HEAD
-	sysPool, _ := x509.SystemCertPool()
-	pool, err := GetCertPool([]string(nil))
-	assert.NoError(t, err, "invalid empty list of Root CAs file paths")
-	assert.Equal(t, sysPool, pool, "invalid system cert pool")
-=======
 	_, err := GetCertPool([]string(nil), false)
 	assert.Error(t, err, "invalid empty list of Root CAs file paths")
->>>>>>> a53da415
 }
 
 func TestGetCertPool(t *testing.T) {
