--- conflicted
+++ resolved
@@ -18,12 +18,9 @@
 
 func GetCertPool(paths []string, useSystemPool bool) (*x509.CertPool, error) {
 	if len(paths) == 0 {
-		return x509.SystemCertPool()
-	}
-
-<<<<<<< HEAD
-	pool := x509.NewCertPool()
-=======
+		return nil, fmt.Errorf("invalid empty list of Root CAs file paths")
+	}
+
 	var pool *x509.CertPool
 	if useSystemPool {
 		rootPool, err := getSystemCertPool()
@@ -53,7 +50,6 @@
 }
 
 func loadCertsFromPaths(paths []string, pool *x509.CertPool) (*x509.CertPool, error) {
->>>>>>> a53da415
 	for _, path := range paths {
 		// Cert paths are a configurable option
 		data, err := os.ReadFile(path) // #nosec G304
@@ -84,12 +80,12 @@
 	return []tls.Certificate{cert}, nil
 }
 
-func GetHTTPClient(certFile, keyFile string, insecureSkipVerify bool, caFiles ...string) (*http.Client, error) {
+func GetHTTPClient(certFile, keyFile string, insecureSkipVerify bool, useSystemPool bool, caFiles ...string) (*http.Client, error) {
 	transport := http.DefaultTransport.(*http.Transport).Clone()
 	if insecureSkipVerify {
 		transport.TLSClientConfig.InsecureSkipVerify = true
 	} else {
-		pool, err := GetCertPool(caFiles)
+		pool, err := GetCertPool(caFiles, useSystemPool)
 		if err != nil {
 			return nil, err
 		}
