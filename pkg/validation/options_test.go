package validation

import (
	"crypto"
	"io/ioutil"
	"net/url"
	"os"
	"strings"
	"testing"
	"time"

	"github.com/oauth2-proxy/oauth2-proxy/v7/pkg/apis/options"
	"github.com/stretchr/testify/assert"
)

const (
	cookieSecret = "secretthirtytwobytes+abcdefghijk"
	clientID     = "bazquux"
	clientSecret = "xyzzyplugh"
	providerID   = "providerID"
)

func testOptions() *options.Options {
	o := options.NewOptions()
	o.UpstreamServers.Upstreams = append(o.UpstreamServers.Upstreams, options.Upstream{
		ID:   "upstream",
		Path: "/",
		URI:  "http://127.0.0.1:8080/",
	})
	o.Cookie.Secret = cookieSecret
	o.Providers[0].ID = providerID
	o.Providers[0].ClientID = clientID
	o.Providers[0].ClientSecret = clientSecret
	o.EmailDomains = []string{"*"}
	return o
}

func errorMsg(msgs []string) string {
	result := make([]string, 0)
	result = append(result, "invalid configuration:")
	result = append(result, msgs...)
	return strings.Join(result, "\n  ")
}

func TestNewOptions(t *testing.T) {
	o := options.NewOptions()
	o.EmailDomains = []string{"*"}
	err := Validate(o)
	assert.NotEqual(t, nil, err)

	expected := errorMsg([]string{
		"missing setting: cookie-secret",
		"provider has empty id: ids are required for all providers",
		"provider missing setting: client-id",
		"missing setting: client-secret or client-secret-file"})
	assert.Equal(t, expected, err.Error())
}

<<<<<<< HEAD
func TestClientSecretFileOptionFails(t *testing.T) {
	o := options.NewOptions()
	o.Cookie.Secret = cookieSecret
	o.Providers[0].ID = providerID
	o.Providers[0].ClientID = clientID
	o.Providers[0].ClientSecretFile = clientSecret
	o.EmailDomains = []string{"*"}
	err := Validate(o)
	assert.NotEqual(t, nil, err)

	p := o.GetProvider(0).Data()
	assert.Equal(t, clientSecret, p.ClientSecretFile)
	assert.Equal(t, "", p.ClientSecret)

	s, err := p.GetClientSecret()
	assert.NotEqual(t, nil, err)
	assert.Equal(t, "", s)
}

func TestClientSecretFileOption(t *testing.T) {
	var err error
	f, err := ioutil.TempFile("", "client_secret_temp_file_")
	if err != nil {
		t.Fatalf("failed to create temp file: %v", err)
	}
	_, err = f.WriteString("testcase")
	if err != nil {
		t.Fatalf("failed to write to temp file: %v", err)
	}
	if err := f.Close(); err != nil {
		t.Fatalf("failed to close temp file: %v", err)
	}
	clientSecretFileName := f.Name()
	defer func(t *testing.T) {
		if err := os.Remove(clientSecretFileName); err != nil {
			t.Fatalf("failed to delete temp file: %v", err)
		}
	}(t)

	o := options.NewOptions()
	o.Cookie.Secret = cookieSecret
	o.Providers[0].ID = providerID
	o.Providers[0].ClientID = clientID
	o.Providers[0].ClientSecretFile = clientSecretFileName
	o.EmailDomains = []string{"*"}
	err = Validate(o)
	assert.Equal(t, nil, err)

	p := o.GetProvider(0).Data()
	assert.Equal(t, clientSecretFileName, p.ClientSecretFile)
	assert.Equal(t, "", p.ClientSecret)

	s, err := p.GetClientSecret()
	assert.Equal(t, nil, err)
	assert.Equal(t, "testcase", s)
}

=======
>>>>>>> f820deb9
func TestGoogleGroupOptions(t *testing.T) {
	o := testOptions()
	o.Providers[0].GoogleConfig.Groups = []string{"googlegroup"}
	err := Validate(o)
	assert.NotEqual(t, nil, err)

	expected := errorMsg([]string{
		"missing setting: google-admin-email",
		"missing setting: google-service-account-json"})
	assert.Equal(t, expected, err.Error())
}

func TestGoogleGroupInvalidFile(t *testing.T) {
	o := testOptions()
	o.Providers[0].GoogleConfig.Groups = []string{"test_group"}
	o.Providers[0].GoogleConfig.AdminEmail = "admin@example.com"
	o.Providers[0].GoogleConfig.ServiceAccountJSON = "file_doesnt_exist.json"
	err := Validate(o)
	assert.NotEqual(t, nil, err)

	expected := errorMsg([]string{
		"invalid Google credentials file: file_doesnt_exist.json",
	})
	assert.Equal(t, expected, err.Error())
}

func TestInitializedOptions(t *testing.T) {
	o := testOptions()
	assert.Equal(t, nil, Validate(o))
}

// Note that it's not worth testing nonparseable URLs, since url.Parse()
// seems to parse damn near anything.
func TestRedirectURL(t *testing.T) {
	o := testOptions()
	o.RawRedirectURL = "https://myhost.com/oauth2/callback"
	assert.Equal(t, nil, Validate(o))
	expected := &url.URL{
		Scheme: "https", Host: "myhost.com", Path: "/oauth2/callback"}
	assert.Equal(t, expected, o.GetRedirectURL())
}

<<<<<<< HEAD
func TestDefaultProviderApiSettings(t *testing.T) {
	o := testOptions()
	assert.Equal(t, nil, Validate(o))
	p := o.GetProvider(0).Data()
	assert.Equal(t, "https://accounts.google.com/o/oauth2/auth?access_type=offline",
		p.LoginURL.String())
	assert.Equal(t, "https://www.googleapis.com/oauth2/v3/token",
		p.RedeemURL.String())
	assert.Equal(t, "", p.ProfileURL.String())
	assert.Equal(t, "profile email", p.Scope)
}

=======
>>>>>>> f820deb9
func TestCookieRefreshMustBeLessThanCookieExpire(t *testing.T) {
	o := testOptions()
	assert.Equal(t, nil, Validate(o))

	o.Cookie.Secret = "0123456789abcdef"
	o.Cookie.Refresh = o.Cookie.Expire
	assert.NotEqual(t, nil, Validate(o))

	o.Cookie.Refresh -= time.Duration(1)
	assert.Equal(t, nil, Validate(o))
}

func TestBase64CookieSecret(t *testing.T) {
	o := testOptions()
	assert.Equal(t, nil, Validate(o))

	// 32 byte, base64 (urlsafe) encoded key
	o.Cookie.Secret = "yHBw2lh2Cvo6aI_jn_qMTr-pRAjtq0nzVgDJNb36jgQ="
	assert.Equal(t, nil, Validate(o))

	// 32 byte, base64 (urlsafe) encoded key, w/o padding
	o.Cookie.Secret = "yHBw2lh2Cvo6aI_jn_qMTr-pRAjtq0nzVgDJNb36jgQ"
	assert.Equal(t, nil, Validate(o))

	// 24 byte, base64 (urlsafe) encoded key
	o.Cookie.Secret = "Kp33Gj-GQmYtz4zZUyUDdqQKx5_Hgkv3"
	assert.Equal(t, nil, Validate(o))

	// 16 byte, base64 (urlsafe) encoded key
	o.Cookie.Secret = "LFEqZYvYUwKwzn0tEuTpLA=="
	assert.Equal(t, nil, Validate(o))

	// 16 byte, base64 (urlsafe) encoded key, w/o padding
	o.Cookie.Secret = "LFEqZYvYUwKwzn0tEuTpLA"
	assert.Equal(t, nil, Validate(o))
}

func TestValidateSignatureKey(t *testing.T) {
	o := testOptions()
	o.SignatureKey = "sha1:secret"
	assert.Equal(t, nil, Validate(o))
	assert.Equal(t, o.GetSignatureData().Hash, crypto.SHA1)
	assert.Equal(t, o.GetSignatureData().Key, "secret")
}

func TestValidateSignatureKeyInvalidSpec(t *testing.T) {
	o := testOptions()
	o.SignatureKey = "invalid spec"
	err := Validate(o)
	assert.Equal(t, err.Error(), "invalid configuration:\n"+
		"  invalid signature hash:key spec: "+o.SignatureKey)
}

func TestValidateSignatureKeyUnsupportedAlgorithm(t *testing.T) {
	o := testOptions()
	o.SignatureKey = "unsupported:default secret"
	err := Validate(o)
	assert.Equal(t, err.Error(), "invalid configuration:\n"+
		"  unsupported signature hash algorithm: "+o.SignatureKey)
}

func TestGCPHealthcheck(t *testing.T) {
	o := testOptions()
	o.GCPHealthChecks = true
	assert.Equal(t, nil, Validate(o))
}

func TestRealClientIPHeader(t *testing.T) {
	// Ensure nil if ReverseProxy not set.
	o := testOptions()
	o.RealClientIPHeader = "X-Real-IP"
	assert.Equal(t, nil, Validate(o))
	assert.Nil(t, o.GetRealClientIPParser())

	// Ensure simple use case works.
	o = testOptions()
	o.ReverseProxy = true
	o.RealClientIPHeader = "X-Forwarded-For"
	assert.Equal(t, nil, Validate(o))
	assert.NotNil(t, o.GetRealClientIPParser())

	// Ensure unknown header format process an error.
	o = testOptions()
	o.ReverseProxy = true
	o.RealClientIPHeader = "Forwarded"
	err := Validate(o)
	assert.NotEqual(t, nil, err)
	expected := errorMsg([]string{
		"real_client_ip_header (Forwarded) not accepted parameter value: the http header key (Forwarded) is either invalid or unsupported",
	})
	assert.Equal(t, expected, err.Error())
	assert.Nil(t, o.GetRealClientIPParser())

	// Ensure invalid header format produces an error.
	o = testOptions()
	o.ReverseProxy = true
	o.RealClientIPHeader = "!934invalidheader-23:"
	err = Validate(o)
	assert.NotEqual(t, nil, err)
	expected = errorMsg([]string{
		"real_client_ip_header (!934invalidheader-23:) not accepted parameter value: the http header key (!934invalidheader-23:) is either invalid or unsupported",
	})
	assert.Equal(t, expected, err.Error())
	assert.Nil(t, o.GetRealClientIPParser())
}

func TestProviderCAFilesError(t *testing.T) {
	file, err := ioutil.TempFile("", "absent.*.crt")
	assert.NoError(t, err)
	assert.NoError(t, file.Close())
	assert.NoError(t, os.Remove(file.Name()))

	o := testOptions()
	o.Providers[0].CAFiles = append(o.Providers[0].CAFiles, file.Name())
	err = Validate(o)
	assert.Error(t, err)
	assert.Contains(t, err.Error(), "unable to load provider CA file(s)")
}<|MERGE_RESOLUTION|>--- conflicted
+++ resolved
@@ -56,66 +56,6 @@
 	assert.Equal(t, expected, err.Error())
 }
 
-<<<<<<< HEAD
-func TestClientSecretFileOptionFails(t *testing.T) {
-	o := options.NewOptions()
-	o.Cookie.Secret = cookieSecret
-	o.Providers[0].ID = providerID
-	o.Providers[0].ClientID = clientID
-	o.Providers[0].ClientSecretFile = clientSecret
-	o.EmailDomains = []string{"*"}
-	err := Validate(o)
-	assert.NotEqual(t, nil, err)
-
-	p := o.GetProvider(0).Data()
-	assert.Equal(t, clientSecret, p.ClientSecretFile)
-	assert.Equal(t, "", p.ClientSecret)
-
-	s, err := p.GetClientSecret()
-	assert.NotEqual(t, nil, err)
-	assert.Equal(t, "", s)
-}
-
-func TestClientSecretFileOption(t *testing.T) {
-	var err error
-	f, err := ioutil.TempFile("", "client_secret_temp_file_")
-	if err != nil {
-		t.Fatalf("failed to create temp file: %v", err)
-	}
-	_, err = f.WriteString("testcase")
-	if err != nil {
-		t.Fatalf("failed to write to temp file: %v", err)
-	}
-	if err := f.Close(); err != nil {
-		t.Fatalf("failed to close temp file: %v", err)
-	}
-	clientSecretFileName := f.Name()
-	defer func(t *testing.T) {
-		if err := os.Remove(clientSecretFileName); err != nil {
-			t.Fatalf("failed to delete temp file: %v", err)
-		}
-	}(t)
-
-	o := options.NewOptions()
-	o.Cookie.Secret = cookieSecret
-	o.Providers[0].ID = providerID
-	o.Providers[0].ClientID = clientID
-	o.Providers[0].ClientSecretFile = clientSecretFileName
-	o.EmailDomains = []string{"*"}
-	err = Validate(o)
-	assert.Equal(t, nil, err)
-
-	p := o.GetProvider(0).Data()
-	assert.Equal(t, clientSecretFileName, p.ClientSecretFile)
-	assert.Equal(t, "", p.ClientSecret)
-
-	s, err := p.GetClientSecret()
-	assert.Equal(t, nil, err)
-	assert.Equal(t, "testcase", s)
-}
-
-=======
->>>>>>> f820deb9
 func TestGoogleGroupOptions(t *testing.T) {
 	o := testOptions()
 	o.Providers[0].GoogleConfig.Groups = []string{"googlegroup"}
@@ -158,21 +98,6 @@
 	assert.Equal(t, expected, o.GetRedirectURL())
 }
 
-<<<<<<< HEAD
-func TestDefaultProviderApiSettings(t *testing.T) {
-	o := testOptions()
-	assert.Equal(t, nil, Validate(o))
-	p := o.GetProvider(0).Data()
-	assert.Equal(t, "https://accounts.google.com/o/oauth2/auth?access_type=offline",
-		p.LoginURL.String())
-	assert.Equal(t, "https://www.googleapis.com/oauth2/v3/token",
-		p.RedeemURL.String())
-	assert.Equal(t, "", p.ProfileURL.String())
-	assert.Equal(t, "profile email", p.Scope)
-}
-
-=======
->>>>>>> f820deb9
 func TestCookieRefreshMustBeLessThanCookieExpire(t *testing.T) {
 	o := testOptions()
 	assert.Equal(t, nil, Validate(o))
