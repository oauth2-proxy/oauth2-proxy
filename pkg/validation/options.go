--- conflicted
+++ resolved
@@ -2,6 +2,7 @@
 
 import (
 	"context"
+	"crypto/tls"
 	"fmt"
 	"net/http"
 	"net/url"
@@ -12,6 +13,7 @@
 	"github.com/oauth2-proxy/oauth2-proxy/v7/pkg/ip"
 	"github.com/oauth2-proxy/oauth2-proxy/v7/pkg/logger"
 	internaloidc "github.com/oauth2-proxy/oauth2-proxy/v7/pkg/providers/oidc"
+	"github.com/oauth2-proxy/oauth2-proxy/v7/pkg/util"
 )
 
 // Validate checks that required options are set and validates those that they
@@ -27,31 +29,6 @@
 	msgs = configureLogger(o.Logging, msgs)
 	msgs = parseSignatureKey(o, msgs)
 
-<<<<<<< HEAD
-=======
-	if o.SSLInsecureSkipVerify {
-		// InsecureSkipVerify is a configurable option we allow
-		/* #nosec G402 */
-		insecureTransport := &http.Transport{
-			TLSClientConfig: &tls.Config{InsecureSkipVerify: true},
-		}
-		http.DefaultClient = &http.Client{Transport: insecureTransport}
-	} else if len(o.Providers[0].CAFiles) > 0 {
-		pool, err := util.GetCertPool(o.Providers[0].CAFiles, o.Providers[0].UseSystemTrustStore)
-		if err == nil {
-			transport := http.DefaultTransport.(*http.Transport).Clone()
-			transport.TLSClientConfig = &tls.Config{
-				RootCAs:    pool,
-				MinVersion: tls.VersionTLS12,
-			}
-
-			http.DefaultClient = &http.Client{Transport: transport}
-		} else {
-			msgs = append(msgs, fmt.Sprintf("unable to load provider CA file(s): %v", err))
-		}
-	}
-
->>>>>>> a53da415
 	if o.AuthenticatedEmailsFile == "" && len(o.EmailDomains) == 0 && o.HtpasswdFile == "" {
 		msgs = append(msgs, "missing setting for email validation: email-domain or authenticated-emails-file required."+
 			"\n      use email-domain=* to authorize all email addresses")
