package validation

import (
	"context"
	"crypto/tls"
	"fmt"
	"net/http"
	"net/url"
	"strings"

	"github.com/mbland/hmacauth"
	"github.com/oauth2-proxy/oauth2-proxy/v7/pkg/apis/options"
	"github.com/oauth2-proxy/oauth2-proxy/v7/pkg/ip"
	"github.com/oauth2-proxy/oauth2-proxy/v7/pkg/logger"
	internaloidc "github.com/oauth2-proxy/oauth2-proxy/v7/pkg/providers/oidc"
	"github.com/oauth2-proxy/oauth2-proxy/v7/pkg/util"
)

// Validate checks that required options are set and validates those that they
// are of the correct format
func Validate(o *options.Options) error {
	msgs := validateCookie(o.Cookie)
	msgs = append(msgs, validateSessionCookieMinimal(o)...)
	msgs = append(msgs, validateRedisSessionStore(o)...)
	msgs = append(msgs, prefixValues("injectRequestHeaders: ", validateHeaders(o.InjectRequestHeaders)...)...)
	msgs = append(msgs, prefixValues("injectResponseHeaders: ", validateHeaders(o.InjectResponseHeaders)...)...)
	msgs = append(msgs, validateProviders(o)...)
	msgs = configureLogger(o.Logging, msgs)
	msgs = parseSignatureKey(o, msgs)

	if o.SSLInsecureSkipVerify {
		// InsecureSkipVerify is a configurable option we allow
		/* #nosec G402 */
		insecureTransport := &http.Transport{
			TLSClientConfig: &tls.Config{InsecureSkipVerify: true},
		}
		http.DefaultClient = &http.Client{Transport: insecureTransport}
	} else {
		caFiles := make([]string, 0)
		defaultCAPoolNeeded := false

		for i := range o.Providers {
			if len(o.Providers[i].CAFiles) > 0 {
				caFiles = append(caFiles, o.Providers[i].CAFiles...)
			} else {
				defaultCAPoolNeeded = true
			}
		}

		if len(caFiles) > 0 {
			pool, err := util.GetCertPool(caFiles, defaultCAPoolNeeded)
			if err == nil {
				transport := http.DefaultTransport.(*http.Transport).Clone()
				transport.TLSClientConfig = &tls.Config{
					RootCAs:    pool,
					MinVersion: tls.VersionTLS12,
				}
				http.DefaultClient = &http.Client{Transport: transport}
			} else {
				msgs = append(msgs, fmt.Sprintf("unable to load provider CA file(s): %v", err))
			}
		}
	}

	if o.AuthenticatedEmailsFile == "" && len(o.EmailDomains) == 0 && o.HtpasswdFile == "" {
		msgs = append(msgs, "missing setting for email validation: email-domain or authenticated-emails-file required."+
			"\n      use email-domain=* to authorize all email addresses")
	}

<<<<<<< HEAD
	o = o.InitProviders()

	//Temporary fix to allow a provider without a name in the default config
	//TODO remove once legacy config is removed from the project

	if o.Providers[0].Name == "" {
		o.Providers[0].Name = o.Providers[0].Type
	}

	for i := range o.Providers {
		if o.Providers[i].OIDCConfig.IssuerURL != "" {

			ctx := context.Background()

			if o.Providers[i].OIDCConfig.InsecureSkipIssuerVerification && !o.Providers[i].OIDCConfig.SkipDiscovery {
				// go-oidc doesn't let us pass bypass the issuer check this in the oidc.NewProvider call
				// (which uses discovery to get the URLs), so we'll do a quick check ourselves and if
				// we get the URLs, we'll just use the non-discovery path.

				logger.Printf("Performing OIDC Discovery for %v", o.Providers[i].Type)

				requestURL := strings.TrimSuffix(o.Providers[i].OIDCConfig.IssuerURL, "/") + "/.well-known/openid-configuration"
				body, err := requests.New(requestURL).
					WithContext(ctx).
					Do().
					UnmarshalJSON()
				if err != nil {
					logger.Errorf("error: failed to discover OIDC configuration: %v", err)
				} else {
					// Prefer manually configured URLs. It's a bit unclear
					// why you'd be doing discovery and also providing the URLs
					// explicitly though...
					if o.Providers[i].LoginURL == "" {
						o.Providers[i].LoginURL = body.Get("authorization_endpoint").MustString()
					}

					if o.Providers[i].RedeemURL == "" {
						o.Providers[i].RedeemURL = body.Get("token_endpoint").MustString()
					}

					if o.Providers[i].OIDCConfig.JwksURL == "" {
						o.Providers[i].OIDCConfig.JwksURL = body.Get("jwks_uri").MustString()
					}

					if o.Providers[i].ProfileURL == "" {
						o.Providers[i].ProfileURL = body.Get("userinfo_endpoint").MustString()
					}

					o.Providers[i].OIDCConfig.SkipDiscovery = true
				}
			}

			// Construct a manual IDTokenVerifier from issuer URL & JWKS URI
			// instead of metadata discovery if we enable -skip-oidc-discovery.
			// In this case we need to make sure the required endpoints for
			// the provider are configured.
			if o.Providers[i].OIDCConfig.SkipDiscovery {
				if o.Providers[i].LoginURL == "" {
					msgs = append(msgs, "missing setting: login-url")
				}
				if o.Providers[i].RedeemURL == "" {
					msgs = append(msgs, "missing setting: redeem-url")
				}
				if o.Providers[i].OIDCConfig.JwksURL == "" {
					msgs = append(msgs, "missing setting: oidc-jwks-url")
				}
				keySet := oidc.NewRemoteKeySet(ctx, o.Providers[i].OIDCConfig.JwksURL)
				o.SetOIDCVerifier(oidc.NewVerifier(o.Providers[i].OIDCConfig.IssuerURL, keySet, &oidc.Config{
					ClientID:        o.Providers[i].ClientID,
					SkipIssuerCheck: o.Providers[i].OIDCConfig.InsecureSkipIssuerVerification,
				}))
			} else {
				// Configure discoverable provider data.
				provider, err := oidc.NewProvider(ctx, o.Providers[i].OIDCConfig.IssuerURL)
				if err != nil {
					return err
				}
				o.SetOIDCVerifier(provider.Verifier(&oidc.Config{
					ClientID:        o.Providers[i].ClientID,
					SkipIssuerCheck: o.Providers[i].OIDCConfig.InsecureSkipIssuerVerification,
				}))

				o.Providers[i].LoginURL = provider.Endpoint().AuthURL
				o.Providers[i].RedeemURL = provider.Endpoint().TokenURL
			}
			if o.Providers[i].Scope == "" {
				o.Providers[i].Scope = "openid email profile"

				if len(o.Providers[i].AllowedGroups) > 0 {
					o.Providers[i].Scope += " groups"
				}
			}
			if o.Providers[i].OIDCConfig.UserIDClaim == "" {
				o.Providers[i].OIDCConfig.UserIDClaim = "email"
			}
		}

		if o.SkipJwtBearerTokens {
			// Configure extra issuers
			if len(o.ExtraJwtIssuers) > 0 {
				var jwtIssuers []jwtIssuer
				jwtIssuers, msgs = parseJwtIssuers(o.ExtraJwtIssuers, msgs)
				for _, jwtIssuer := range jwtIssuers {
					verifier, err := newVerifierFromJwtIssuer(jwtIssuer)
					if err != nil {
						msgs = append(msgs, fmt.Sprintf("error building verifiers: %s", err))
					}
					o.SetJWTBearerVerifiers(append(o.GetJWTBearerVerifiers(), verifier))
				}
			}
		}

		var redirectURL *url.URL
		redirectURL, msgs = parseURL(o.RawRedirectURL, "redirect", msgs)
		o.SetRedirectURL(redirectURL)
		if o.RawRedirectURL == "" && !o.Cookie.Secure && !o.ReverseProxy {
			logger.Print("WARNING: no explicit redirect URL: redirects will default to insecure HTTP")
=======
	if o.SkipJwtBearerTokens {
		// Configure extra issuers
		if len(o.ExtraJwtIssuers) > 0 {
			var jwtIssuers []jwtIssuer
			jwtIssuers, msgs = parseJwtIssuers(o.ExtraJwtIssuers, msgs)
			for _, jwtIssuer := range jwtIssuers {
				verifier, err := newVerifierFromJwtIssuer(
					o.Providers[0].OIDCConfig.AudienceClaims,
					o.Providers[0].OIDCConfig.ExtraAudiences,
					jwtIssuer,
				)
				if err != nil {
					msgs = append(msgs, fmt.Sprintf("error building verifiers: %s", err))
				}
				o.SetJWTBearerVerifiers(append(o.GetJWTBearerVerifiers(), verifier))
			}
>>>>>>> f820deb9
		}

		msgs = append(msgs, validateUpstreams(o.UpstreamServers)...)
		msgs = parseProviderInfo(o, msgs, i)
	}

<<<<<<< HEAD
	o.SetProviderMap()
=======
	msgs = append(msgs, validateUpstreams(o.UpstreamServers)...)
>>>>>>> f820deb9

	if o.ReverseProxy {
		parser, err := ip.GetRealClientIPParser(o.RealClientIPHeader)
		if err != nil {
			msgs = append(msgs, fmt.Sprintf("real_client_ip_header (%s) not accepted parameter value: %v", o.RealClientIPHeader, err))
		}
		o.SetRealClientIPParser(parser)

		// Allow the logger to get client IPs
		logger.SetGetClientFunc(func(r *http.Request) string {
			return ip.GetClientString(o.GetRealClientIPParser(), r, false)
		})
	}

	// Do this after ReverseProxy validation for TrustedIP coordinated checks
	msgs = append(msgs, validateAllowlists(o)...)

	if len(msgs) != 0 {
		return fmt.Errorf("invalid configuration:\n  %s",
			strings.Join(msgs, "\n  "))
	}
	return nil
}

<<<<<<< HEAD
func parseProviderInfo(o *options.Options, msgs []string, i int) []string {
	p := &providers.ProviderData{
		Scope:            o.Providers[i].Scope,
		ProviderID:       o.Providers[i].ID,
		ProviderName:     o.Providers[i].Name,
		ClientID:         o.Providers[i].ClientID,
		ClientSecret:     o.Providers[i].ClientSecret,
		ClientSecretFile: o.Providers[i].ClientSecretFile,
		Prompt:           o.Providers[i].Prompt,
		ApprovalPrompt:   o.Providers[i].ApprovalPrompt,
		AcrValues:        o.Providers[i].AcrValues,
	}
	p.LoginURL, msgs = parseURL(o.Providers[i].LoginURL, "login", msgs)
	p.RedeemURL, msgs = parseURL(o.Providers[i].RedeemURL, "redeem", msgs)
	p.ProfileURL, msgs = parseURL(o.Providers[i].ProfileURL, "profile", msgs)
	p.ValidateURL, msgs = parseURL(o.Providers[i].ValidateURL, "validate", msgs)
	p.ProtectedResource, msgs = parseURL(o.Providers[i].ProtectedResource, "resource", msgs)

	// Make the OIDC options available to all providers that support it
	p.AllowUnverifiedEmail = o.Providers[i].OIDCConfig.InsecureAllowUnverifiedEmail
	p.EmailClaim = o.Providers[i].OIDCConfig.EmailClaim
	p.GroupsClaim = o.Providers[i].OIDCConfig.GroupsClaim
	p.Verifier = o.GetOIDCVerifier()

	// TODO (@NickMeves) - Remove This
	// Backwards Compatibility for Deprecated UserIDClaim option
	if o.Providers[i].OIDCConfig.EmailClaim == providers.OIDCEmailClaim &&
		o.Providers[i].OIDCConfig.UserIDClaim != providers.OIDCEmailClaim {
		p.EmailClaim = o.Providers[i].OIDCConfig.UserIDClaim
	}

	if p.ProviderName == "" {
		msgs = append(msgs, "invalid setting: provider must have a name")
	}

	if p.ProviderID == "" {
		msgs = append(msgs, "invalid setting: provider must have an ID")
	}

	p.SetAllowedGroups(o.Providers[i].AllowedGroups)

	provider := providers.New(o.Providers[i].Type, p)
	if provider == nil {
		msgs = append(msgs, fmt.Sprintf("invalid setting: provider '%s' is not available", o.Providers[i].Type))
		return msgs
	}
	o.SetProvider(provider, i)

	switch p := o.GetProvider(i).(type) {
	case *providers.AzureProvider:
		p.Configure(o.Providers[i].AzureConfig.Tenant)
	case *providers.ADFSProvider:
		p.Configure(o.Providers[i].ADFSConfig.SkipScope)
	case *providers.GitHubProvider:
		p.SetOrgTeam(o.Providers[i].GitHubConfig.Org, o.Providers[i].GitHubConfig.Team)
		p.SetRepo(o.Providers[i].GitHubConfig.Repo, o.Providers[i].GitHubConfig.Token)
		p.SetUsers(o.Providers[i].GitHubConfig.Users)
	case *providers.KeycloakProvider:
		// Backwards compatibility with `--keycloak-group` option
		if len(o.Providers[i].KeycloakConfig.Groups) > 0 {
			p.SetAllowedGroups(o.Providers[i].KeycloakConfig.Groups)
		}
	case *providers.KeycloakOIDCProvider:
		if p.Verifier == nil {
			msgs = append(msgs, "keycloak-oidc provider requires an oidc issuer URL")
		}
		p.AddAllowedRoles(o.Providers[i].KeycloakConfig.Roles)
	case *providers.GoogleProvider:
		if o.Providers[i].GoogleConfig.ServiceAccountJSON != "" {
			file, err := os.Open(o.Providers[i].GoogleConfig.ServiceAccountJSON)
			if err != nil {
				msgs = append(msgs, "invalid Google credentials file: "+o.Providers[i].GoogleConfig.ServiceAccountJSON)
			} else {
				groups := o.Providers[i].AllowedGroups
				// Backwards compatibility with `--google-group` option
				if len(o.Providers[i].GoogleConfig.Groups) > 0 {
					groups = o.Providers[i].GoogleConfig.Groups
					p.SetAllowedGroups(groups)
				}
				p.SetGroupRestriction(groups, o.Providers[i].GoogleConfig.AdminEmail, file)
			}
		}
	case *providers.BitbucketProvider:
		p.SetTeam(o.Providers[i].BitbucketConfig.Team)
		p.SetRepository(o.Providers[i].BitbucketConfig.Repository)
	case *providers.OIDCProvider:
		p.SkipNonce = o.Providers[i].OIDCConfig.InsecureSkipNonce
		if p.Verifier == nil {
			msgs = append(msgs, "oidc provider requires an oidc issuer URL")
		}
	case *providers.GitLabProvider:
		p.SetAllowedGroups(o.Providers[i].GitLabConfig.Group)
		err := p.SetAllowedProjects(o.Providers[i].GitLabConfig.Projects)
		if err != nil {
			msgs = append(msgs, "failed to setup gitlab project access level")
		}

		if p.Verifier == nil {
			// Initialize with default verifier for gitlab.com
			ctx := context.Background()

			provider, err := oidc.NewProvider(ctx, "https://gitlab.com")
			if err != nil {
				msgs = append(msgs, "failed to initialize oidc provider for gitlab.com")
			} else {
				p.Verifier = provider.Verifier(&oidc.Config{
					ClientID: o.Providers[i].ClientID,
				})

				p.LoginURL, msgs = parseURL(provider.Endpoint().AuthURL, "login", msgs)
				p.RedeemURL, msgs = parseURL(provider.Endpoint().TokenURL, "redeem", msgs)
			}
		}
	case *providers.LoginGovProvider:
		p.PubJWKURL, msgs = parseURL(o.Providers[i].LoginGovConfig.PubJWKURL, "pubjwk", msgs)

		// JWT key can be supplied via env variable or file in the filesystem, but not both.
		switch {
		case o.Providers[i].LoginGovConfig.JWTKey != "" && o.Providers[i].LoginGovConfig.JWTKeyFile != "":
			msgs = append(msgs, "cannot set both jwt-key and jwt-key-file options")
		case o.Providers[i].LoginGovConfig.JWTKey == "" && o.Providers[i].LoginGovConfig.JWTKeyFile == "":
			msgs = append(msgs, "login.gov provider requires a private key for signing JWTs")
		case o.Providers[i].LoginGovConfig.JWTKey != "":
			// The JWT Key is in the commandline argument
			signKey, err := jwt.ParseRSAPrivateKeyFromPEM([]byte(o.Providers[i].LoginGovConfig.JWTKey))
			if err != nil {
				msgs = append(msgs, "could not parse RSA Private Key PEM")
			} else {
				p.JWTKey = signKey
			}
		case o.Providers[i].LoginGovConfig.JWTKeyFile != "":
			// The JWT key is in the filesystem
			keyData, err := ioutil.ReadFile(o.Providers[i].LoginGovConfig.JWTKeyFile)
			if err != nil {
				msgs = append(msgs, "could not read key file: "+o.Providers[i].LoginGovConfig.JWTKeyFile)
			}
			signKey, err := jwt.ParseRSAPrivateKeyFromPEM(keyData)
			if err != nil {
				msgs = append(msgs, "could not parse private key from PEM file:"+o.Providers[i].LoginGovConfig.JWTKeyFile)
			} else {
				p.JWTKey = signKey
			}
		}
	}
	return msgs
}

=======
>>>>>>> f820deb9
func parseSignatureKey(o *options.Options, msgs []string) []string {
	if o.SignatureKey == "" {
		return msgs
	}

	logger.Print("WARNING: `--signature-key` is deprecated. It will be removed in a future release")

	components := strings.Split(o.SignatureKey, ":")
	if len(components) != 2 {
		return append(msgs, "invalid signature hash:key spec: "+
			o.SignatureKey)
	}

	algorithm, secretKey := components[0], components[1]
	hash, err := hmacauth.DigestNameToCryptoHash(algorithm)
	if err != nil {
		return append(msgs, "unsupported signature hash algorithm: "+o.SignatureKey)
	}
	o.SetSignatureData(&options.SignatureData{Hash: hash, Key: secretKey})
	return msgs
}

// parseJwtIssuers takes in an array of strings in the form of issuer=audience
// and parses to an array of jwtIssuer structs.
func parseJwtIssuers(issuers []string, msgs []string) ([]jwtIssuer, []string) {
	parsedIssuers := make([]jwtIssuer, 0, len(issuers))
	for _, jwtVerifier := range issuers {
		components := strings.Split(jwtVerifier, "=")
		if len(components) < 2 {
			msgs = append(msgs, fmt.Sprintf("invalid jwt verifier uri=audience spec: %s", jwtVerifier))
			continue
		}
		uri, audience := components[0], strings.Join(components[1:], "=")
		parsedIssuers = append(parsedIssuers, jwtIssuer{issuerURI: uri, audience: audience})
	}
	return parsedIssuers, msgs
}

// newVerifierFromJwtIssuer takes in issuer information in jwtIssuer info and returns
// a verifier for that issuer.
func newVerifierFromJwtIssuer(audienceClaims []string, extraAudiences []string, jwtIssuer jwtIssuer) (internaloidc.IDTokenVerifier, error) {
	pvOpts := internaloidc.ProviderVerifierOptions{
		AudienceClaims: audienceClaims,
		ClientID:       jwtIssuer.audience,
		ExtraAudiences: extraAudiences,
		IssuerURL:      jwtIssuer.issuerURI,
	}

	pv, err := internaloidc.NewProviderVerifier(context.TODO(), pvOpts)
	if err != nil {
		// If the discovery didn't work, try again without discovery
		pvOpts.JWKsURL = strings.TrimSuffix(jwtIssuer.issuerURI, "/") + "/.well-known/jwks.json"
		pvOpts.SkipDiscovery = true

		pv, err = internaloidc.NewProviderVerifier(context.TODO(), pvOpts)
		if err != nil {
			return nil, fmt.Errorf("could not construct provider verifier for JWT Issuer: %v", err)
		}
	}

	return pv.Verifier(), nil
}

// jwtIssuer hold parsed JWT issuer info that's used to construct a verifier.
type jwtIssuer struct {
	issuerURI string
	audience  string
}

func parseURL(toParse string, urltype string, msgs []string) (*url.URL, []string) {
	parsed, err := url.Parse(toParse)
	if err != nil {
		return nil, append(msgs, fmt.Sprintf(
			"error parsing %s-url=%q %s", urltype, toParse, err))
	}
	return parsed, msgs
}<|MERGE_RESOLUTION|>--- conflicted
+++ resolved
@@ -67,7 +67,22 @@
 			"\n      use email-domain=* to authorize all email addresses")
 	}
 
-<<<<<<< HEAD
+	if o.SkipJwtBearerTokens {
+		// Configure extra issuers
+		if len(o.ExtraJwtIssuers) > 0 {
+			var jwtIssuers []jwtIssuer
+			jwtIssuers, msgs = parseJwtIssuers(o.ExtraJwtIssuers, msgs)
+			for _, jwtIssuer := range jwtIssuers {
+				verifier, err := newVerifierFromJwtIssuer(
+					o.Providers[0].OIDCConfig.AudienceClaims,
+					o.Providers[0].OIDCConfig.ExtraAudiences,
+					jwtIssuer,
+				)
+				if err != nil {
+					msgs = append(msgs, fmt.Sprintf("error building verifiers: %s", err))
+				}
+				o.SetJWTBearerVerifiers(append(o.GetJWTBearerVerifiers(), verifier))
+			}
 	o = o.InitProviders()
 
 	//Temporary fix to allow a provider without a name in the default config
@@ -185,35 +200,13 @@
 		o.SetRedirectURL(redirectURL)
 		if o.RawRedirectURL == "" && !o.Cookie.Secure && !o.ReverseProxy {
 			logger.Print("WARNING: no explicit redirect URL: redirects will default to insecure HTTP")
-=======
-	if o.SkipJwtBearerTokens {
-		// Configure extra issuers
-		if len(o.ExtraJwtIssuers) > 0 {
-			var jwtIssuers []jwtIssuer
-			jwtIssuers, msgs = parseJwtIssuers(o.ExtraJwtIssuers, msgs)
-			for _, jwtIssuer := range jwtIssuers {
-				verifier, err := newVerifierFromJwtIssuer(
-					o.Providers[0].OIDCConfig.AudienceClaims,
-					o.Providers[0].OIDCConfig.ExtraAudiences,
-					jwtIssuer,
-				)
-				if err != nil {
-					msgs = append(msgs, fmt.Sprintf("error building verifiers: %s", err))
-				}
-				o.SetJWTBearerVerifiers(append(o.GetJWTBearerVerifiers(), verifier))
-			}
->>>>>>> f820deb9
 		}
 
 		msgs = append(msgs, validateUpstreams(o.UpstreamServers)...)
 		msgs = parseProviderInfo(o, msgs, i)
 	}
 
-<<<<<<< HEAD
 	o.SetProviderMap()
-=======
-	msgs = append(msgs, validateUpstreams(o.UpstreamServers)...)
->>>>>>> f820deb9
 
 	if o.ReverseProxy {
 		parser, err := ip.GetRealClientIPParser(o.RealClientIPHeader)
@@ -238,156 +231,6 @@
 	return nil
 }
 
-<<<<<<< HEAD
-func parseProviderInfo(o *options.Options, msgs []string, i int) []string {
-	p := &providers.ProviderData{
-		Scope:            o.Providers[i].Scope,
-		ProviderID:       o.Providers[i].ID,
-		ProviderName:     o.Providers[i].Name,
-		ClientID:         o.Providers[i].ClientID,
-		ClientSecret:     o.Providers[i].ClientSecret,
-		ClientSecretFile: o.Providers[i].ClientSecretFile,
-		Prompt:           o.Providers[i].Prompt,
-		ApprovalPrompt:   o.Providers[i].ApprovalPrompt,
-		AcrValues:        o.Providers[i].AcrValues,
-	}
-	p.LoginURL, msgs = parseURL(o.Providers[i].LoginURL, "login", msgs)
-	p.RedeemURL, msgs = parseURL(o.Providers[i].RedeemURL, "redeem", msgs)
-	p.ProfileURL, msgs = parseURL(o.Providers[i].ProfileURL, "profile", msgs)
-	p.ValidateURL, msgs = parseURL(o.Providers[i].ValidateURL, "validate", msgs)
-	p.ProtectedResource, msgs = parseURL(o.Providers[i].ProtectedResource, "resource", msgs)
-
-	// Make the OIDC options available to all providers that support it
-	p.AllowUnverifiedEmail = o.Providers[i].OIDCConfig.InsecureAllowUnverifiedEmail
-	p.EmailClaim = o.Providers[i].OIDCConfig.EmailClaim
-	p.GroupsClaim = o.Providers[i].OIDCConfig.GroupsClaim
-	p.Verifier = o.GetOIDCVerifier()
-
-	// TODO (@NickMeves) - Remove This
-	// Backwards Compatibility for Deprecated UserIDClaim option
-	if o.Providers[i].OIDCConfig.EmailClaim == providers.OIDCEmailClaim &&
-		o.Providers[i].OIDCConfig.UserIDClaim != providers.OIDCEmailClaim {
-		p.EmailClaim = o.Providers[i].OIDCConfig.UserIDClaim
-	}
-
-	if p.ProviderName == "" {
-		msgs = append(msgs, "invalid setting: provider must have a name")
-	}
-
-	if p.ProviderID == "" {
-		msgs = append(msgs, "invalid setting: provider must have an ID")
-	}
-
-	p.SetAllowedGroups(o.Providers[i].AllowedGroups)
-
-	provider := providers.New(o.Providers[i].Type, p)
-	if provider == nil {
-		msgs = append(msgs, fmt.Sprintf("invalid setting: provider '%s' is not available", o.Providers[i].Type))
-		return msgs
-	}
-	o.SetProvider(provider, i)
-
-	switch p := o.GetProvider(i).(type) {
-	case *providers.AzureProvider:
-		p.Configure(o.Providers[i].AzureConfig.Tenant)
-	case *providers.ADFSProvider:
-		p.Configure(o.Providers[i].ADFSConfig.SkipScope)
-	case *providers.GitHubProvider:
-		p.SetOrgTeam(o.Providers[i].GitHubConfig.Org, o.Providers[i].GitHubConfig.Team)
-		p.SetRepo(o.Providers[i].GitHubConfig.Repo, o.Providers[i].GitHubConfig.Token)
-		p.SetUsers(o.Providers[i].GitHubConfig.Users)
-	case *providers.KeycloakProvider:
-		// Backwards compatibility with `--keycloak-group` option
-		if len(o.Providers[i].KeycloakConfig.Groups) > 0 {
-			p.SetAllowedGroups(o.Providers[i].KeycloakConfig.Groups)
-		}
-	case *providers.KeycloakOIDCProvider:
-		if p.Verifier == nil {
-			msgs = append(msgs, "keycloak-oidc provider requires an oidc issuer URL")
-		}
-		p.AddAllowedRoles(o.Providers[i].KeycloakConfig.Roles)
-	case *providers.GoogleProvider:
-		if o.Providers[i].GoogleConfig.ServiceAccountJSON != "" {
-			file, err := os.Open(o.Providers[i].GoogleConfig.ServiceAccountJSON)
-			if err != nil {
-				msgs = append(msgs, "invalid Google credentials file: "+o.Providers[i].GoogleConfig.ServiceAccountJSON)
-			} else {
-				groups := o.Providers[i].AllowedGroups
-				// Backwards compatibility with `--google-group` option
-				if len(o.Providers[i].GoogleConfig.Groups) > 0 {
-					groups = o.Providers[i].GoogleConfig.Groups
-					p.SetAllowedGroups(groups)
-				}
-				p.SetGroupRestriction(groups, o.Providers[i].GoogleConfig.AdminEmail, file)
-			}
-		}
-	case *providers.BitbucketProvider:
-		p.SetTeam(o.Providers[i].BitbucketConfig.Team)
-		p.SetRepository(o.Providers[i].BitbucketConfig.Repository)
-	case *providers.OIDCProvider:
-		p.SkipNonce = o.Providers[i].OIDCConfig.InsecureSkipNonce
-		if p.Verifier == nil {
-			msgs = append(msgs, "oidc provider requires an oidc issuer URL")
-		}
-	case *providers.GitLabProvider:
-		p.SetAllowedGroups(o.Providers[i].GitLabConfig.Group)
-		err := p.SetAllowedProjects(o.Providers[i].GitLabConfig.Projects)
-		if err != nil {
-			msgs = append(msgs, "failed to setup gitlab project access level")
-		}
-
-		if p.Verifier == nil {
-			// Initialize with default verifier for gitlab.com
-			ctx := context.Background()
-
-			provider, err := oidc.NewProvider(ctx, "https://gitlab.com")
-			if err != nil {
-				msgs = append(msgs, "failed to initialize oidc provider for gitlab.com")
-			} else {
-				p.Verifier = provider.Verifier(&oidc.Config{
-					ClientID: o.Providers[i].ClientID,
-				})
-
-				p.LoginURL, msgs = parseURL(provider.Endpoint().AuthURL, "login", msgs)
-				p.RedeemURL, msgs = parseURL(provider.Endpoint().TokenURL, "redeem", msgs)
-			}
-		}
-	case *providers.LoginGovProvider:
-		p.PubJWKURL, msgs = parseURL(o.Providers[i].LoginGovConfig.PubJWKURL, "pubjwk", msgs)
-
-		// JWT key can be supplied via env variable or file in the filesystem, but not both.
-		switch {
-		case o.Providers[i].LoginGovConfig.JWTKey != "" && o.Providers[i].LoginGovConfig.JWTKeyFile != "":
-			msgs = append(msgs, "cannot set both jwt-key and jwt-key-file options")
-		case o.Providers[i].LoginGovConfig.JWTKey == "" && o.Providers[i].LoginGovConfig.JWTKeyFile == "":
-			msgs = append(msgs, "login.gov provider requires a private key for signing JWTs")
-		case o.Providers[i].LoginGovConfig.JWTKey != "":
-			// The JWT Key is in the commandline argument
-			signKey, err := jwt.ParseRSAPrivateKeyFromPEM([]byte(o.Providers[i].LoginGovConfig.JWTKey))
-			if err != nil {
-				msgs = append(msgs, "could not parse RSA Private Key PEM")
-			} else {
-				p.JWTKey = signKey
-			}
-		case o.Providers[i].LoginGovConfig.JWTKeyFile != "":
-			// The JWT key is in the filesystem
-			keyData, err := ioutil.ReadFile(o.Providers[i].LoginGovConfig.JWTKeyFile)
-			if err != nil {
-				msgs = append(msgs, "could not read key file: "+o.Providers[i].LoginGovConfig.JWTKeyFile)
-			}
-			signKey, err := jwt.ParseRSAPrivateKeyFromPEM(keyData)
-			if err != nil {
-				msgs = append(msgs, "could not parse private key from PEM file:"+o.Providers[i].LoginGovConfig.JWTKeyFile)
-			} else {
-				p.JWTKey = signKey
-			}
-		}
-	}
-	return msgs
-}
-
-=======
->>>>>>> f820deb9
 func parseSignatureKey(o *options.Options, msgs []string) []string {
 	if o.SignatureKey == "" {
 		return msgs
