package encryption

import (
	"crypto/rand"
	"crypto/sha1"
	"crypto/sha256"
	"encoding/base64"
	"fmt"
	"io"
<<<<<<< HEAD
	"net/http"
	"strconv"
	"testing"
	"time"
=======
	"strings"
	"testing"
	"unicode"
>>>>>>> f753ec1c

	"github.com/stretchr/testify/assert"
)

func TestSecretBytesEncoded(t *testing.T) {
	for _, secretSize := range []int{16, 24, 32} {
		t.Run(fmt.Sprintf("%d", secretSize), func(t *testing.T) {
			secret := make([]byte, secretSize)
			_, err := io.ReadFull(rand.Reader, secret)
			assert.Equal(t, nil, err)

			// We test both padded & raw Base64 to ensure we handle both
			// potential user input routes for Base64
			base64Padded := base64.URLEncoding.EncodeToString(secret)
			sb := SecretBytes(base64Padded)
			assert.Equal(t, secret, sb)
			assert.Equal(t, len(sb), secretSize)

			base64Raw := base64.RawURLEncoding.EncodeToString(secret)
			sb = SecretBytes(base64Raw)
			assert.Equal(t, secret, sb)
			assert.Equal(t, len(sb), secretSize)
		})
	}
}

// A string that isn't intended as Base64 and still decodes (but to unintended length)
// will return the original secret as bytes
func TestSecretBytesEncodedWrongSize(t *testing.T) {
	for _, secretSize := range []int{15, 20, 28, 33, 44} {
		t.Run(fmt.Sprintf("%d", secretSize), func(t *testing.T) {
			secret := make([]byte, secretSize)
			_, err := io.ReadFull(rand.Reader, secret)
			assert.Equal(t, nil, err)

			// We test both padded & raw Base64 to ensure we handle both
			// potential user input routes for Base64
			base64Padded := base64.URLEncoding.EncodeToString(secret)
			sb := SecretBytes(base64Padded)
			assert.NotEqual(t, secret, sb)
			assert.NotEqual(t, len(sb), secretSize)
			// The given secret is returned as []byte
			assert.Equal(t, base64Padded, string(sb))

			base64Raw := base64.RawURLEncoding.EncodeToString(secret)
			sb = SecretBytes(base64Raw)
			assert.NotEqual(t, secret, sb)
			assert.NotEqual(t, len(sb), secretSize)
			// The given secret is returned as []byte
			assert.Equal(t, base64Raw, string(sb))
		})
	}
}

func TestSecretBytesNonBase64(t *testing.T) {
	trailer := "equals=========="
	assert.Equal(t, trailer, string(SecretBytes(trailer)))

	raw16 := "asdflkjhqwer)(*&"
	sb16 := SecretBytes(raw16)
	assert.Equal(t, raw16, string(sb16))
	assert.Equal(t, 16, len(sb16))

	raw24 := "asdflkjhqwer)(*&CJEN#$%^"
	sb24 := SecretBytes(raw24)
	assert.Equal(t, raw24, string(sb24))
	assert.Equal(t, 24, len(sb24))

	raw32 := "asdflkjhqwer)(*&1234lkjhqwer)(*&"
	sb32 := SecretBytes(raw32)
	assert.Equal(t, raw32, string(sb32))
	assert.Equal(t, 32, len(sb32))
}

func TestSignAndValidate(t *testing.T) {
	seed := "0123456789abcdef"
	key := "cookie-name"
	value := base64.URLEncoding.EncodeToString([]byte("I am soooo encoded"))
	epoch := "123456789"

	sha256sig, err := cookieSignature(sha256.New, seed, key, value, epoch)
	assert.NoError(t, err)
	sha1sig, err := cookieSignature(sha1.New, seed, key, value, epoch)
	assert.NoError(t, err)

	assert.True(t, checkSignature(sha256sig, seed, key, value, epoch))
	// We don't validate legacy SHA1 signatures anymore
	assert.False(t, checkSignature(sha1sig, seed, key, value, epoch))

	assert.False(t, checkSignature(sha256sig, seed, key, "tampered", epoch))
	assert.False(t, checkSignature(sha1sig, seed, key, "tampered", epoch))
}

<<<<<<< HEAD
func TestValidate(t *testing.T) {
	seed := "0123456789abcdef"
	key := "cookie-name"
	value := base64.URLEncoding.EncodeToString([]byte("I am soooo encoded"))
	epoch := int64(123456789)
	epochStr := strconv.FormatInt(epoch, 10)

	sha256sig, err := cookieSignature(sha256.New, seed, key, value, epochStr)
	assert.NoError(t, err)

	cookie := &http.Cookie{
		Name:  key,
		Value: value + "|" + epochStr + "|" + sha256sig,
	}

	validValue, timestamp, ok := Validate(cookie, seed, 0)
	assert.True(t, ok)
	assert.Equal(t, timestamp, time.Unix(epoch, 0))

	expectedValue, err := base64.URLEncoding.DecodeString(value)
	assert.NoError(t, err)
	assert.Equal(t, validValue, expectedValue)
=======
func TestGenerateRandomASCIIString(t *testing.T) {
	randomString, err := GenerateRandomASCIIString(96)
	assert.NoError(t, err)

	// Only 8-bit characters
	assert.Equal(t, 96, len([]byte(randomString)))

	// All non-ascii characters removed should still be the original string
	removedChars := strings.Map(func(r rune) rune {
		if r > unicode.MaxASCII {
			return -1
		}
		return r
	}, randomString)
	assert.Equal(t, removedChars, randomString)
>>>>>>> f753ec1c
}<|MERGE_RESOLUTION|>--- conflicted
+++ resolved
@@ -7,16 +7,12 @@
 	"encoding/base64"
 	"fmt"
 	"io"
-<<<<<<< HEAD
 	"net/http"
 	"strconv"
+	"strings"
 	"testing"
 	"time"
-=======
-	"strings"
-	"testing"
 	"unicode"
->>>>>>> f753ec1c
 
 	"github.com/stretchr/testify/assert"
 )
@@ -110,7 +106,6 @@
 	assert.False(t, checkSignature(sha1sig, seed, key, "tampered", epoch))
 }
 
-<<<<<<< HEAD
 func TestValidate(t *testing.T) {
 	seed := "0123456789abcdef"
 	key := "cookie-name"
@@ -133,7 +128,8 @@
 	expectedValue, err := base64.URLEncoding.DecodeString(value)
 	assert.NoError(t, err)
 	assert.Equal(t, validValue, expectedValue)
-=======
+}
+
 func TestGenerateRandomASCIIString(t *testing.T) {
 	randomString, err := GenerateRandomASCIIString(96)
 	assert.NoError(t, err)
@@ -149,5 +145,4 @@
 		return r
 	}, randomString)
 	assert.Equal(t, removedChars, randomString)
->>>>>>> f753ec1c
 }