package main

import (
	"context"
	"crypto"
	"encoding/base64"
	"fmt"
	"io"
	"net/http"
	"net/http/httptest"
	"net/url"
	"regexp"
	"strings"
	"testing"
	"time"

	"github.com/coreos/go-oidc/v3/oidc"
	"github.com/mbland/hmacauth"
	"github.com/oauth2-proxy/oauth2-proxy/v7/pkg/apis/options"
	"github.com/oauth2-proxy/oauth2-proxy/v7/pkg/apis/sessions"
	"github.com/oauth2-proxy/oauth2-proxy/v7/pkg/cookies"
	"github.com/oauth2-proxy/oauth2-proxy/v7/pkg/logger"
	internaloidc "github.com/oauth2-proxy/oauth2-proxy/v7/pkg/providers/oidc"
	sessionscookie "github.com/oauth2-proxy/oauth2-proxy/v7/pkg/sessions/cookie"
	"github.com/oauth2-proxy/oauth2-proxy/v7/pkg/upstream"
	"github.com/oauth2-proxy/oauth2-proxy/v7/pkg/validation"
	"github.com/oauth2-proxy/oauth2-proxy/v7/providers"
	"github.com/stretchr/testify/assert"
	"github.com/stretchr/testify/require"
)

const (
	// The rawCookieSecret is 32 bytes and the base64CookieSecret is the base64
	// encoded version of this.
	rawCookieSecret    = "secretthirtytwobytes+abcdefghijk"
	base64CookieSecret = "c2VjcmV0dGhpcnR5dHdvYnl0ZXMrYWJjZGVmZ2hpams"
	clientID           = "3984n253984d7348dm8234yf982t"
	clientSecret       = "gv3498mfc9t23y23974dm2394dm9"
)

func init() {
	logger.SetFlags(logger.Lshortfile)
}

func TestRobotsTxt(t *testing.T) {
	opts := baseTestOptions()
	err := validation.Validate(opts)
	assert.NoError(t, err)

	proxy, err := NewOAuthProxy(opts, func(string) bool { return true })
	if err != nil {
		t.Fatal(err)
	}
	err = proxy.Init(opts)
	if err != nil {
		t.Fatal(err)
	}
	rw := httptest.NewRecorder()
	req, _ := http.NewRequest("GET", "/robots.txt", nil)
	proxy.ServeHTTP(rw, req)
	assert.Equal(t, 200, rw.Code)
	assert.Equal(t, "User-agent: *\nDisallow: /\n", rw.Body.String())
}

type TestProvider struct {
	*providers.ProviderData
	EmailAddress   string
	ValidToken     bool
	GroupValidator func(string) bool
}

var _ providers.Provider = (*TestProvider)(nil)

func NewTestProvider(providerURL *url.URL, emailAddress string) *TestProvider {
	return &TestProvider{
		ProviderData: &providers.ProviderData{
			ProviderName: "Test Provider",
			LoginURL: &url.URL{
				Scheme: "http",
				Host:   providerURL.Host,
				Path:   "/oauth/authorize",
			},
			RedeemURL: &url.URL{
				Scheme: "http",
				Host:   providerURL.Host,
				Path:   "/oauth/token",
			},
			ProfileURL: &url.URL{
				Scheme: "http",
				Host:   providerURL.Host,
				Path:   "/api/v1/profile",
			},
			Scope: "profile.email",
		},
		EmailAddress: emailAddress,
		GroupValidator: func(s string) bool {
			return true
		},
	}
}

func (tp *TestProvider) GetEmailAddress(_ context.Context, _ *sessions.SessionState) (string, error) {
	return tp.EmailAddress, nil
}

func (tp *TestProvider) ValidateSession(_ context.Context, _ *sessions.SessionState) bool {
	return tp.ValidToken
}

func Test_redeemCode(t *testing.T) {
	opts := baseTestOptions()
	err := validation.Validate(opts)
	assert.NoError(t, err)

	proxy, err := NewOAuthProxy(opts, func(string) bool { return true })
	if err != nil {
		t.Fatal(err)
	}
	err = proxy.Init(opts)
	if err != nil {
		t.Fatal(err)
	}

	req := httptest.NewRequest(http.MethodGet, "/", nil)
	pd, err := providers.NewProvider(opts.Providers[0])
	if err != nil {
		t.Fatal(err)
	}
	_, err = proxy.redeemCode(req, "", pd)
	assert.Equal(t, providers.ErrMissingCode, err)
}

func Test_enrichSession(t *testing.T) {
	const (
		sessionUser   = "Mr Session"
		sessionEmail  = "session@example.com"
		providerEmail = "provider@example.com"
	)

	testCases := map[string]struct {
		session       *sessions.SessionState
		expectedUser  string
		expectedEmail string
	}{
		"Session already has enrichable fields": {
			session: &sessions.SessionState{
				User:  sessionUser,
				Email: sessionEmail,
			},
			expectedUser:  sessionUser,
			expectedEmail: sessionEmail,
		},
		"Session is missing Email and GetEmailAddress is implemented": {
			session: &sessions.SessionState{
				User: sessionUser,
			},
			expectedUser:  sessionUser,
			expectedEmail: providerEmail,
		},
		"Session is missing User and GetUserName is not implemented": {
			session: &sessions.SessionState{
				Email: sessionEmail,
			},
			expectedUser:  "",
			expectedEmail: sessionEmail,
		},
	}

	for name, tc := range testCases {
		t.Run(name, func(t *testing.T) {
			opts := baseTestOptions()
			err := validation.Validate(opts)
			assert.NoError(t, err)

			proxy, err := NewOAuthProxy(opts, func(string) bool { return true })
			if err != nil {
				t.Fatal(err)
			}
			err = proxy.Init(opts)
			if err != nil {
				t.Fatal(err)
			}
			pd := NewTestProvider(&url.URL{Host: "www.example.com"}, providerEmail)

			err = proxy.enrichSessionState(context.Background(), tc.session, pd)
			assert.NoError(t, err)
			assert.Equal(t, tc.expectedUser, tc.session.User)
			assert.Equal(t, tc.expectedEmail, tc.session.Email)
		})
	}
}

func TestBasicAuthPassword(t *testing.T) {
	providerServer := httptest.NewServer(http.HandlerFunc(func(w http.ResponseWriter, r *http.Request) {
		logger.Printf("%#v", r)
		var payload string
		switch r.URL.Path {
		case "/oauth/token":
			payload = `{"access_token": "my_auth_token"}`
		default:
			payload = r.Header.Get("Authorization")
			if payload == "" {
				payload = "No Authorization header found."
			}
		}
		w.WriteHeader(200)
		_, err := w.Write([]byte(payload))
		if err != nil {
			t.Fatal(err)
		}
	}))

	basicAuthPassword := "This is a secure password"
	opts := baseTestOptions()
	opts.UpstreamServers = options.UpstreamConfig{
		Upstreams: []options.Upstream{
			{
				ID:   providerServer.URL,
				Path: "/",
				URI:  providerServer.URL,
			},
		},
	}

	opts.Cookie.Secure = false
	opts.InjectRequestHeaders = []options.Header{
		{
			Name: "Authorization",
			Values: []options.HeaderValue{
				{
					ClaimSource: &options.ClaimSource{
						Claim: "email",
						BasicAuthPassword: &options.SecretSource{
							Value: []byte(basicAuthPassword),
						},
					},
				},
			},
		},
	}

	err := validation.Validate(opts)
	assert.NoError(t, err)

	providerURL, _ := url.Parse(providerServer.URL)
	const emailAddress = "john.doe@example.com"
	tp := NewTestProvider(providerURL, emailAddress)

	proxy, err := NewOAuthProxy(opts, func(email string) bool {
		return email == emailAddress
	})
	if err != nil {
		t.Fatal(err)
	}
	l := &providerLoader{}
	l.provider = tp
	proxy.providerLoader = l
	plc := buildProviderLoaderChain(opts, l)
	proxy.providerLoaderChain = plc
	err = proxy.Init(opts)
	if err != nil {
		t.Fatal(err)
	}

	// Save the required session
	rw := httptest.NewRecorder()
	req, _ := http.NewRequest("GET", "/", nil)
	err = proxy.sessionStore.Save(rw, req, &sessions.SessionState{
		Email: emailAddress,
	})
	assert.NoError(t, err)

	// Extract the cookie value to inject into the test request
	cookie := rw.Header().Values("Set-Cookie")[0]

	req, _ = http.NewRequest("GET", "/", nil)
	req.Header.Set("Cookie", cookie)
	rw = httptest.NewRecorder()
	proxy.ServeHTTP(rw, req)

	// The username in the basic auth credentials is expected to be equal to the email address from the
	// auth response, so we use the same variable here.
	expectedHeader := "Basic " + base64.StdEncoding.EncodeToString([]byte(emailAddress+":"+basicAuthPassword))
	assert.Equal(t, expectedHeader, rw.Body.String())
	providerServer.Close()
}

func TestPassGroupsHeadersWithGroups(t *testing.T) {
	opts := baseTestOptions()
	opts.InjectRequestHeaders = []options.Header{
		{
			Name: "X-Forwarded-Groups",
			Values: []options.HeaderValue{
				{
					ClaimSource: &options.ClaimSource{
						Claim: "groups",
					},
				},
			},
		},
	}

	err := validation.Validate(opts)
	assert.NoError(t, err)

	const emailAddress = "john.doe@example.com"
	const userName = "9fcab5c9b889a557"

	groups := []string{"a", "b"}
	created := time.Now()
	session := &sessions.SessionState{
		User:        userName,
		Groups:      groups,
		Email:       emailAddress,
		AccessToken: "oauth_token",
		CreatedAt:   &created,
	}

	proxy, err := NewOAuthProxy(opts, func(email string) bool {
		return email == emailAddress
	})
	assert.NoError(t, err)
	err = proxy.Init(opts)
	if err != nil {
		t.Fatal(err)
	}

	// Save the required session
	rw := httptest.NewRecorder()
	req, _ := http.NewRequest("GET", "/", nil)
	err = proxy.sessionStore.Save(rw, req, session)
	assert.NoError(t, err)

	// Extract the cookie value to inject into the test request
	cookie := rw.Header().Values("Set-Cookie")[0]

	req, _ = http.NewRequest("GET", "/", nil)
	req.Header.Set("Cookie", cookie)
	rw = httptest.NewRecorder()
	proxy.ServeHTTP(rw, req)

	assert.Equal(t, []string{"a,b"}, req.Header["X-Forwarded-Groups"])
}

type PassAccessTokenTest struct {
	providerServer *httptest.Server
	proxy          *OAuthProxy
	opts           *options.Options
}

type PassAccessTokenTestOptions struct {
	PassAccessToken bool
	ValidToken      bool
	ProxyUpstream   options.Upstream
}

type providerLoader struct {
	provider providers.Provider
}

func (l *providerLoader) Load(_ context.Context, _ string) (providers.Provider, error) {
	return l.provider, nil
}

func NewPassAccessTokenTest(opts PassAccessTokenTestOptions) (*PassAccessTokenTest, error) {
	patt := &PassAccessTokenTest{}

	patt.providerServer = httptest.NewServer(
		http.HandlerFunc(func(w http.ResponseWriter, r *http.Request) {
			var payload string
			switch r.URL.Path {
			case "/oauth/token":
				payload = `{"access_token": "my_auth_token"}`
			default:
				payload = r.Header.Get("X-Forwarded-Access-Token")
				if payload == "" {
					payload = "No access token found."
				}
			}
			w.WriteHeader(200)
			_, err := w.Write([]byte(payload))
			if err != nil {
				panic(err)
			}
		}))

	patt.opts = baseTestOptions()
	patt.opts.UpstreamServers = options.UpstreamConfig{
		Upstreams: []options.Upstream{
			{
				ID:   patt.providerServer.URL,
				Path: "/",
				URI:  patt.providerServer.URL,
			},
		},
	}
	if opts.ProxyUpstream.ID != "" {
		patt.opts.UpstreamServers.Upstreams = append(patt.opts.UpstreamServers.Upstreams, opts.ProxyUpstream)
	}

	patt.opts.Cookie.Secure = false
	if opts.PassAccessToken {
		patt.opts.InjectRequestHeaders = []options.Header{
			{
				Name: "X-Forwarded-Access-Token",
				Values: []options.HeaderValue{
					{
						ClaimSource: &options.ClaimSource{
							Claim: "access_token",
						},
					},
				},
			},
		}
	}

	err := validation.Validate(patt.opts)
	if err != nil {
		return nil, err
	}

	providerURL, _ := url.Parse(patt.providerServer.URL)
	const emailAddress = "michael.bland@gsa.gov"

	testProvider := NewTestProvider(providerURL, emailAddress)
	testProvider.ValidToken = opts.ValidToken
	patt.proxy, err = NewOAuthProxy(patt.opts, func(email string) bool {
		return email == emailAddress
	})
	if err != nil {
		return nil, err
	}
	l := &providerLoader{}
	l.provider = testProvider
	patt.proxy.providerLoader = l
	plc := buildProviderLoaderChain(patt.opts, l)
	patt.proxy.providerLoaderChain = plc
	err = patt.proxy.Init(patt.opts)
	if err != nil {
		return nil, err
	}

	return patt, nil
}

func (patTest *PassAccessTokenTest) Close() {
	patTest.providerServer.Close()
}

func (patTest *PassAccessTokenTest) getCallbackEndpoint() (httpCode int, cookie string) {
	rw := httptest.NewRecorder()
	ctx := context.Background()

	csrf, err := cookies.NewCSRF(ctx, patTest.proxy.CookieOptions, "")
	if err != nil {
		panic(err)
	}

	req, err := http.NewRequest(
		http.MethodGet,
		fmt.Sprintf(
			"/oauth2/callback?code=callback_code&state=%s",
<<<<<<< HEAD
			encodeState(csrf.HashOAuthState(), "%2F", ""),
=======
			encodeState(csrf.HashOAuthState(), "%2F", false),
>>>>>>> c6b723f9
		),
		strings.NewReader(""),
	)
	if err != nil {
		return 0, ""
	}

	// rw is a dummy here, we just want the csrfCookie to add to our req
	csrfCookie, err := csrf.SetCookie(httptest.NewRecorder(), req)
	if err != nil {
		panic(err)
	}
	req.AddCookie(csrfCookie)

	patTest.proxy.ServeHTTP(rw, req)

	if len(rw.Header().Values("Set-Cookie")) >= 2 {
		cookie = rw.Header().Values("Set-Cookie")[1]
	}

	return rw.Code, cookie
}

// getEndpointWithCookie makes a requests againt the oauthproxy with passed requestPath
// and cookie and returns body and status code.
func (patTest *PassAccessTokenTest) getEndpointWithCookie(cookie string, endpoint string) (httpCode int, accessToken string) {
	cookieName := patTest.proxy.CookieOptions.NamePrefix
	var value string
	keyPrefix := cookieName + "="

	for _, field := range strings.Split(cookie, "; ") {
		value = strings.TrimPrefix(field, keyPrefix)
		if value != field {
			break
		}
		value = ""
	}
	if value == "" {
		return 0, ""
	}

	req, err := http.NewRequest("GET", endpoint, strings.NewReader(""))
	if err != nil {
		return 0, ""
	}
	req.AddCookie(&http.Cookie{
		Name:     cookieName,
		Value:    value,
		Path:     "/",
		Expires:  time.Now().Add(time.Duration(24)),
		HttpOnly: true,
	})

	rw := httptest.NewRecorder()
	patTest.proxy.ServeHTTP(rw, req)
	return rw.Code, rw.Body.String()
}

func TestForwardAccessTokenUpstream(t *testing.T) {
	patTest, err := NewPassAccessTokenTest(PassAccessTokenTestOptions{
		PassAccessToken: true,
		ValidToken:      true,
	})
	if err != nil {
		t.Fatal(err)
	}
	t.Cleanup(patTest.Close)

	// A successful validation will redirect and set the auth cookie.
	code, cookie := patTest.getCallbackEndpoint()
	if code != 302 {
		t.Fatalf("expected 302; got %d", code)
	}
	assert.NotNil(t, cookie)

	// Now we make a regular request; the access_token from the cookie is
	// forwarded as the "X-Forwarded-Access-Token" header. The token is
	// read by the test provider server and written in the response body.
	code, payload := patTest.getEndpointWithCookie(cookie, "/")
	if code != 200 {
		t.Fatalf("expected 200; got %d", code)
	}
	assert.Equal(t, "my_auth_token", payload)
}

func TestStaticProxyUpstream(t *testing.T) {
	patTest, err := NewPassAccessTokenTest(PassAccessTokenTestOptions{
		PassAccessToken: true,
		ValidToken:      true,
		ProxyUpstream: options.Upstream{
			ID:     "static-proxy",
			Path:   "/static-proxy",
			Static: true,
		},
	})
	if err != nil {
		t.Fatal(err)
	}
	t.Cleanup(patTest.Close)

	// A successful validation will redirect and set the auth cookie.
	code, cookie := patTest.getCallbackEndpoint()
	if code != 302 {
		t.Fatalf("expected 302; got %d", code)
	}
	assert.NotEqual(t, nil, cookie)

	// Now we make a regular request against the upstream proxy; And validate
	// the returned status code through the static proxy.
	code, payload := patTest.getEndpointWithCookie(cookie, "/static-proxy")
	if code != 200 {
		t.Fatalf("expected 200; got %d", code)
	}
	assert.Equal(t, "Authenticated", payload)
}

func TestDoNotForwardAccessTokenUpstream(t *testing.T) {
	patTest, err := NewPassAccessTokenTest(PassAccessTokenTestOptions{
		PassAccessToken: false,
		ValidToken:      true,
	})
	if err != nil {
		t.Fatal(err)
	}
	t.Cleanup(patTest.Close)

	// A successful validation will redirect and set the auth cookie.
	code, cookie := patTest.getCallbackEndpoint()
	if code != 302 {
		t.Fatalf("expected 302; got %d", code)
	}
	assert.NotEqual(t, nil, cookie)

	// Now we make a regular request, but the access token header should
	// not be present.
	code, payload := patTest.getEndpointWithCookie(cookie, "/")
	if code != 200 {
		t.Fatalf("expected 200; got %d", code)
	}
	assert.Equal(t, "No access token found.", payload)
}

func TestSessionValidationFailure(t *testing.T) {
	patTest, err := NewPassAccessTokenTest(PassAccessTokenTestOptions{
		ValidToken: false,
	})
	require.NoError(t, err)
	t.Cleanup(patTest.Close)

	// An unsuccessful validation will return 403 and not set the auth cookie.
	code, cookie := patTest.getCallbackEndpoint()
	assert.Equal(t, http.StatusForbidden, code)
	assert.Equal(t, "", cookie)
}

type SignInPageTest struct {
	opts                 *options.Options
	proxy                *OAuthProxy
	signInRegexp         *regexp.Regexp
	signInProviderRegexp *regexp.Regexp
}

const signInRedirectPattern = `<input type="hidden" name="rd" value="(.*)">`
const signInSkipProvider = `>Found<`

func NewSignInPageTest(skipProvider bool) (*SignInPageTest, error) {
	var sipTest SignInPageTest

	sipTest.opts = baseTestOptions()
	sipTest.opts.SkipProviderButton = skipProvider
	err := validation.Validate(sipTest.opts)
	if err != nil {
		return nil, err
	}

	sipTest.proxy, err = NewOAuthProxy(sipTest.opts, func(email string) bool {
		return true
	})
	if err != nil {
		return nil, err
	}
	err = sipTest.proxy.Init(sipTest.opts)
	if err != nil {
		return nil, err
	}
	sipTest.signInRegexp = regexp.MustCompile(signInRedirectPattern)
	sipTest.signInProviderRegexp = regexp.MustCompile(signInSkipProvider)

	return &sipTest, nil
}

func (sipTest *SignInPageTest) GetEndpoint(endpoint string) (int, string) {
	rw := httptest.NewRecorder()
	req, _ := http.NewRequest("GET", endpoint, strings.NewReader(""))
	sipTest.proxy.ServeHTTP(rw, req)
	return rw.Code, rw.Body.String()
}

type AlwaysSuccessfulValidator struct {
}

func (AlwaysSuccessfulValidator) Validate(_, _ string) bool {
	return true
}

func TestManualSignInStoresUserGroupsInTheSession(t *testing.T) {
	userGroups := []string{"somegroup", "someothergroup"}

	opts := baseTestOptions()
	opts.HtpasswdUserGroups = userGroups
	err := validation.Validate(opts)
	if err != nil {
		t.Fatal(err)
	}

	proxy, err := NewOAuthProxy(opts, func(email string) bool {
		return true
	})
	if err != nil {
		t.Fatal(err)
	}
	err = proxy.Init(opts)
	if err != nil {
		t.Fatal(err)
	}
	proxy.basicAuthValidator = AlwaysSuccessfulValidator{}

	rw := httptest.NewRecorder()
	formData := url.Values{}
	formData.Set("username", "someuser")
	formData.Set("password", "somepass")
	signInReq, _ := http.NewRequest(http.MethodPost, "/oauth2/sign_in", strings.NewReader(formData.Encode()))
	signInReq.Header.Add("Content-Type", "application/x-www-form-urlencoded")
	proxy.ServeHTTP(rw, signInReq)

	assert.Equal(t, http.StatusFound, rw.Code)

	req, _ := http.NewRequest(http.MethodGet, "/something", strings.NewReader(formData.Encode()))
	for _, c := range rw.Result().Cookies() {
		req.AddCookie(c)
	}

	s, err := proxy.sessionStore.Load(req)
	if err != nil {
		t.Fatal(err)
	}
	assert.Equal(t, userGroups, s.Groups)
}

type ManualSignInValidator struct{}

func (ManualSignInValidator) Validate(user, password string) bool {
	switch {
	case user == "admin" && password == "adminPass":
		return true
	default:
		return false
	}
}

func ManualSignInWithCredentials(t *testing.T, user, pass string) int {
	opts := baseTestOptions()
	err := validation.Validate(opts)
	if err != nil {
		t.Fatal(err)
	}

	proxy, err := NewOAuthProxy(opts, func(email string) bool {
		return true
	})
	if err != nil {
		t.Fatal(err)
	}
	err = proxy.Init(opts)
	if err != nil {
		t.Fatal(err)
	}

	proxy.basicAuthValidator = ManualSignInValidator{}

	rw := httptest.NewRecorder()
	formData := url.Values{}
	formData.Set("username", user)
	formData.Set("password", pass)
	signInReq, _ := http.NewRequest(http.MethodPost, "/oauth2/sign_in", strings.NewReader(formData.Encode()))
	signInReq.Header.Add("Content-Type", "application/x-www-form-urlencoded")
	proxy.ServeHTTP(rw, signInReq)

	return rw.Code
}

func TestManualSignInEmptyUsernameAlert(t *testing.T) {
	statusCode := ManualSignInWithCredentials(t, "", "")
	assert.Equal(t, http.StatusBadRequest, statusCode)
}

func TestManualSignInInvalidCredentialsAlert(t *testing.T) {
	statusCode := ManualSignInWithCredentials(t, "admin", "")
	assert.Equal(t, http.StatusUnauthorized, statusCode)
}

func TestManualSignInCorrectCredentials(t *testing.T) {
	statusCode := ManualSignInWithCredentials(t, "admin", "adminPass")
	assert.Equal(t, http.StatusFound, statusCode)
}

func TestSignInPageIncludesTargetRedirect(t *testing.T) {
	sipTest, err := NewSignInPageTest(false)
	if err != nil {
		t.Fatal(err)
	}
	const endpoint = "/some/random/endpoint"

	code, body := sipTest.GetEndpoint(endpoint)
	assert.Equal(t, 403, code)

	match := sipTest.signInRegexp.FindStringSubmatch(body)
	if match == nil {
		t.Fatal("Did not find pattern in body: " +
			signInRedirectPattern + "\nBody:\n" + body)
	}
	if match[1] != endpoint {
		t.Fatal(`expected redirect to "` + endpoint +
			`", but was "` + match[1] + `"`)
	}
}

func TestSignInPageInvalidQueryStringReturnsBadRequest(t *testing.T) {
	sipTest, err := NewSignInPageTest(true)
	if err != nil {
		t.Fatal(err)
	}
	const endpoint = "/?q=%va"

	code, _ := sipTest.GetEndpoint(endpoint)
	assert.Equal(t, 400, code)
}

func TestSignInPageDirectAccessRedirectsToRoot(t *testing.T) {
	sipTest, err := NewSignInPageTest(false)
	if err != nil {
		t.Fatal(err)
	}
	code, body := sipTest.GetEndpoint("/oauth2/sign_in")
	assert.Equal(t, 200, code)

	match := sipTest.signInRegexp.FindStringSubmatch(body)
	if match == nil {
		t.Fatal("Did not find pattern in body: " +
			signInRedirectPattern + "\nBody:\n" + body)
	}
	if match[1] != "/" {
		t.Fatal(`expected redirect to "/", but was "` + match[1] + `"`)
	}
}

func TestSignInPageSkipProvider(t *testing.T) {
	sipTest, err := NewSignInPageTest(true)
	if err != nil {
		t.Fatal(err)
	}

	endpoint := "/some/random/endpoint"

	code, body := sipTest.GetEndpoint(endpoint)
	assert.Equal(t, 302, code)

	match := sipTest.signInProviderRegexp.FindStringSubmatch(body)
	if match == nil {
		t.Fatal("Did not find pattern in body: " +
			signInSkipProvider + "\nBody:\n" + body)
	}
}

func TestSignInPageSkipProviderDirect(t *testing.T) {
	sipTest, err := NewSignInPageTest(true)
	if err != nil {
		t.Fatal(err)
	}

	endpoint := "/sign_in"

	code, body := sipTest.GetEndpoint(endpoint)
	assert.Equal(t, 302, code)

	match := sipTest.signInProviderRegexp.FindStringSubmatch(body)
	if match == nil {
		t.Fatal("Did not find pattern in body: " +
			signInSkipProvider + "\nBody:\n" + body)
	}
}

type ProcessCookieTest struct {
	opts         *options.Options
	proxy        *OAuthProxy
	rw           *httptest.ResponseRecorder
	req          *http.Request
	validateUser bool
}

type ProcessCookieTestOpts struct {
	providerValidateCookieResponse bool
}

type OptionsModifier func(*options.Options)

func NewProcessCookieTest(opts ProcessCookieTestOpts, modifiers ...OptionsModifier) (*ProcessCookieTest, error) {
	var pcTest ProcessCookieTest

	pcTest.opts = baseTestOptions()
	for _, modifier := range modifiers {
		modifier(pcTest.opts)
	}
	// First, set the CookieRefresh option so proxy.AesCipher is created,
	// needed to encrypt the access_token.
	pcTest.opts.Cookie.Refresh = time.Hour
	err := validation.Validate(pcTest.opts)
	if err != nil {
		return nil, err
	}

	pcTest.proxy, err = NewOAuthProxy(pcTest.opts, func(email string) bool {
		return pcTest.validateUser
	})
	if err != nil {
		return nil, err
	}
	err = pcTest.proxy.Init(pcTest.opts)
	if err != nil {
		return nil, err
	}
	testProvider := &TestProvider{
		ProviderData: &providers.ProviderData{},
		ValidToken:   opts.providerValidateCookieResponse,
	}

	groups := pcTest.opts.Providers[0].AllowedGroups
	testProvider.ProviderData.AllowedGroups = make(map[string]struct{}, len(groups))
	for _, group := range groups {
		testProvider.ProviderData.AllowedGroups[group] = struct{}{}
	}
	l := &providerLoader{}
	l.provider = testProvider
	pcTest.proxy.providerLoader = l
	plc := buildProviderLoaderChain(pcTest.opts, l)
	pcTest.proxy.providerLoaderChain = plc

	// Now, zero-out proxy.CookieRefresh for the cases that don't involve
	// access_token validation.
	pcTest.proxy.CookieOptions.Refresh = time.Duration(0)
	pcTest.rw = httptest.NewRecorder()
	pcTest.req, _ = http.NewRequest("GET", "/", strings.NewReader(""))
	pcTest.validateUser = true
	return &pcTest, nil
}

func NewProcessCookieTestWithDefaults() (*ProcessCookieTest, error) {
	return NewProcessCookieTest(ProcessCookieTestOpts{
		providerValidateCookieResponse: true,
	})
}

func NewProcessCookieTestWithOptionsModifiers(modifiers ...OptionsModifier) (*ProcessCookieTest, error) {
	return NewProcessCookieTest(ProcessCookieTestOpts{
		providerValidateCookieResponse: true,
	}, modifiers...)
}

func (p *ProcessCookieTest) SaveSession(s *sessions.SessionState) error {
	err := p.proxy.SaveSession(p.rw, p.req, s)
	if err != nil {
		return err
	}
	for _, cookie := range p.rw.Result().Cookies() {
		p.req.AddCookie(cookie)
	}
	return nil
}

func (p *ProcessCookieTest) LoadCookiedSession() (*sessions.SessionState, error) {
	return p.proxy.LoadCookiedSession(p.req)
}

func TestLoadCookiedSession(t *testing.T) {
	pcTest, err := NewProcessCookieTestWithDefaults()
	if err != nil {
		t.Fatal(err)
	}

	created := time.Now()
	startSession := &sessions.SessionState{Email: "john.doe@example.com", AccessToken: "my_access_token", CreatedAt: &created}
	err = pcTest.SaveSession(startSession)
	assert.NoError(t, err)

	session, err := pcTest.LoadCookiedSession()
	if err != nil {
		t.Fatal(err)
	}
	assert.Equal(t, startSession.Email, session.Email)
	assert.Equal(t, "", session.User)
	assert.Equal(t, startSession.AccessToken, session.AccessToken)
}

func TestProcessCookieNoCookieError(t *testing.T) {
	pcTest, err := NewProcessCookieTestWithDefaults()
	if err != nil {
		t.Fatal(err)
	}

	session, err := pcTest.LoadCookiedSession()
	assert.Error(t, err, "cookie \"_oauth2_proxy\" not present")
	if session != nil {
		t.Errorf("expected nil session. got %#v", session)
	}
}

func TestProcessCookieRefreshNotSet(t *testing.T) {
	pcTest, err := NewProcessCookieTestWithOptionsModifiers(func(opts *options.Options) {
		opts.Cookie.Expire = time.Duration(23) * time.Hour
	})
	if err != nil {
		t.Fatal(err)
	}

	reference := time.Now().Add(time.Duration(-2) * time.Hour)

	startSession := &sessions.SessionState{Email: "michael.bland@gsa.gov", AccessToken: "my_access_token", CreatedAt: &reference}
	err = pcTest.SaveSession(startSession)
	assert.NoError(t, err)

	session, err := pcTest.LoadCookiedSession()
	assert.Equal(t, nil, err)
	if session.Age() < time.Duration(-2)*time.Hour {
		t.Errorf("cookie too young %v", session.Age())
	}
	assert.Equal(t, startSession.Email, session.Email)
}

func TestProcessCookieFailIfCookieExpired(t *testing.T) {
	pcTest, err := NewProcessCookieTestWithOptionsModifiers(func(opts *options.Options) {
		opts.Cookie.Expire = time.Duration(24) * time.Hour
	})
	if err != nil {
		t.Fatal(err)
	}

	reference := time.Now().Add(time.Duration(25) * time.Hour * -1)
	startSession := &sessions.SessionState{Email: "michael.bland@gsa.gov", AccessToken: "my_access_token", CreatedAt: &reference}
	err = pcTest.SaveSession(startSession)
	assert.NoError(t, err)

	session, err := pcTest.LoadCookiedSession()
	assert.NotEqual(t, nil, err)
	if session != nil {
		t.Errorf("expected nil session %#v", session)
	}
}

func TestProcessCookieFailIfRefreshSetAndCookieExpired(t *testing.T) {
	pcTest, err := NewProcessCookieTestWithOptionsModifiers(func(opts *options.Options) {
		opts.Cookie.Expire = time.Duration(24) * time.Hour
	})
	if err != nil {
		t.Fatal(err)
	}

	reference := time.Now().Add(time.Duration(25) * time.Hour * -1)
	startSession := &sessions.SessionState{Email: "michael.bland@gsa.gov", AccessToken: "my_access_token", CreatedAt: &reference}
	err = pcTest.SaveSession(startSession)
	assert.NoError(t, err)

	pcTest.proxy.CookieOptions.Refresh = time.Hour
	session, err := pcTest.LoadCookiedSession()
	assert.NotEqual(t, nil, err)
	if session != nil {
		t.Errorf("expected nil session %#v", session)
	}
}

func NewUserInfoEndpointTest() (*ProcessCookieTest, error) {
	pcTest, err := NewProcessCookieTestWithDefaults()
	if err != nil {
		return nil, err
	}
	pcTest.req, _ = http.NewRequest("GET",
		pcTest.opts.ProxyPrefix+"/userinfo", nil)
	return pcTest, nil
}

func TestUserInfoEndpointAccepted(t *testing.T) {
	testCases := []struct {
		name             string
		session          *sessions.SessionState
		expectedResponse string
	}{
		{
			name: "Full session",
			session: &sessions.SessionState{
				User:        "john.doe",
				Email:       "john.doe@example.com",
				Groups:      []string{"example", "groups"},
				AccessToken: "my_access_token",
			},
			expectedResponse: "{\"user\":\"john.doe\",\"email\":\"john.doe@example.com\",\"groups\":[\"example\",\"groups\"]}\n",
		},
		{
			name: "Minimal session",
			session: &sessions.SessionState{
				User:   "john.doe",
				Email:  "john.doe@example.com",
				Groups: []string{"example", "groups"},
			},
			expectedResponse: "{\"user\":\"john.doe\",\"email\":\"john.doe@example.com\",\"groups\":[\"example\",\"groups\"]}\n",
		},
		{
			name: "No groups",
			session: &sessions.SessionState{
				User:        "john.doe",
				Email:       "john.doe@example.com",
				AccessToken: "my_access_token",
			},
			expectedResponse: "{\"user\":\"john.doe\",\"email\":\"john.doe@example.com\"}\n",
		},
		{
			name: "With Preferred Username",
			session: &sessions.SessionState{
				User:              "john.doe",
				PreferredUsername: "john",
				Email:             "john.doe@example.com",
				Groups:            []string{"example", "groups"},
				AccessToken:       "my_access_token",
			},
			expectedResponse: "{\"user\":\"john.doe\",\"email\":\"john.doe@example.com\",\"groups\":[\"example\",\"groups\"],\"preferredUsername\":\"john\"}\n",
		},
	}

	for _, tc := range testCases {
		t.Run(tc.name, func(t *testing.T) {
			test, err := NewUserInfoEndpointTest()
			if err != nil {
				t.Fatal(err)
			}
			err = test.SaveSession(tc.session)
			assert.NoError(t, err)

			test.proxy.ServeHTTP(test.rw, test.req)
			assert.Equal(t, http.StatusOK, test.rw.Code)
			bodyBytes, _ := io.ReadAll(test.rw.Body)
			assert.Equal(t, tc.expectedResponse, string(bodyBytes))
		})
	}
}

func TestUserInfoEndpointUnauthorizedOnNoCookieSetError(t *testing.T) {
	test, err := NewUserInfoEndpointTest()
	if err != nil {
		t.Fatal(err)
	}

	test.proxy.ServeHTTP(test.rw, test.req)
	assert.Equal(t, http.StatusUnauthorized, test.rw.Code)
}

func TestEncodedUrlsStayEncoded(t *testing.T) {
	encodeTest, err := NewSignInPageTest(false)
	if err != nil {
		t.Fatal(err)
	}
	code, _ := encodeTest.GetEndpoint("/%2F/test1/%2F/test2")
	assert.Equal(t, 403, code)
}

func NewAuthOnlyEndpointTest(querystring string, modifiers ...OptionsModifier) (*ProcessCookieTest, error) {
	pcTest, err := NewProcessCookieTestWithOptionsModifiers(modifiers...)
	if err != nil {
		return nil, err
	}
	pcTest.req, _ = http.NewRequest(
		"GET",
		fmt.Sprintf("%s/auth%s", pcTest.opts.ProxyPrefix, querystring),
		nil)
	return pcTest, nil
}

func TestAuthOnlyEndpointAccepted(t *testing.T) {
	test, err := NewAuthOnlyEndpointTest("")
	if err != nil {
		t.Fatal(err)
	}

	created := time.Now()
	startSession := &sessions.SessionState{
		Email: "michael.bland@gsa.gov", AccessToken: "my_access_token", CreatedAt: &created}
	err = test.SaveSession(startSession)
	assert.NoError(t, err)

	test.proxy.ServeHTTP(test.rw, test.req)
	assert.Equal(t, http.StatusAccepted, test.rw.Code)
	bodyBytes, _ := io.ReadAll(test.rw.Body)
	assert.Equal(t, "", string(bodyBytes))
}

func TestAuthOnlyEndpointUnauthorizedOnNoCookieSetError(t *testing.T) {
	test, err := NewAuthOnlyEndpointTest("")
	if err != nil {
		t.Fatal(err)
	}

	test.proxy.ServeHTTP(test.rw, test.req)
	assert.Equal(t, http.StatusUnauthorized, test.rw.Code)
	bodyBytes, _ := io.ReadAll(test.rw.Body)
	assert.Equal(t, "Unauthorized\n", string(bodyBytes))
}

func TestAuthOnlyEndpointUnauthorizedOnExpiration(t *testing.T) {
	test, err := NewAuthOnlyEndpointTest("", func(opts *options.Options) {
		opts.Cookie.Expire = time.Duration(24) * time.Hour
	})
	if err != nil {
		t.Fatal(err)
	}

	reference := time.Now().Add(time.Duration(25) * time.Hour * -1)
	startSession := &sessions.SessionState{
		Email: "michael.bland@gsa.gov", AccessToken: "my_access_token", CreatedAt: &reference}
	err = test.SaveSession(startSession)
	assert.NoError(t, err)

	test.proxy.ServeHTTP(test.rw, test.req)
	assert.Equal(t, http.StatusUnauthorized, test.rw.Code)
	bodyBytes, _ := io.ReadAll(test.rw.Body)
	assert.Equal(t, "Unauthorized\n", string(bodyBytes))
}

func TestAuthOnlyEndpointUnauthorizedOnEmailValidationFailure(t *testing.T) {
	test, err := NewAuthOnlyEndpointTest("")
	if err != nil {
		t.Fatal(err)
	}

	created := time.Now()
	startSession := &sessions.SessionState{
		Email: "michael.bland@gsa.gov", AccessToken: "my_access_token", CreatedAt: &created}
	err = test.SaveSession(startSession)
	assert.NoError(t, err)
	test.validateUser = false

	test.proxy.ServeHTTP(test.rw, test.req)
	assert.Equal(t, http.StatusUnauthorized, test.rw.Code)
	bodyBytes, _ := io.ReadAll(test.rw.Body)
	assert.Equal(t, "Unauthorized\n", string(bodyBytes))
}

func TestAuthOnlyEndpointSetXAuthRequestHeaders(t *testing.T) {
	var pcTest ProcessCookieTest

	pcTest.opts = baseTestOptions()
	pcTest.opts.InjectResponseHeaders = []options.Header{
		{
			Name: "X-Auth-Request-User",
			Values: []options.HeaderValue{
				{
					ClaimSource: &options.ClaimSource{
						Claim: "user",
					},
				},
			},
		},
		{
			Name: "X-Auth-Request-Email",
			Values: []options.HeaderValue{
				{
					ClaimSource: &options.ClaimSource{
						Claim: "email",
					},
				},
			},
		},
		{
			Name: "X-Auth-Request-Groups",
			Values: []options.HeaderValue{
				{
					ClaimSource: &options.ClaimSource{
						Claim: "groups",
					},
				},
			},
		},
		{
			Name: "X-Forwarded-Preferred-Username",
			Values: []options.HeaderValue{
				{
					ClaimSource: &options.ClaimSource{
						Claim: "preferred_username",
					},
				},
			},
		},
	}
	pcTest.opts.Providers[0].AllowedGroups = []string{"oauth_groups"}
	err := validation.Validate(pcTest.opts)
	assert.NoError(t, err)

	pcTest.proxy, err = NewOAuthProxy(pcTest.opts, func(email string) bool {
		return pcTest.validateUser
	})
	if err != nil {
		t.Fatal(err)
	}
	l := &providerLoader{}
	l.provider = &TestProvider{
		ProviderData: &providers.ProviderData{},
		ValidToken:   true,
	}
	pcTest.proxy.providerLoader = l
	plc := buildProviderLoaderChain(pcTest.opts, l)
	pcTest.proxy.providerLoaderChain = plc

	err = pcTest.proxy.Init(pcTest.opts)
	if err != nil {
		t.Fatal(err)
	}

	pcTest.validateUser = true

	pcTest.rw = httptest.NewRecorder()
	pcTest.req, _ = http.NewRequest("GET",
		pcTest.opts.ProxyPrefix+"/auth", nil)

	created := time.Now()
	startSession := &sessions.SessionState{
		User: "oauth_user", Groups: []string{"oauth_groups"}, Email: "oauth_user@example.com", AccessToken: "oauth_token", CreatedAt: &created}
	err = pcTest.SaveSession(startSession)
	assert.NoError(t, err)

	pcTest.proxy.ServeHTTP(pcTest.rw, pcTest.req)
	assert.Equal(t, http.StatusAccepted, pcTest.rw.Code)
	assert.Equal(t, "oauth_user", pcTest.rw.Header().Get("X-Auth-Request-User"))
	assert.Equal(t, startSession.Groups, pcTest.rw.Header().Values("X-Auth-Request-Groups"))
	assert.Equal(t, "oauth_user@example.com", pcTest.rw.Header().Get("X-Auth-Request-Email"))
}

func TestAuthOnlyEndpointSetBasicAuthTrueRequestHeaders(t *testing.T) {
	var pcTest ProcessCookieTest

	pcTest.opts = baseTestOptions()
	pcTest.opts.InjectResponseHeaders = []options.Header{
		{
			Name: "X-Auth-Request-User",
			Values: []options.HeaderValue{
				{
					ClaimSource: &options.ClaimSource{
						Claim: "user",
					},
				},
			},
		},
		{
			Name: "X-Auth-Request-Email",
			Values: []options.HeaderValue{
				{
					ClaimSource: &options.ClaimSource{
						Claim: "email",
					},
				},
			},
		},
		{
			Name: "X-Auth-Request-Groups",
			Values: []options.HeaderValue{
				{
					ClaimSource: &options.ClaimSource{
						Claim: "groups",
					},
				},
			},
		},
		{
			Name: "X-Forwarded-Preferred-Username",
			Values: []options.HeaderValue{
				{
					ClaimSource: &options.ClaimSource{
						Claim: "preferred_username",
					},
				},
			},
		},
		{
			Name: "Authorization",
			Values: []options.HeaderValue{
				{
					ClaimSource: &options.ClaimSource{
						Claim: "user",
						BasicAuthPassword: &options.SecretSource{
							Value: []byte("This is a secure password"),
						},
					},
				},
			},
		},
	}

	err := validation.Validate(pcTest.opts)
	assert.NoError(t, err)

	pcTest.proxy, err = NewOAuthProxy(pcTest.opts, func(email string) bool {
		return pcTest.validateUser
	})
	if err != nil {
		t.Fatal(err)
	}
	l := &providerLoader{}
	l.provider = &TestProvider{
		ProviderData: &providers.ProviderData{},
		ValidToken:   true,
	}
	pcTest.proxy.providerLoader = l
	plc := buildProviderLoaderChain(pcTest.opts, l)
	pcTest.proxy.providerLoaderChain = plc

	err = pcTest.proxy.Init(pcTest.opts)
	if err != nil {
		t.Fatal(err)
	}

	pcTest.validateUser = true

	pcTest.rw = httptest.NewRecorder()
	pcTest.req, _ = http.NewRequest("GET",
		pcTest.opts.ProxyPrefix+"/auth", nil)

	created := time.Now()
	startSession := &sessions.SessionState{
		User: "oauth_user", Email: "oauth_user@example.com", AccessToken: "oauth_token", CreatedAt: &created}
	err = pcTest.SaveSession(startSession)
	assert.NoError(t, err)

	pcTest.proxy.ServeHTTP(pcTest.rw, pcTest.req)
	assert.Equal(t, http.StatusAccepted, pcTest.rw.Code)
	assert.Equal(t, "oauth_user", pcTest.rw.Header().Values("X-Auth-Request-User")[0])
	assert.Equal(t, "oauth_user@example.com", pcTest.rw.Header().Values("X-Auth-Request-Email")[0])
	expectedHeader := "Basic " + base64.StdEncoding.EncodeToString([]byte("oauth_user:This is a secure password"))
	assert.Equal(t, expectedHeader, pcTest.rw.Header().Values("Authorization")[0])
}

func TestAuthOnlyEndpointSetBasicAuthFalseRequestHeaders(t *testing.T) {
	var pcTest ProcessCookieTest

	pcTest.opts = baseTestOptions()
	pcTest.opts.InjectResponseHeaders = []options.Header{
		{
			Name: "X-Auth-Request-User",
			Values: []options.HeaderValue{
				{
					ClaimSource: &options.ClaimSource{
						Claim: "user",
					},
				},
			},
		},
		{
			Name: "X-Auth-Request-Email",
			Values: []options.HeaderValue{
				{
					ClaimSource: &options.ClaimSource{
						Claim: "email",
					},
				},
			},
		},
		{
			Name: "X-Auth-Request-Groups",
			Values: []options.HeaderValue{
				{
					ClaimSource: &options.ClaimSource{
						Claim: "groups",
					},
				},
			},
		},
		{
			Name: "X-Forwarded-Preferred-Username",
			Values: []options.HeaderValue{
				{
					ClaimSource: &options.ClaimSource{
						Claim: "preferred_username",
					},
				},
			},
		},
	}
	err := validation.Validate(pcTest.opts)
	assert.NoError(t, err)

	pcTest.proxy, err = NewOAuthProxy(pcTest.opts, func(email string) bool {
		return pcTest.validateUser
	})
	if err != nil {
		t.Fatal(err)
	}
	l := &providerLoader{}
	l.provider = &TestProvider{
		ProviderData: &providers.ProviderData{},
		ValidToken:   true,
	}
	pcTest.proxy.providerLoader = l
	plc := buildProviderLoaderChain(pcTest.opts, l)
	pcTest.proxy.providerLoaderChain = plc

	err = pcTest.proxy.Init(pcTest.opts)
	if err != nil {
		t.Fatal(err)
	}

	pcTest.validateUser = true

	pcTest.rw = httptest.NewRecorder()
	pcTest.req, _ = http.NewRequest("GET",
		pcTest.opts.ProxyPrefix+"/auth", nil)

	created := time.Now()
	startSession := &sessions.SessionState{
		User: "oauth_user", Email: "oauth_user@example.com", AccessToken: "oauth_token", CreatedAt: &created}
	err = pcTest.SaveSession(startSession)
	assert.NoError(t, err)

	pcTest.proxy.ServeHTTP(pcTest.rw, pcTest.req)
	assert.Equal(t, http.StatusAccepted, pcTest.rw.Code)
	assert.Equal(t, "oauth_user", pcTest.rw.Header().Values("X-Auth-Request-User")[0])
	assert.Equal(t, "oauth_user@example.com", pcTest.rw.Header().Values("X-Auth-Request-Email")[0])
	assert.Equal(t, 0, len(pcTest.rw.Header().Values("Authorization")), "should not have Authorization header entries")
}

func TestAuthSkippedForPreflightRequests(t *testing.T) {
	upstreamServer := httptest.NewServer(http.HandlerFunc(func(w http.ResponseWriter, r *http.Request) {
		w.WriteHeader(200)
		_, err := w.Write([]byte("response"))
		if err != nil {
			t.Fatal(err)
		}
	}))
	t.Cleanup(upstreamServer.Close)

	opts := baseTestOptions()
	opts.UpstreamServers = options.UpstreamConfig{
		Upstreams: []options.Upstream{
			{
				ID:   upstreamServer.URL,
				Path: "/",
				URI:  upstreamServer.URL,
			},
		},
	}
	opts.SkipAuthPreflight = true
	err := validation.Validate(opts)
	assert.NoError(t, err)

	upstreamURL, _ := url.Parse(upstreamServer.URL)

	proxy, err := NewOAuthProxy(opts, func(string) bool { return false })
	if err != nil {
		t.Fatal(err)
	}
	l := &providerLoader{}
	l.provider = NewTestProvider(upstreamURL, "")
	proxy.providerLoader = l
	plc := buildProviderLoaderChain(opts, l)
	proxy.providerLoaderChain = plc

	err = proxy.Init(opts)
	if err != nil {
		t.Fatal(err)
	}
	rw := httptest.NewRecorder()
	req, _ := http.NewRequest("OPTIONS", "/preflight-request", nil)
	proxy.ServeHTTP(rw, req)

	assert.Equal(t, 200, rw.Code)
	assert.Equal(t, "response", rw.Body.String())
}

type SignatureAuthenticator struct {
	auth hmacauth.HmacAuth
}

func (v *SignatureAuthenticator) Authenticate(w http.ResponseWriter, r *http.Request) {
	result, headerSig, computedSig := v.auth.AuthenticateRequest(r)

	var msg string
	switch result {
	case hmacauth.ResultNoSignature:
		msg = "no signature received"
	case hmacauth.ResultMatch:
		msg = "signatures match"
	case hmacauth.ResultMismatch:
		msg = fmt.Sprintf(
			"signatures do not match:\n  received: %s\n  computed: %s",
			headerSig,
			computedSig)
	default:
		panic("unknown result value: " + result.String())
	}

	_, err := w.Write([]byte(msg))
	if err != nil {
		panic(err)
	}
}

type SignatureTest struct {
	opts          *options.Options
	upstream      *httptest.Server
	upstreamHost  string
	provider      *httptest.Server
	header        http.Header
	rw            *httptest.ResponseRecorder
	authenticator *SignatureAuthenticator
	authProvider  providers.Provider
}

func NewSignatureTest() (*SignatureTest, error) {
	opts := baseTestOptions()
	opts.EmailDomains = []string{"acm.org"}

	authenticator := &SignatureAuthenticator{}
	upstreamServer := httptest.NewServer(
		http.HandlerFunc(authenticator.Authenticate))
	upstreamURL, err := url.Parse(upstreamServer.URL)
	if err != nil {
		return nil, err
	}
	opts.UpstreamServers = options.UpstreamConfig{
		Upstreams: []options.Upstream{
			{
				ID:   upstreamServer.URL,
				Path: "/",
				URI:  upstreamServer.URL,
			},
		},
	}

	providerHandler := func(w http.ResponseWriter, r *http.Request) {
		_, err := w.Write([]byte(`{"access_token": "my_auth_token"}`))
		if err != nil {
			panic(err)
		}
	}
	provider := httptest.NewServer(http.HandlerFunc(providerHandler))
	providerURL, err := url.Parse(provider.URL)
	if err != nil {
		return nil, err
	}
	testProvider := NewTestProvider(providerURL, "mbland@acm.org")

	return &SignatureTest{
		opts,
		upstreamServer,
		upstreamURL.Host,
		provider,
		make(http.Header),
		httptest.NewRecorder(),
		authenticator,
		testProvider,
	}, nil
}

func (st *SignatureTest) Close() {
	st.provider.Close()
	st.upstream.Close()
}

// fakeNetConn simulates an http.Request.Body buffer that will be consumed
// when it is read by the hmacauth.HmacAuth if not handled properly. See:
//
//	https://github.com/18F/hmacauth/pull/4
type fakeNetConn struct {
	reqBody string
}

func (fnc *fakeNetConn) Read(p []byte) (n int, err error) {
	if bodyLen := len(fnc.reqBody); bodyLen != 0 {
		copy(p, fnc.reqBody)
		fnc.reqBody = ""
		return bodyLen, io.EOF
	}
	return 0, io.EOF
}

func (st *SignatureTest) MakeRequestWithExpectedKey(method, body, key string) error {
	err := validation.Validate(st.opts)
	if err != nil {
		return err
	}
	proxy, err := NewOAuthProxy(st.opts, func(email string) bool { return true })
	if err != nil {
		return err
	}
	l := &providerLoader{}
	l.provider = st.authProvider
	proxy.providerLoader = l
	plc := buildProviderLoaderChain(st.opts, l)
	proxy.providerLoaderChain = plc

	err = proxy.Init(st.opts)
	if err != nil {
		return err
	}

	var bodyBuf io.ReadCloser
	if body != "" {
		bodyBuf = io.NopCloser(&fakeNetConn{reqBody: body})
	}
	req := httptest.NewRequest(method, "/foo/bar", bodyBuf)
	req.Header = st.header

	state := &sessions.SessionState{
		Email: "mbland@acm.org", AccessToken: "my_access_token"}
	err = proxy.SaveSession(st.rw, req, state)
	if err != nil {
		return err
	}
	for _, c := range st.rw.Result().Cookies() {
		req.AddCookie(c)
	}
	// This is used by the upstream to validate the signature.
	st.authenticator.auth = hmacauth.NewHmacAuth(
		crypto.SHA1, []byte(key), upstream.SignatureHeader, upstream.SignatureHeaders)
	proxy.ServeHTTP(st.rw, req)

	return nil
}

func TestRequestSignature(t *testing.T) {
	testCases := map[string]struct {
		method string
		body   string
		key    string
		resp   string
	}{
		"No request signature": {
			method: "GET",
			body:   "",
			key:    "",
			resp:   "no signature received",
		},
		"Get request": {
			method: "GET",
			body:   "",
			key:    "7d9e1aa87a5954e6f9fc59266b3af9d7c35fda2d",
			resp:   "signatures match",
		},
		"Post request": {
			method: "POST",
			body:   `{ "hello": "world!" }`,
			key:    "d90df39e2d19282840252612dd7c81421a372f61",
			resp:   "signatures match",
		},
	}
	for name, tc := range testCases {
		t.Run(name, func(t *testing.T) {
			st, err := NewSignatureTest()
			if err != nil {
				t.Fatal(err)
			}
			t.Cleanup(st.Close)
			if tc.key != "" {
				st.opts.SignatureKey = fmt.Sprintf("sha1:%s", tc.key)
			}
			err = st.MakeRequestWithExpectedKey(tc.method, tc.body, tc.key)
			assert.NoError(t, err)
			assert.Equal(t, 200, st.rw.Code)
			assert.Equal(t, tc.resp, st.rw.Body.String())
		})
	}
}

type ajaxRequestTest struct {
	opts  *options.Options
	proxy *OAuthProxy
}

func newAjaxRequestTest(forceJSONErrors bool) (*ajaxRequestTest, error) {
	test := &ajaxRequestTest{}
	test.opts = baseTestOptions()
	test.opts.ForceJSONErrors = forceJSONErrors
	err := validation.Validate(test.opts)
	if err != nil {
		return nil, err
	}

	test.proxy, err = NewOAuthProxy(test.opts, func(email string) bool {
		return true
	})
	if err != nil {
		return nil, err
	}
	err = test.proxy.Init(test.opts)
	if err != nil {
		return nil, err
	}
	return test, nil
}

func (test *ajaxRequestTest) getEndpoint(endpoint string, header http.Header) (int, http.Header, []byte, error) {
	rw := httptest.NewRecorder()
	req, err := http.NewRequest(http.MethodGet, endpoint, strings.NewReader(""))
	if err != nil {
		return 0, nil, nil, err
	}
	req.Header = header
	test.proxy.ServeHTTP(rw, req)
	return rw.Code, rw.Header(), rw.Body.Bytes(), nil
}

func testAjaxUnauthorizedRequest(t *testing.T, header http.Header, forceJSONErrors bool) {
	test, err := newAjaxRequestTest(forceJSONErrors)
	if err != nil {
		t.Fatal(err)
	}
	endpoint := "/test"

	code, rh, body, err := test.getEndpoint(endpoint, header)
	assert.NoError(t, err)
	assert.Equal(t, http.StatusUnauthorized, code)
	mime := rh.Get("Content-Type")
	assert.Equal(t, applicationJSON, mime)
	assert.Equal(t, []byte("{}"), body)
}
func TestAjaxUnauthorizedRequest1(t *testing.T) {
	header := make(http.Header)
	header.Add("accept", applicationJSON)

	testAjaxUnauthorizedRequest(t, header, false)
}

func TestAjaxUnauthorizedRequest2(t *testing.T) {
	header := make(http.Header)
	header.Add("Accept", applicationJSON)

	testAjaxUnauthorizedRequest(t, header, false)
}

func TestAjaxUnauthorizedRequestAccept1(t *testing.T) {
	header := make(http.Header)
	header.Add("Accept", "application/json, text/plain, */*")

	testAjaxUnauthorizedRequest(t, header, false)
}

func TestForceJSONErrorsUnauthorizedRequest(t *testing.T) {
	testAjaxUnauthorizedRequest(t, nil, true)
}

func TestAjaxForbiddendRequest(t *testing.T) {
	test, err := newAjaxRequestTest(false)
	if err != nil {
		t.Fatal(err)
	}
	endpoint := "/test"
	header := make(http.Header)
	code, rh, _, err := test.getEndpoint(endpoint, header)
	assert.NoError(t, err)
	assert.Equal(t, http.StatusForbidden, code)
	mime := rh.Get("Content-Type")
	assert.NotEqual(t, applicationJSON, mime)
}

func TestClearSplitCookie(t *testing.T) {
	opts := baseTestOptions()
	opts.Cookie.Secret = base64CookieSecret
	opts.Cookie.NamePrefix = "oauth2"
	opts.Cookie.Domains = []string{"abc"}
	err := validation.Validate(opts)
	assert.NoError(t, err)

	store, err := sessionscookie.NewCookieSessionStore(&opts.Session, &opts.Cookie)
	if err != nil {
		t.Fatal(err)
	}

	p := OAuthProxy{CookieOptions: &opts.Cookie, sessionStore: store}
	var rw = httptest.NewRecorder()
	req := httptest.NewRequest("get", "/", nil)

	req.AddCookie(&http.Cookie{
		Name:  "test1",
		Value: "test1",
	})
	req.AddCookie(&http.Cookie{
		Name:  "oauth2_0",
		Value: "oauth2_0",
	})
	req.AddCookie(&http.Cookie{
		Name:  "oauth2_1",
		Value: "oauth2_1",
	})

	err = p.ClearSessionCookie(rw, req)
	assert.NoError(t, err)
	header := rw.Header()

	assert.Equal(t, 2, len(header["Set-Cookie"]), "should have 3 set-cookie header entries")
}

func TestClearSingleCookie(t *testing.T) {
	opts := baseTestOptions()
	opts.Cookie.NamePrefix = "oauth2"
	opts.Cookie.Domains = []string{"abc"}
	store, err := sessionscookie.NewCookieSessionStore(&opts.Session, &opts.Cookie)
	if err != nil {
		t.Fatal(err)
	}

	p := OAuthProxy{CookieOptions: &opts.Cookie, sessionStore: store}
	var rw = httptest.NewRecorder()
	req := httptest.NewRequest("get", "/", nil)

	req.AddCookie(&http.Cookie{
		Name:  "test1",
		Value: "test1",
	})
	req.AddCookie(&http.Cookie{
		Name:  "oauth2",
		Value: "oauth2",
	})

	err = p.ClearSessionCookie(rw, req)
	assert.NoError(t, err)
	header := rw.Header()

	assert.Equal(t, 1, len(header["Set-Cookie"]), "should have 1 set-cookie header entries")
}

type NoOpKeySet struct {
}

func (NoOpKeySet) VerifySignature(_ context.Context, jwt string) (payload []byte, err error) {
	splitStrings := strings.Split(jwt, ".")
	payloadString := splitStrings[1]
	return base64.RawURLEncoding.DecodeString(payloadString)
}

func TestGetJwtSession(t *testing.T) {
	/* token payload:
	{
	  "sub": "1234567890",
	  "aud": "https://test.myapp.com",
	  "name": "John Doe",
	  "email": "john@example.com",
	  "iss": "https://issuer.example.com",
	  "iat": 1553691215,
	  "exp": 1912151821
	}
	*/
	goodJwt := "eyJhbGciOiJSUzI1NiIsInR5cCI6IkpXVCJ9." +
		"eyJzdWIiOiIxMjM0NTY3ODkwIiwiYXVkIjoiaHR0cHM6Ly90ZXN0Lm15YXBwLmNvbSIsIm5hbWUiOiJKb2huIERvZSIsImVtY" +
		"WlsIjoiam9obkBleGFtcGxlLmNvbSIsImlzcyI6Imh0dHBzOi8vaXNzdWVyLmV4YW1wbGUuY29tIiwiaWF0IjoxNTUzNjkxMj" +
		"E1LCJleHAiOjE5MTIxNTE4MjF9." +
		"rLVyzOnEldUq_pNkfa-WiV8TVJYWyZCaM2Am_uo8FGg11zD7l-qmz3x1seTvqpH6Y0Ty00fmv6dJnGnC8WMnPXQiodRTfhBSe" +
		"OKZMu0HkMD2sg52zlKkbfLTO6ic5VnbVgwjjrB8am_Ta6w7kyFUaB5C1BsIrrLMldkWEhynbb8"

	keyset := NoOpKeySet{}
	verifier := oidc.NewVerifier("https://issuer.example.com", keyset,
		&oidc.Config{ClientID: "https://test.myapp.com", SkipExpiryCheck: true,
			SkipClientIDCheck: true})
	verificationOptions := internaloidc.IDTokenVerificationOptions{
		AudienceClaims: []string{"aud"},
		ClientID:       "https://test.myapp.com",
		ExtraAudiences: []string{},
	}
	internalVerifier := internaloidc.NewVerifier(verifier, verificationOptions)

	test, err := NewAuthOnlyEndpointTest("", func(opts *options.Options) {
		opts.InjectRequestHeaders = []options.Header{
			{
				Name: "Authorization",
				Values: []options.HeaderValue{
					{
						ClaimSource: &options.ClaimSource{
							Claim:  "id_token",
							Prefix: "Bearer ",
						},
					},
				},
			},
			{
				Name: "X-Forwarded-User",
				Values: []options.HeaderValue{
					{
						ClaimSource: &options.ClaimSource{
							Claim: "user",
						},
					},
				},
			},
			{
				Name: "X-Forwarded-Email",
				Values: []options.HeaderValue{
					{
						ClaimSource: &options.ClaimSource{
							Claim: "email",
						},
					},
				},
			},
		}

		opts.InjectResponseHeaders = []options.Header{
			{
				Name: "Authorization",
				Values: []options.HeaderValue{
					{
						ClaimSource: &options.ClaimSource{
							Claim:  "id_token",
							Prefix: "Bearer ",
						},
					},
				},
			},
			{
				Name: "X-Auth-Request-User",
				Values: []options.HeaderValue{
					{
						ClaimSource: &options.ClaimSource{
							Claim: "user",
						},
					},
				},
			},
			{
				Name: "X-Auth-Request-Email",
				Values: []options.HeaderValue{
					{
						ClaimSource: &options.ClaimSource{
							Claim: "email",
						},
					},
				},
			},
		}
		opts.SkipJwtBearerTokens = true
		opts.SetJWTBearerVerifiers(append(opts.GetJWTBearerVerifiers(), internalVerifier))
	})
	if err != nil {
		t.Fatal(err)
	}
	p, err := test.proxy.providerLoader.Load(test.req.Context(), "providerID")
	if err != nil {
		t.Fatal(err)
	}
	tp, _ := p.(*TestProvider)
	tp.GroupValidator = func(s string) bool {
		return true
	}

	authHeader := fmt.Sprintf("Bearer %s", goodJwt)
	test.req.Header = map[string][]string{
		"Authorization": {authHeader},
	}

	test.proxy.ServeHTTP(test.rw, test.req)
	if test.rw.Code >= 400 {
		t.Fatalf("expected 3xx got %d", test.rw.Code)
	}

	// Check PassAuthorization, should overwrite Basic header
	assert.Equal(t, test.req.Header.Get("Authorization"), authHeader)
	assert.Equal(t, test.req.Header.Get("X-Forwarded-User"), "1234567890")
	assert.Equal(t, test.req.Header.Get("X-Forwarded-Email"), "john@example.com")

	// SetAuthorization and SetXAuthRequest
	assert.Equal(t, test.rw.Header().Get("Authorization"), authHeader)
	assert.Equal(t, test.rw.Header().Get("X-Auth-Request-User"), "1234567890")
	assert.Equal(t, test.rw.Header().Get("X-Auth-Request-Email"), "john@example.com")
}

func Test_prepareNoCache(t *testing.T) {
	handler := http.HandlerFunc(func(w http.ResponseWriter, r *http.Request) {
		prepareNoCache(w)
	})
	mux := http.NewServeMux()
	mux.Handle("/", handler)

	rec := httptest.NewRecorder()
	req := httptest.NewRequest(http.MethodGet, "/", nil)
	mux.ServeHTTP(rec, req)

	for k, v := range noCacheHeaders {
		assert.Equal(t, rec.Header().Get(k), v)
	}
}

func Test_noCacheHeaders(t *testing.T) {
	upstreamServer := httptest.NewServer(http.HandlerFunc(func(w http.ResponseWriter, r *http.Request) {
		_, err := w.Write([]byte("upstream"))
		if err != nil {
			t.Error(err)
		}
	}))
	t.Cleanup(upstreamServer.Close)

	opts := baseTestOptions()
	opts.UpstreamServers = options.UpstreamConfig{
		Upstreams: []options.Upstream{
			{
				ID:   upstreamServer.URL,
				Path: "/",
				URI:  upstreamServer.URL,
			},
		},
	}
	opts.SkipAuthRegex = []string{".*"}
	err := validation.Validate(opts)
	assert.NoError(t, err)
	proxy, err := NewOAuthProxy(opts, func(_ string) bool { return true })
	if err != nil {
		t.Fatal(err)
	}
	err = proxy.Init(opts)
	if err != nil {
		t.Fatal(err)
	}

	t.Run("not exist in response from upstream", func(t *testing.T) {
		rec := httptest.NewRecorder()
		req := httptest.NewRequest(http.MethodGet, "/upstream", nil)
		proxy.ServeHTTP(rec, req)

		assert.Equal(t, http.StatusOK, rec.Code)
		assert.Equal(t, "upstream", rec.Body.String())

		// checking noCacheHeaders does not exists in response headers from upstream
		for k := range noCacheHeaders {
			assert.Equal(t, "", rec.Header().Get(k))
		}
	})

	t.Run("has no-cache", func(t *testing.T) {
		tests := []struct {
			path       string
			hasNoCache bool
		}{
			{
				path:       "/oauth2/sign_in",
				hasNoCache: true,
			},
			{
				path:       "/oauth2/sign_out",
				hasNoCache: true,
			},
			{
				path:       "/oauth2/start",
				hasNoCache: true,
			},
			{
				path:       "/oauth2/callback",
				hasNoCache: true,
			},
			{
				path:       "/oauth2/auth",
				hasNoCache: false,
			},
			{
				path:       "/oauth2/userinfo",
				hasNoCache: true,
			},
			{
				path:       "/upstream",
				hasNoCache: false,
			},
		}

		for _, tt := range tests {
			t.Run(tt.path, func(t *testing.T) {
				rec := httptest.NewRecorder()
				req := httptest.NewRequest(http.MethodGet, tt.path, nil)
				proxy.ServeHTTP(rec, req)
				cacheControl := rec.Result().Header.Get("Cache-Control")
				if tt.hasNoCache != (strings.Contains(cacheControl, "no-cache")) {
					t.Errorf(`unexpected "Cache-Control" header: %s`, cacheControl)
				}
			})
		}

	})
}

func baseTestOptions() *options.Options {
	opts := options.NewOptions()
	opts.Cookie.Secret = rawCookieSecret
	opts.Providers[0].ID = "providerID"
	opts.Providers[0].ClientID = clientID
	opts.Providers[0].ClientSecret = clientSecret
	opts.EmailDomains = []string{"*"}

	// Default injected headers for legacy configuration
	opts.InjectRequestHeaders = []options.Header{
		{
			Name: "Authorization",
			Values: []options.HeaderValue{
				{
					ClaimSource: &options.ClaimSource{
						Claim: "user",
						BasicAuthPassword: &options.SecretSource{
							Value: []byte(base64.StdEncoding.EncodeToString([]byte("This is a secure password"))),
						},
					},
				},
			},
		},
		{
			Name: "X-Forwarded-User",
			Values: []options.HeaderValue{
				{
					ClaimSource: &options.ClaimSource{
						Claim: "user",
					},
				},
			},
		},
		{
			Name: "X-Forwarded-Email",
			Values: []options.HeaderValue{
				{
					ClaimSource: &options.ClaimSource{
						Claim: "email",
					},
				},
			},
		},
	}

	return opts
}

func TestTrustedIPs(t *testing.T) {
	tests := []struct {
		name               string
		trustedIPs         []string
		reverseProxy       bool
		realClientIPHeader string
		req                *http.Request
		expectTrusted      bool
	}{
		// Check unconfigured behavior.
		{
			name:               "Default",
			trustedIPs:         nil,
			reverseProxy:       false,
			realClientIPHeader: "X-Real-IP", // Default value
			req: func() *http.Request {
				req, _ := http.NewRequest("GET", "/", nil)
				return req
			}(),
			expectTrusted: false,
		},
		// Check using req.RemoteAddr (Options.ReverseProxy == false).
		{
			name:               "WithRemoteAddr",
			trustedIPs:         []string{"127.0.0.1"},
			reverseProxy:       false,
			realClientIPHeader: "X-Real-IP", // Default value
			req: func() *http.Request {
				req, _ := http.NewRequest("GET", "/", nil)
				req.RemoteAddr = "127.0.0.1:43670"
				return req
			}(),
			expectTrusted: true,
		},
		// Check ignores req.RemoteAddr match when behind a reverse proxy / missing header.
		{
			name:               "IgnoresRemoteAddrInReverseProxyMode",
			trustedIPs:         []string{"127.0.0.1"},
			reverseProxy:       true,
			realClientIPHeader: "X-Real-IP", // Default value
			req: func() *http.Request {
				req, _ := http.NewRequest("GET", "/", nil)
				req.RemoteAddr = "127.0.0.1:44324"
				return req
			}(),
			expectTrusted: false,
		},
		// Check successful trusting of localhost in IPv4.
		{
			name:               "TrustsLocalhostInReverseProxyMode",
			trustedIPs:         []string{"127.0.0.0/8", "::1"},
			reverseProxy:       true,
			realClientIPHeader: "X-Forwarded-For",
			req: func() *http.Request {
				req, _ := http.NewRequest("GET", "/", nil)
				req.Header.Add("X-Forwarded-For", "127.0.0.1")
				return req
			}(),
			expectTrusted: true,
		},
		// Check successful trusting of localhost in IPv6.
		{
			name:               "TrustsIP6LocalostInReverseProxyMode",
			trustedIPs:         []string{"127.0.0.0/8", "::1"},
			reverseProxy:       true,
			realClientIPHeader: "X-Forwarded-For",
			req: func() *http.Request {
				req, _ := http.NewRequest("GET", "/", nil)
				req.Header.Add("X-Forwarded-For", "::1")
				return req
			}(),
			expectTrusted: true,
		},
		// Check does not trust random IPv4 address.
		{
			name:               "DoesNotTrustRandomIP4Address",
			trustedIPs:         []string{"127.0.0.0/8", "::1"},
			reverseProxy:       true,
			realClientIPHeader: "X-Forwarded-For",
			req: func() *http.Request {
				req, _ := http.NewRequest("GET", "/", nil)
				req.Header.Add("X-Forwarded-For", "12.34.56.78")
				return req
			}(),
			expectTrusted: false,
		},
		// Check does not trust random IPv6 address.
		{
			name:               "DoesNotTrustRandomIP6Address",
			trustedIPs:         []string{"127.0.0.0/8", "::1"},
			reverseProxy:       true,
			realClientIPHeader: "X-Forwarded-For",
			req: func() *http.Request {
				req, _ := http.NewRequest("GET", "/", nil)
				req.Header.Add("X-Forwarded-For", "::2")
				return req
			}(),
			expectTrusted: false,
		},
		// Check respects correct header.
		{
			name:               "RespectsCorrectHeaderInReverseProxyMode",
			trustedIPs:         []string{"127.0.0.0/8", "::1"},
			reverseProxy:       true,
			realClientIPHeader: "X-Forwarded-For",
			req: func() *http.Request {
				req, _ := http.NewRequest("GET", "/", nil)
				req.Header.Add("X-Real-IP", "::1")
				return req
			}(),
			expectTrusted: false,
		},
		// Check doesn't trust if garbage is provided.
		{
			name:               "DoesNotTrustGarbageInReverseProxyMode",
			trustedIPs:         []string{"127.0.0.0/8", "::1"},
			reverseProxy:       true,
			realClientIPHeader: "X-Forwarded-For",
			req: func() *http.Request {
				req, _ := http.NewRequest("GET", "/", nil)
				req.Header.Add("X-Forwarded-For", "adsfljk29242as!!")
				return req
			}(),
			expectTrusted: false,
		},
		// Check doesn't trust if garbage is provided (no reverse-proxy).
		{
			name:               "DoesNotTrustGarbage",
			trustedIPs:         []string{"127.0.0.0/8", "::1"},
			reverseProxy:       false,
			realClientIPHeader: "X-Real-IP",
			req: func() *http.Request {
				req, _ := http.NewRequest("GET", "/", nil)
				req.RemoteAddr = "adsfljk29242as!!"
				return req
			}(),
			expectTrusted: false,
		},
	}

	for _, tt := range tests {
		t.Run(tt.name, func(t *testing.T) {
			opts := baseTestOptions()
			opts.UpstreamServers = options.UpstreamConfig{
				Upstreams: []options.Upstream{
					{
						ID:     "static",
						Path:   "/",
						Static: true,
					},
				},
			}
			opts.TrustedIPs = tt.trustedIPs
			opts.ReverseProxy = tt.reverseProxy
			opts.RealClientIPHeader = tt.realClientIPHeader
			err := validation.Validate(opts)
			assert.NoError(t, err)

			proxy, err := NewOAuthProxy(opts, func(string) bool { return true })
			assert.NoError(t, err)
			err = proxy.Init(opts)
			assert.NoError(t, err)
			rw := httptest.NewRecorder()

			proxy.ServeHTTP(rw, tt.req)
			if tt.expectTrusted {
				assert.Equal(t, 200, rw.Code)
			} else {
				assert.Equal(t, 403, rw.Code)
			}
		})
	}
}

func Test_buildRoutesAllowlist(t *testing.T) {
	type expectedAllowedRoute struct {
		method      string
		negate      bool
		regexString string
	}

	testCases := []struct {
		name           string
		skipAuthRegex  []string
		skipAuthRoutes []string
		expectedRoutes []expectedAllowedRoute
		shouldError    bool
	}{
		{
			name:           "No skip auth configured",
			skipAuthRegex:  []string{},
			skipAuthRoutes: []string{},
			expectedRoutes: []expectedAllowedRoute{},
			shouldError:    false,
		},
		{
			name: "Only skipAuthRegex configured",
			skipAuthRegex: []string{
				"^/foo/bar",
				"^/baz/[0-9]+/thing",
			},
			skipAuthRoutes: []string{},
			expectedRoutes: []expectedAllowedRoute{
				{
					method:      "",
					negate:      false,
					regexString: "^/foo/bar",
				},
				{
					method:      "",
					negate:      false,
					regexString: "^/baz/[0-9]+/thing",
				},
			},
			shouldError: false,
		},
		{
			name:          "Only skipAuthRoutes configured",
			skipAuthRegex: []string{},
			skipAuthRoutes: []string{
				"GET=^/foo/bar",
				"POST=^/baz/[0-9]+/thing",
				"^/all/methods$",
				"WEIRD=^/methods/are/allowed",
				"PATCH=/second/equals?are=handled&just=fine",
				"!=^/api",
				"METHOD!=^/api",
			},
			expectedRoutes: []expectedAllowedRoute{
				{
					method:      "GET",
					negate:      false,
					regexString: "^/foo/bar",
				},
				{
					method:      "POST",
					negate:      false,
					regexString: "^/baz/[0-9]+/thing",
				},
				{
					method:      "",
					negate:      false,
					regexString: "^/all/methods$",
				},
				{
					method:      "WEIRD",
					negate:      false,
					regexString: "^/methods/are/allowed",
				},
				{
					method:      "PATCH",
					negate:      false,
					regexString: "/second/equals?are=handled&just=fine",
				},
				{
					method:      "",
					negate:      true,
					regexString: "^/api",
				},
				{
					method:      "METHOD",
					negate:      true,
					regexString: "^/api",
				},
			},
			shouldError: false,
		},
		{
			name: "Both skipAuthRegexes and skipAuthRoutes configured",
			skipAuthRegex: []string{
				"^/foo/bar/regex",
				"^/baz/[0-9]+/thing/regex",
			},
			skipAuthRoutes: []string{
				"GET=^/foo/bar",
				"POST=^/baz/[0-9]+/thing",
				"^/all/methods$",
			},
			expectedRoutes: []expectedAllowedRoute{
				{
					method:      "",
					regexString: "^/foo/bar/regex",
				},
				{
					method:      "",
					regexString: "^/baz/[0-9]+/thing/regex",
				},
				{
					method:      "GET",
					regexString: "^/foo/bar",
				},
				{
					method:      "POST",
					regexString: "^/baz/[0-9]+/thing",
				},
				{
					method:      "",
					regexString: "^/all/methods$",
				},
			},
			shouldError: false,
		},
		{
			name: "Invalid skipAuthRegex entry",
			skipAuthRegex: []string{
				"^/foo/bar",
				"^/baz/[0-9]+/thing",
				"(bad[regex",
			},
			skipAuthRoutes: []string{},
			expectedRoutes: []expectedAllowedRoute{},
			shouldError:    true,
		},
		{
			name:          "Invalid skipAuthRoutes entry",
			skipAuthRegex: []string{},
			skipAuthRoutes: []string{
				"GET=^/foo/bar",
				"POST=^/baz/[0-9]+/thing",
				"^/all/methods$",
				"PUT=(bad[regex",
			},
			expectedRoutes: []expectedAllowedRoute{},
			shouldError:    true,
		},
	}

	for _, tc := range testCases {
		t.Run(tc.name, func(t *testing.T) {
			opts := &options.Options{
				SkipAuthRegex:  tc.skipAuthRegex,
				SkipAuthRoutes: tc.skipAuthRoutes,
			}
			routes, err := buildRoutesAllowlist(opts)
			if tc.shouldError {
				assert.Error(t, err)
				return
			}
			assert.NoError(t, err)

			for i, route := range routes {
				assert.Greater(t, len(tc.expectedRoutes), i)
				assert.Equal(t, route.method, tc.expectedRoutes[i].method)
				assert.Equal(t, route.negate, tc.expectedRoutes[i].negate)
				assert.Equal(t, route.pathRegex.String(), tc.expectedRoutes[i].regexString)
			}
		})
	}
}

func TestApiRoutes(t *testing.T) {

	ajaxAPIServer := httptest.NewServer(http.HandlerFunc(func(w http.ResponseWriter, r *http.Request) {
		w.WriteHeader(200)
		_, err := w.Write([]byte("AJAX API Request"))
		if err != nil {
			t.Fatal(err)
		}
	}))
	t.Cleanup(ajaxAPIServer.Close)

	apiServer := httptest.NewServer(http.HandlerFunc(func(w http.ResponseWriter, r *http.Request) {
		w.WriteHeader(200)
		_, err := w.Write([]byte("API Request"))
		if err != nil {
			t.Fatal(err)
		}
	}))
	t.Cleanup(apiServer.Close)

	uiServer := httptest.NewServer(http.HandlerFunc(func(w http.ResponseWriter, r *http.Request) {
		w.WriteHeader(200)
		_, err := w.Write([]byte("API Request"))
		if err != nil {
			t.Fatal(err)
		}
	}))
	t.Cleanup(uiServer.Close)

	opts := baseTestOptions()
	opts.UpstreamServers = options.UpstreamConfig{
		Upstreams: []options.Upstream{
			{
				ID:   apiServer.URL,
				Path: "/api",
				URI:  apiServer.URL,
			},
			{
				ID:   ajaxAPIServer.URL,
				Path: "/ajaxapi",
				URI:  ajaxAPIServer.URL,
			},
			{
				ID:   uiServer.URL,
				Path: "/ui",
				URI:  uiServer.URL,
			},
		},
	}
	opts.APIRoutes = []string{
		"^/api",
	}
	opts.SkipProviderButton = true
	err := validation.Validate(opts)
	assert.NoError(t, err)
	proxy, err := NewOAuthProxy(opts, func(_ string) bool { return true })
	if err != nil {
		t.Fatal(err)
	}
	err = proxy.Init(opts)
	if err != nil {
		t.Fatal(err)
	}

	testCases := []struct {
		name           string
		contentType    string
		url            string
		shouldRedirect bool
	}{
		{
			name:           "AJAX request matching API regex",
			contentType:    "application/json",
			url:            "/api/v1/UserInfo",
			shouldRedirect: false,
		},
		{
			name:           "AJAX request not matching API regex",
			contentType:    "application/json",
			url:            "/ajaxapi/v1/UserInfo",
			shouldRedirect: false,
		},
		{
			name:           "Other Request matching API regex",
			contentType:    "application/grpcwebtext",
			url:            "/api/v1/UserInfo",
			shouldRedirect: false,
		},
		{
			name:           "UI request",
			contentType:    "html",
			url:            "/ui/index.html",
			shouldRedirect: true,
		},
	}

	for _, tc := range testCases {
		t.Run(tc.name, func(t *testing.T) {
			req, err := http.NewRequest("GET", tc.url, nil)
			req.Header.Set("Accept", tc.contentType)
			assert.NoError(t, err)

			rw := httptest.NewRecorder()
			proxy.ServeHTTP(rw, req)

			if tc.shouldRedirect {
				assert.Equal(t, 302, rw.Code)
			} else {
				assert.Equal(t, 401, rw.Code)
			}
		})
	}
}

func TestAllowedRequest(t *testing.T) {
	upstreamServer := httptest.NewServer(http.HandlerFunc(func(w http.ResponseWriter, r *http.Request) {
		w.WriteHeader(200)
		_, err := w.Write([]byte("Allowed Request"))
		if err != nil {
			t.Fatal(err)
		}
	}))
	t.Cleanup(upstreamServer.Close)

	opts := baseTestOptions()
	opts.UpstreamServers = options.UpstreamConfig{
		Upstreams: []options.Upstream{
			{
				ID:   upstreamServer.URL,
				Path: "/",
				URI:  upstreamServer.URL,
			},
		},
	}
	opts.SkipAuthRegex = []string{
		"^/skip/auth/regex$",
	}
	opts.SkipAuthRoutes = []string{
		"GET=^/skip/auth/routes/get",
	}
	err := validation.Validate(opts)
	assert.NoError(t, err)
	proxy, err := NewOAuthProxy(opts, func(_ string) bool { return true })
	if err != nil {
		t.Fatal(err)
	}
	err = proxy.Init(opts)
	if err != nil {
		t.Fatal(err)
	}

	testCases := []struct {
		name    string
		method  string
		url     string
		allowed bool
	}{
		{
			name:    "Regex GET allowed",
			method:  "GET",
			url:     "/skip/auth/regex",
			allowed: true,
		},
		{
			name:    "Regex POST allowed ",
			method:  "POST",
			url:     "/skip/auth/regex",
			allowed: true,
		},
		{
			name:    "Regex denied",
			method:  "GET",
			url:     "/wrong/denied",
			allowed: false,
		},
		{
			name:    "Route allowed",
			method:  "GET",
			url:     "/skip/auth/routes/get",
			allowed: true,
		},
		{
			name:    "Route denied with wrong method",
			method:  "PATCH",
			url:     "/skip/auth/routes/get",
			allowed: false,
		},
		{
			name:    "Route denied with wrong path",
			method:  "GET",
			url:     "/skip/auth/routes/wrong/path",
			allowed: false,
		},
		{
			name:    "Route denied with wrong path and method",
			method:  "POST",
			url:     "/skip/auth/routes/wrong/path",
			allowed: false,
		},
	}

	for _, tc := range testCases {
		t.Run(tc.name, func(t *testing.T) {
			req, err := http.NewRequest(tc.method, tc.url, nil)
			assert.NoError(t, err)
			assert.Equal(t, tc.allowed, proxy.isAllowedRoute(req))

			rw := httptest.NewRecorder()
			proxy.ServeHTTP(rw, req)

			if tc.allowed {
				assert.Equal(t, 200, rw.Code)
				assert.Equal(t, "Allowed Request", rw.Body.String())
			} else {
				assert.Equal(t, 403, rw.Code)
			}
		})
	}
}

func TestAllowedRequestWithForwardedUriHeader(t *testing.T) {
	upstreamServer := httptest.NewServer(http.HandlerFunc(func(w http.ResponseWriter, r *http.Request) {
		w.WriteHeader(200)
	}))
	t.Cleanup(upstreamServer.Close)

	opts := baseTestOptions()
	opts.ReverseProxy = true
	opts.UpstreamServers = options.UpstreamConfig{
		Upstreams: []options.Upstream{
			{
				ID:   upstreamServer.URL,
				Path: "/",
				URI:  upstreamServer.URL,
			},
		},
	}
	opts.SkipAuthRegex = []string{
		"^/skip/auth/regex$",
	}
	opts.SkipAuthRoutes = []string{
		"GET=^/skip/auth/routes/get",
	}
	err := validation.Validate(opts)
	assert.NoError(t, err)
	proxy, err := NewOAuthProxy(opts, func(_ string) bool { return true })
	if err != nil {
		t.Fatal(err)
	}

	testCases := []struct {
		name    string
		method  string
		url     string
		allowed bool
	}{
		{
			name:    "Regex GET allowed",
			method:  "GET",
			url:     "/skip/auth/regex",
			allowed: true,
		},
		{
			name:    "Regex POST allowed ",
			method:  "POST",
			url:     "/skip/auth/regex",
			allowed: true,
		},
		{
			name:    "Regex denied",
			method:  "GET",
			url:     "/wrong/denied",
			allowed: false,
		},
		{
			name:    "Route allowed",
			method:  "GET",
			url:     "/skip/auth/routes/get",
			allowed: true,
		},
		{
			name:    "Route denied with wrong method",
			method:  "PATCH",
			url:     "/skip/auth/routes/get",
			allowed: false,
		},
		{
			name:    "Route denied with wrong path",
			method:  "GET",
			url:     "/skip/auth/routes/wrong/path",
			allowed: false,
		},
		{
			name:    "Route denied with wrong path and method",
			method:  "POST",
			url:     "/skip/auth/routes/wrong/path",
			allowed: false,
		},
	}

	for _, tc := range testCases {
		t.Run(tc.name, func(t *testing.T) {
			req, err := http.NewRequest(tc.method, opts.ProxyPrefix+authOnlyPath, nil)
			req.Header.Set("X-Forwarded-Uri", tc.url)
			assert.NoError(t, err)

			rw := httptest.NewRecorder()
			proxy.ServeHTTP(rw, req)

			if tc.allowed {
				assert.Equal(t, 202, rw.Code)
			} else {
				assert.Equal(t, 401, rw.Code)
			}
		})
	}
}

func TestAllowedRequestNegateWithoutMethod(t *testing.T) {
	upstreamServer := httptest.NewServer(http.HandlerFunc(func(w http.ResponseWriter, r *http.Request) {
		w.WriteHeader(200)
		_, err := w.Write([]byte("Allowed Request"))
		if err != nil {
			t.Fatal(err)
		}
	}))
	t.Cleanup(upstreamServer.Close)

	opts := baseTestOptions()
	opts.UpstreamServers = options.UpstreamConfig{
		Upstreams: []options.Upstream{
			{
				ID:   upstreamServer.URL,
				Path: "/",
				URI:  upstreamServer.URL,
			},
		},
	}
	opts.SkipAuthRoutes = []string{
		"!=^/api", // any non-api routes
		"POST=^/api/public-entity/?$",
	}
	err := validation.Validate(opts)
	assert.NoError(t, err)
	proxy, err := NewOAuthProxy(opts, func(_ string) bool { return true })
	if err != nil {
		t.Fatal(err)
	}
	err = proxy.Init(opts)
	if err != nil {
		t.Fatal(err)
	}

	testCases := []struct {
		name    string
		method  string
		url     string
		allowed bool
	}{
		{
			name:    "Some static file allowed",
			method:  "GET",
			url:     "/static/file.txt",
			allowed: true,
		},
		{
			name:    "POST to contact form allowed",
			method:  "POST",
			url:     "/contact",
			allowed: true,
		},
		{
			name:    "Regex POST allowed",
			method:  "POST",
			url:     "/api/public-entity",
			allowed: true,
		},
		{
			name:    "Regex POST with trailing slash allowed",
			method:  "POST",
			url:     "/api/public-entity/",
			allowed: true,
		},
		{
			name:    "Regex GET api route denied",
			method:  "GET",
			url:     "/api/users",
			allowed: false,
		},
		{
			name:    "Regex POST api route denied",
			method:  "POST",
			url:     "/api/users",
			allowed: false,
		},
		{
			name:    "Regex DELETE api route denied",
			method:  "DELETE",
			url:     "/api/users/1",
			allowed: false,
		},
	}

	for _, tc := range testCases {
		t.Run(tc.name, func(t *testing.T) {
			req, err := http.NewRequest(tc.method, tc.url, nil)
			assert.NoError(t, err)
			assert.Equal(t, tc.allowed, proxy.isAllowedRoute(req))

			rw := httptest.NewRecorder()
			proxy.ServeHTTP(rw, req)

			if tc.allowed {
				assert.Equal(t, 200, rw.Code)
				assert.Equal(t, "Allowed Request", rw.Body.String())
			} else {
				assert.Equal(t, 403, rw.Code)
			}
		})
	}
}

func TestAllowedRequestNegateWithMethod(t *testing.T) {
	upstreamServer := httptest.NewServer(http.HandlerFunc(func(w http.ResponseWriter, r *http.Request) {
		w.WriteHeader(200)
		_, err := w.Write([]byte("Allowed Request"))
		if err != nil {
			t.Fatal(err)
		}
	}))
	t.Cleanup(upstreamServer.Close)

	opts := baseTestOptions()
	opts.UpstreamServers = options.UpstreamConfig{
		Upstreams: []options.Upstream{
			{
				ID:   upstreamServer.URL,
				Path: "/",
				URI:  upstreamServer.URL,
			},
		},
	}
	opts.SkipAuthRoutes = []string{
		"GET!=^/api", // any non-api routes
		"POST=^/api/public-entity/?$",
	}
	err := validation.Validate(opts)
	assert.NoError(t, err)
	proxy, err := NewOAuthProxy(opts, func(_ string) bool { return true })
	if err != nil {
		t.Fatal(err)
	}
	err = proxy.Init(opts)
	if err != nil {
		t.Fatal(err)
	}

	testCases := []struct {
		name    string
		method  string
		url     string
		allowed bool
	}{
		{
			name:    "Some static file allowed",
			method:  "GET",
			url:     "/static/file.txt",
			allowed: true,
		},
		{
			name:    "POST to contact form not allowed",
			method:  "POST",
			url:     "/contact",
			allowed: false,
		},
		{
			name:    "Regex POST allowed",
			method:  "POST",
			url:     "/api/public-entity",
			allowed: true,
		},
		{
			name:    "Regex POST with trailing slash allowed",
			method:  "POST",
			url:     "/api/public-entity/",
			allowed: true,
		},
		{
			name:    "Regex GET api route denied",
			method:  "GET",
			url:     "/api/users",
			allowed: false,
		},
		{
			name:    "Regex POST api route denied",
			method:  "POST",
			url:     "/api/users",
			allowed: false,
		},
		{
			name:    "Regex DELETE api route denied",
			method:  "DELETE",
			url:     "/api/users/1",
			allowed: false,
		},
	}

	for _, tc := range testCases {
		t.Run(tc.name, func(t *testing.T) {
			req, err := http.NewRequest(tc.method, tc.url, nil)
			assert.NoError(t, err)
			assert.Equal(t, tc.allowed, proxy.isAllowedRoute(req))

			rw := httptest.NewRecorder()
			proxy.ServeHTTP(rw, req)

			if tc.allowed {
				assert.Equal(t, 200, rw.Code)
				assert.Equal(t, "Allowed Request", rw.Body.String())
			} else {
				assert.Equal(t, 403, rw.Code)
			}
		})
	}
}

func TestProxyAllowedGroups(t *testing.T) {
	tests := []struct {
		name               string
		allowedGroups      []string
		groups             []string
		expectUnauthorized bool
	}{
		{"NoAllowedGroups", []string{}, []string{}, false},
		{"NoAllowedGroupsUserHasGroups", []string{}, []string{"a", "b"}, false},
		{"UserInAllowedGroup", []string{"a"}, []string{"a", "b"}, false},
		{"UserNotInAllowedGroup", []string{"a"}, []string{"c"}, true},
	}

	for _, tt := range tests {
		t.Run(tt.name, func(t *testing.T) {
			emailAddress := "test"
			created := time.Now()

			session := &sessions.SessionState{
				Groups:      tt.groups,
				Email:       emailAddress,
				AccessToken: "oauth_token",
				CreatedAt:   &created,
			}

			upstreamServer := httptest.NewServer(http.HandlerFunc(func(w http.ResponseWriter, r *http.Request) {
				w.WriteHeader(200)
			}))
			t.Cleanup(upstreamServer.Close)

			test, err := NewProcessCookieTestWithOptionsModifiers(func(opts *options.Options) {
				opts.Providers[0].AllowedGroups = tt.allowedGroups
				opts.UpstreamServers = options.UpstreamConfig{
					Upstreams: []options.Upstream{
						{
							ID:   upstreamServer.URL,
							Path: "/",
							URI:  upstreamServer.URL,
						},
					},
				}
			})
			if err != nil {
				t.Fatal(err)
			}

			test.req, _ = http.NewRequest("GET", "/", nil)

			test.req.Header.Add("accept", applicationJSON)
			err = test.SaveSession(session)
			assert.NoError(t, err)
			test.proxy.ServeHTTP(test.rw, test.req)

			if tt.expectUnauthorized {
				assert.Equal(t, http.StatusForbidden, test.rw.Code)
			} else {
				assert.Equal(t, http.StatusOK, test.rw.Code)
			}
		})
	}
}

func TestAuthOnlyAllowedGroups(t *testing.T) {
	testCases := []struct {
		name               string
		allowedGroups      []string
		groups             []string
		querystring        string
		expectedStatusCode int
	}{
		{
			name:               "NoAllowedGroups",
			allowedGroups:      []string{},
			groups:             []string{},
			querystring:        "",
			expectedStatusCode: http.StatusAccepted,
		},
		{
			name:               "NoAllowedGroupsUserHasGroups",
			allowedGroups:      []string{},
			groups:             []string{"a", "b"},
			querystring:        "",
			expectedStatusCode: http.StatusAccepted,
		},
		{
			name:               "UserInAllowedGroup",
			allowedGroups:      []string{"a"},
			groups:             []string{"a", "b"},
			querystring:        "",
			expectedStatusCode: http.StatusAccepted,
		},
		{
			name:               "UserNotInAllowedGroup",
			allowedGroups:      []string{"a"},
			groups:             []string{"c"},
			querystring:        "",
			expectedStatusCode: http.StatusUnauthorized,
		},
		{
			name:               "UserInQuerystringGroup",
			allowedGroups:      []string{"a", "b"},
			groups:             []string{"a", "c"},
			querystring:        "?allowed_groups=a",
			expectedStatusCode: http.StatusAccepted,
		},
		{
			name:               "UserInMultiParamQuerystringGroup",
			allowedGroups:      []string{"a", "b"},
			groups:             []string{"b"},
			querystring:        "?allowed_groups=a&allowed_groups=b,d",
			expectedStatusCode: http.StatusAccepted,
		},
		{
			name:               "UserInOnlyQuerystringGroup",
			allowedGroups:      []string{},
			groups:             []string{"a", "c"},
			querystring:        "?allowed_groups=a,b",
			expectedStatusCode: http.StatusAccepted,
		},
		{
			name:               "UserInDelimitedQuerystringGroup",
			allowedGroups:      []string{"a", "b", "c"},
			groups:             []string{"c"},
			querystring:        "?allowed_groups=a,c",
			expectedStatusCode: http.StatusAccepted,
		},
		{
			name:               "UserNotInQuerystringGroup",
			allowedGroups:      []string{},
			groups:             []string{"c"},
			querystring:        "?allowed_groups=a,b",
			expectedStatusCode: http.StatusForbidden,
		},
		{
			name:               "UserInConfigGroupNotInQuerystringGroup",
			allowedGroups:      []string{"a", "b", "c"},
			groups:             []string{"c"},
			querystring:        "?allowed_groups=a,b",
			expectedStatusCode: http.StatusForbidden,
		},
		{
			name:               "UserInQuerystringGroupNotInConfigGroup",
			allowedGroups:      []string{"a", "b"},
			groups:             []string{"c"},
			querystring:        "?allowed_groups=b,c",
			expectedStatusCode: http.StatusUnauthorized,
		},
	}

	for _, tc := range testCases {
		t.Run(tc.name, func(t *testing.T) {
			emailAddress := "test"
			created := time.Now()

			session := &sessions.SessionState{
				Groups:      tc.groups,
				Email:       emailAddress,
				AccessToken: "oauth_token",
				CreatedAt:   &created,
			}

			test, err := NewAuthOnlyEndpointTest(tc.querystring, func(opts *options.Options) {
				opts.Providers[0].AllowedGroups = tc.allowedGroups
			})
			if err != nil {
				t.Fatal(err)
			}

			err = test.SaveSession(session)
			assert.NoError(t, err)

			test.proxy.ServeHTTP(test.rw, test.req)

			assert.Equal(t, tc.expectedStatusCode, test.rw.Code)
		})
	}
}

func TestAuthOnlyAllowedGroupsWithSkipMethods(t *testing.T) {
	testCases := []struct {
		name               string
		groups             []string
		method             string
		ip                 string
		withSession        bool
		expectedStatusCode int
	}{
		{
			name:               "UserWithGroupSkipAuthPreflight",
			groups:             []string{"a", "c"},
			method:             "OPTIONS",
			ip:                 "1.2.3.5:43670",
			withSession:        true,
			expectedStatusCode: http.StatusAccepted,
		},
		{
			name:               "UserWithGroupTrustedIp",
			groups:             []string{"a", "c"},
			method:             "GET",
			ip:                 "1.2.3.4:43670",
			withSession:        true,
			expectedStatusCode: http.StatusAccepted,
		},
		{
			name:               "UserWithoutGroupSkipAuthPreflight",
			groups:             []string{"c"},
			method:             "OPTIONS",
			ip:                 "1.2.3.5:43670",
			withSession:        true,
			expectedStatusCode: http.StatusForbidden,
		},
		{
			name:               "UserWithoutGroupTrustedIp",
			groups:             []string{"c"},
			method:             "GET",
			ip:                 "1.2.3.4:43670",
			withSession:        true,
			expectedStatusCode: http.StatusForbidden,
		},
		{
			name:               "UserWithoutSessionSkipAuthPreflight",
			method:             "OPTIONS",
			ip:                 "1.2.3.5:43670",
			withSession:        false,
			expectedStatusCode: http.StatusAccepted,
		},
		{
			name:               "UserWithoutSessionTrustedIp",
			method:             "GET",
			ip:                 "1.2.3.4:43670",
			withSession:        false,
			expectedStatusCode: http.StatusAccepted,
		},
	}

	for _, tc := range testCases {
		t.Run(tc.name, func(t *testing.T) {
			test, err := NewAuthOnlyEndpointTest("?allowed_groups=a,b", func(opts *options.Options) {
				opts.SkipAuthPreflight = true
				opts.TrustedIPs = []string{"1.2.3.4"}
			})
			if err != nil {
				t.Fatal(err)
			}

			test.req.Method = tc.method
			test.req.RemoteAddr = tc.ip

			if tc.withSession {
				created := time.Now()
				session := &sessions.SessionState{
					Groups:      tc.groups,
					Email:       "test",
					AccessToken: "oauth_token",
					CreatedAt:   &created,
				}
				err = test.SaveSession(session)
			}
			assert.NoError(t, err)

			test.proxy.ServeHTTP(test.rw, test.req)

			assert.Equal(t, tc.expectedStatusCode, test.rw.Code)
		})
	}
}

func TestAuthOnlyAllowedEmailDomains(t *testing.T) {
	testCases := []struct {
		name               string
		email              string
		querystring        string
		expectedStatusCode int
	}{
		{
			name:               "NotEmailRestriction",
			email:              "toto@example.com",
			querystring:        "",
			expectedStatusCode: http.StatusAccepted,
		},
		{
			name:               "UserInAllowedEmailDomain",
			email:              "toto@example.com",
			querystring:        "?allowed_email_domains=example.com",
			expectedStatusCode: http.StatusAccepted,
		},
		{
			name:               "UserNotInAllowedEmailDomain",
			email:              "toto@example.com",
			querystring:        "?allowed_email_domains=a.example.com",
			expectedStatusCode: http.StatusForbidden,
		},
		{
			name:               "UserNotInAllowedEmailDomains",
			email:              "toto@example.com",
			querystring:        "?allowed_email_domains=a.example.com,b.example.com",
			expectedStatusCode: http.StatusForbidden,
		},
		{
			name:               "UserInAllowedEmailDomains",
			email:              "toto@example.com",
			querystring:        "?allowed_email_domains=a.example.com,example.com",
			expectedStatusCode: http.StatusAccepted,
		},
		{
			name:               "UserInAllowedEmailDomainWildcard",
			email:              "toto@foo.example.com",
			querystring:        "?allowed_email_domains=*.example.com",
			expectedStatusCode: http.StatusAccepted,
		},
		{
			name:               "UserNotInAllowedEmailDomainWildcard",
			email:              "toto@example.com",
			querystring:        "?allowed_email_domains=*.a.example.com",
			expectedStatusCode: http.StatusForbidden,
		},
		{
			name:               "UserInAllowedEmailDomainsWildcard",
			email:              "toto@example.com",
			querystring:        "?allowed_email_domains=*.a.example.com,*.b.example.com",
			expectedStatusCode: http.StatusForbidden,
		},
		{
			name:               "UserInAllowedEmailDomainsWildcard",
			email:              "toto@c.example.com",
			querystring:        "?allowed_email_domains=a.b.c.example.com,*.c.example.com",
			expectedStatusCode: http.StatusAccepted,
		},
	}

	for _, tc := range testCases {
		t.Run(tc.name, func(t *testing.T) {
			groups := []string{}

			created := time.Now()

			session := &sessions.SessionState{
				Groups:      groups,
				Email:       tc.email,
				AccessToken: "oauth_token",
				CreatedAt:   &created,
			}

			test, err := NewAuthOnlyEndpointTest(tc.querystring, func(opts *options.Options) {})
			if err != nil {
				t.Fatal(err)
			}

			err = test.SaveSession(session)
			assert.NoError(t, err)

			test.proxy.ServeHTTP(test.rw, test.req)

			assert.Equal(t, tc.expectedStatusCode, test.rw.Code)
		})
	}
}

func TestStateEncodesCorrectly(t *testing.T) {
	state := "some_state_to_test"
	nonce := "some_nonce_to_test"

	encodedResult := encodeState(nonce, state, true)
	assert.Equal(t, "c29tZV9ub25jZV90b190ZXN0OnNvbWVfc3RhdGVfdG9fdGVzdA", encodedResult)

	notEncodedResult := encodeState(nonce, state, false)
	assert.Equal(t, "some_nonce_to_test:some_state_to_test", notEncodedResult)
}

func TestStateDecodesCorrectly(t *testing.T) {
	nonce, redirect, _ := decodeState("c29tZV9ub25jZV90b190ZXN0OnNvbWVfc3RhdGVfdG9fdGVzdA", true)

	assert.Equal(t, "some_nonce_to_test", nonce)
	assert.Equal(t, "some_state_to_test", redirect)

	nonce2, redirect2, _ := decodeState("some_nonce_to_test:some_state_to_test", false)

	assert.Equal(t, "some_nonce_to_test", nonce2)
	assert.Equal(t, "some_state_to_test", redirect2)
}

func TestAuthOnlyAllowedEmails(t *testing.T) {
	testCases := []struct {
		name               string
		email              string
		querystring        string
		expectedStatusCode int
	}{
		{
			name:               "NotEmailRestriction",
			email:              "toto@example.com",
			querystring:        "",
			expectedStatusCode: http.StatusAccepted,
		},
		{
			name:               "UserInAllowedEmail",
			email:              "toto@example.com",
			querystring:        "?allowed_emails=toto@example.com",
			expectedStatusCode: http.StatusAccepted,
		},
		{
			name:               "UserNotInAllowedEmail",
			email:              "toto@example.com",
			querystring:        "?allowed_emails=tete@example.com",
			expectedStatusCode: http.StatusForbidden,
		},
		{
			name:               "UserNotInAllowedEmails",
			email:              "toto@example.com",
			querystring:        "?allowed_emails=tete@example.com,tutu@example.com",
			expectedStatusCode: http.StatusForbidden,
		},
		{
			name:               "UserInAllowedEmails",
			email:              "toto@example.com",
			querystring:        "?allowed_emails=tete@example.com,toto@example.com",
			expectedStatusCode: http.StatusAccepted,
		},
	}

	for _, tc := range testCases {
		t.Run(tc.name, func(t *testing.T) {
			groups := []string{}

			created := time.Now()

			session := &sessions.SessionState{
				Groups:      groups,
				Email:       tc.email,
				AccessToken: "oauth_token",
				CreatedAt:   &created,
			}

			test, err := NewAuthOnlyEndpointTest(tc.querystring, func(opts *options.Options) {})
			if err != nil {
				t.Fatal(err)
			}

			err = test.SaveSession(session)
			assert.NoError(t, err)

			test.proxy.ServeHTTP(test.rw, test.req)

			assert.Equal(t, tc.expectedStatusCode, test.rw.Code)
		})
	}
}

func TestGetOAuthRedirectURI(t *testing.T) {
	tests := []struct {
		name      string
		setupOpts func(*options.Options) *options.Options
		req       *http.Request
		want      string
	}{
		{
			name: "redirect with https schema",
			setupOpts: func(baseOpts *options.Options) *options.Options {
				return baseOpts
			},
			req: &http.Request{
				Host: "example",
				URL: &url.URL{
					Scheme: schemeHTTPS,
				},
			},
			want: "https://example/oauth2/callback",
		},
		{
			name: "redirect with http schema",
			setupOpts: func(baseOpts *options.Options) *options.Options {
				baseOpts.Cookie.Secure = false
				return baseOpts
			},
			req: &http.Request{
				Host: "example",
				URL: &url.URL{
					Scheme: schemeHTTP,
				},
			},
			want: "http://example/oauth2/callback",
		},
		{
			name: "relative redirect url",
			setupOpts: func(baseOpts *options.Options) *options.Options {
				baseOpts.RelativeRedirectURL = true
				return baseOpts
			},
			req:  &http.Request{},
			want: "/oauth2/callback",
		},
		{
			name: "proxy prefix",
			setupOpts: func(baseOpts *options.Options) *options.Options {
				baseOpts.ProxyPrefix = "/prefix"
				return baseOpts
			},
			req: &http.Request{
				Host: "example",
				URL: &url.URL{
					Scheme: schemeHTTP,
				},
			},
			want: "https://example/prefix/callback",
		},
		{
			name: "proxy prefix with relative redirect",
			setupOpts: func(baseOpts *options.Options) *options.Options {
				baseOpts.ProxyPrefix = "/prefix"
				baseOpts.RelativeRedirectURL = true
				return baseOpts
			},
			req: &http.Request{
				Host: "example",
				URL: &url.URL{
					Scheme: schemeHTTP,
				},
			},
			want: "/prefix/callback",
		},
	}
	for _, tt := range tests {
		t.Run(tt.name, func(t *testing.T) {
			baseOpts := baseTestOptions()
			err := validation.Validate(baseOpts)
			assert.NoError(t, err)

			proxy, err := NewOAuthProxy(tt.setupOpts(baseOpts), func(string) bool { return true })
			assert.NoError(t, err)

			assert.Equalf(t, tt.want, proxy.getOAuthRedirectURI(tt.req), "getOAuthRedirectURI(%v)", tt.req)
		})
	}
}<|MERGE_RESOLUTION|>--- conflicted
+++ resolved
@@ -460,11 +460,7 @@
 		http.MethodGet,
 		fmt.Sprintf(
 			"/oauth2/callback?code=callback_code&state=%s",
-<<<<<<< HEAD
-			encodeState(csrf.HashOAuthState(), "%2F", ""),
-=======
-			encodeState(csrf.HashOAuthState(), "%2F", false),
->>>>>>> c6b723f9
+			encodeState(csrf.HashOAuthState(), "%2F", "", false),
 		),
 		strings.NewReader(""),
 	)
