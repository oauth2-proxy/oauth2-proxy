---
id: overview
title: Overview
---

`oauth2-proxy` can be configured via [command line options](#command-line-options), [environment variables](#environment-variables) or [config file](#config-file) (in decreasing order of precedence, i.e. command line options will overwrite environment variables and environment variables will overwrite configuration file settings).

## Generating a Cookie Secret

To generate a strong cookie secret use one of the below commands:

import Tabs from '@theme/Tabs';
import TabItem from '@theme/TabItem';

<Tabs defaultValue="python">
  <TabItem value="python" label="Python">

```shell
python -c 'import os,base64; print(base64.urlsafe_b64encode(os.urandom(32)).decode())'
```

  </TabItem>
  <TabItem value="bash" label="Bash">

```shell
dd if=/dev/urandom bs=32 count=1 2>/dev/null | base64 | tr -d -- '\n' | tr -- '+/' '-_' ; echo
```

  </TabItem>
  <TabItem value="openssl" label="OpenSSL">

```shell
openssl rand -base64 32 | tr -- '+/' '-_'
```

  </TabItem>
  <TabItem value="powershell" label="PowerShell">

```powershell
# Add System.Web assembly to session, just in case
Add-Type -AssemblyName System.Web
[Convert]::ToBase64String([System.Text.Encoding]::UTF8.GetBytes([System.Web.Security.Membership]::GeneratePassword(32,4))).Replace("+","-").Replace("/","_")
```

  </TabItem>
  <TabItem value="terraform" label="Terraform">

```hcl
# Valid 32 Byte Base64 URL encoding set that will decode to 24 []byte AES-192 secret
resource "random_password" "cookie_secret" {
  length           = 32
  override_special = "-_"
}
```

  </TabItem>
</Tabs>

## Config File

Every command line argument can be specified in a config file by replacing hyphens (-) with underscores (\_). If the argument can be specified multiple times, the config option should be plural (trailing s).

An example [oauth2-proxy.cfg](https://github.com/oauth2-proxy/oauth2-proxy/blob/master/contrib/oauth2-proxy.cfg.example) config file is in the contrib directory. It can be used by specifying `--config=/etc/oauth2-proxy.cfg`

## Config Options

### Command Line Options

<<<<<<< HEAD
| Option | Type | Description | Default |
| ------ | ---- | ----------- | ------- |
| `--acr-values` | string | optional, see [docs](https://openid.net/specs/openid-connect-eap-acr-values-1_0.html#acrValues) | `""` |
| `--allow-query-semicolons` | bool | allow the use of semicolons in query args ([required for some legacy applications](https://github.com/golang/go/issues/25192)) | `false` |
| `--api-route` | string \| list | return HTTP 401 instead of redirecting to authentication server if token is not valid. Format: path_regex | |
| `--approval-prompt` | string | OAuth approval_prompt | `"force"` |
| `--auth-logging` | bool | Log authentication attempts | true |
| `--auth-logging-format` | string | Template for authentication log lines | see [Logging Configuration](#logging-configuration) |
| `--authenticated-emails-file` | string | authenticate against emails via file (one per line) | |
| `--azure-tenant` | string | go to a tenant-specific or common (tenant-independent) endpoint. | `"common"` |
| `--backend-logout-url` | string | URL to perform backend logout, if you use `{id_token}` in the url it will be replaced by the actual `id_token` of the user session | |
| `--basic-auth-password` | string | the password to set when passing the HTTP Basic Auth header | |
| `--client-id` | string | the OAuth Client ID, e.g. `"123456.apps.googleusercontent.com"` | |
| `--client-secret` | string | the OAuth Client Secret | |
| `--client-secret-file` | string | the file with OAuth Client Secret | |
| `--code-challenge-method` | string | use PKCE code challenges with the specified method. Either 'plain' or 'S256' (recommended) | |
| `--config` | string | path to config file | |
| `--cookie-domain` | string \| list | Optional cookie domains to force cookies to (e.g. `.yourcompany.com`). The longest domain matching the request's host will be used (or the shortest cookie domain if there is no match). | |
| `--cookie-expire` | duration | expire timeframe for cookie. If set to 0, cookie becomes a session-cookie which will expire when the browser is closed. | 168h0m0s |
| `--cookie-httponly` | bool | set HttpOnly cookie flag | true |
| `--cookie-name` | string | the name of the cookie that the oauth_proxy creates. Should be changed to use a [cookie prefix](https://developer.mozilla.org/en-US/docs/Web/HTTP/Cookies#cookie_prefixes) (`__Host-` or `__Secure-`) if `--cookie-secure` is set. | `"_oauth2_proxy"` |
| `--cookie-path` | string | an optional cookie path to force cookies to (e.g. `/poc/`) | `"/"` |
| `--cookie-refresh` | duration | refresh the cookie after this duration; `0` to disable; not supported by all providers&nbsp;[^1] | |
| `--cookie-secret` | string | the seed string for secure cookies (optionally base64 encoded) | |
| `--cookie-secure` | bool | set [secure (HTTPS only) cookie flag](https://owasp.org/www-community/controls/SecureFlag) | true |
| `--cookie-samesite` | string | set SameSite cookie attribute (`"lax"`, `"strict"`, `"none"`, or `""`). | `""` |
| `--cookie-csrf-per-request` | bool | Enable having different CSRF cookies per request, making it possible to have parallel requests. | false |
| `--cookie-csrf-per-request-limit` | int | Sets a limit on the number of CSRF requests cookies that oauth2-proxy will create. The oldest cookie will be removed. Useful if users end up with 431 Request headers too large status codes. Only effective if --cookie-csrf-per-request is true | "infinite" |
| `--cookie-csrf-expire` | duration | expire timeframe for CSRF cookie | 15m |
| `--custom-templates-dir` | string | path to custom html templates | |
| `--custom-sign-in-logo` | string | path or a URL to an custom image for the sign_in page logo. Use `"-"` to disable default logo. |
| `--display-htpasswd-form` | bool | display username / password login form if an htpasswd file is provided | true |
| `--email-domain` | string \| list | authenticate emails with the specified domain (may be given multiple times). Use `*` to authenticate any email | |
| `--errors-to-info-log` | bool | redirects error-level logging to default log channel instead of stderr | false |
| `--extra-jwt-issuers` | string | if `--skip-jwt-bearer-tokens` is set, a list of extra JWT `issuer=audience` (see a token's `iss`, `aud` fields) pairs (where the issuer URL has a `.well-known/openid-configuration` or a `.well-known/jwks.json`) | |
| `--exclude-logging-path` | string | comma separated list of paths to exclude from logging, e.g. `"/ping,/path2"` |`""` (no paths excluded) |
| `--flush-interval` | duration | period between flushing response buffers when streaming responses | `"1s"` |
| `--force-https` | bool | enforce https redirect | `false` |
| `--force-json-errors` | bool | force JSON errors instead of HTTP error pages or redirects | `false` |
| `--banner` | string | custom (html) banner string. Use `"-"` to disable default banner. | |
| `--footer` | string | custom (html) footer string. Use `"-"` to disable default footer. | |
| `--github-org` | string | restrict logins to members of this organisation | |
| `--github-team` | string | restrict logins to members of any of these teams (slug), separated by a comma | |
| `--github-repo` | string | restrict logins to collaborators of this repository formatted as `orgname/repo` | |
| `--github-token` | string | the token to use when verifying repository collaborators (must have push access to the repository) | |
| `--github-user` | string \| list | To allow users to login by username even if they do not belong to the specified org and team or collaborators | |
| `--gitlab-group` | string \| list | restrict logins to members of any of these groups (slug), separated by a comma | |
| `--gitlab-projects` | string \| list | restrict logins to members of any of these projects (may be given multiple times) formatted as `orgname/repo=accesslevel`. Access level should be a value matching [Gitlab access levels](https://docs.gitlab.com/ee/api/members.html#valid-access-levels), defaulted to 20 if absent | |
| `--google-admin-email` | string | the google admin to impersonate for api calls | |
| `--google-group` | string | restrict logins to members of this google group (may be given multiple times). | |
| `--google-service-account-json` | string | the path to the service account json credentials | |
| `--google-use-application-default-credentials` | bool | use application default credentials instead of service account json (i.e. GKE Workload Identity) | |
| `--google-target-principal` | bool | the target principal to impersonate when using ADC | defaults to the service account configured for ADC |
| `--htpasswd-file` | string | additionally authenticate against a htpasswd file. Entries must be created with `htpasswd -B` for bcrypt encryption | |
| `--htpasswd-user-group` | string \| list | the groups to be set on sessions for htpasswd users | |
| `--http-address` | string | `[http://]<addr>:<port>` or `unix://<path>` to listen on for HTTP clients. Square brackets are required for ipv6 address, e.g. `http://[::1]:4180` | `"127.0.0.1:4180"` |
| `--https-address` | string | `[https://]<addr>:<port>` to listen on for HTTPS clients. Square brackets are required for ipv6 address, e.g. `https://[::1]:443` | `":443"` |
| `--logging-compress` | bool | Should rotated log files be compressed using gzip | false |
| `--logging-filename` | string | File to log requests to, empty for `stdout` | `""` (stdout) |
| `--logging-local-time` | bool | Use local time in log files and backup filenames instead of UTC | true (local time) |
| `--logging-max-age` | int | Maximum number of days to retain old log files | 7 |
| `--logging-max-backups` | int | Maximum number of old log files to retain; 0 to disable | 0 |
| `--logging-max-size` | int | Maximum size in megabytes of the log file before rotation | 100 |
| `--jwt-key` | string | private key in PEM format used to sign JWT, so that you can say something like `--jwt-key="${OAUTH2_PROXY_JWT_KEY}"`: required by login.gov | |
| `--jwt-key-file` | string | path to the private key file in PEM format used to sign the JWT so that you can say something like `--jwt-key-file=/etc/ssl/private/jwt_signing_key.pem`: required by login.gov | |
| `--login-url` | string | Authentication endpoint | |
| `--insecure-oidc-allow-unverified-email` | bool | don't fail if an email address in an id_token is not verified | false |
| `--insecure-oidc-skip-issuer-verification` | bool | allow the OIDC issuer URL to differ from the expected (currently required for Azure multi-tenant compatibility) | false |
| `--insecure-oidc-skip-nonce` | bool | skip verifying the OIDC ID Token's nonce claim | true |
| `--oidc-issuer-url` | string | the OpenID Connect issuer URL, e.g. `"https://accounts.google.com"` | |
| `--oidc-jwks-url` | string | OIDC JWKS URI for token verification; required if OIDC discovery is disabled | |
| `--oidc-email-claim` | string | which OIDC claim contains the user's email | `"email"` |
| `--oidc-groups-claim` | string | which OIDC claim contains the user groups | `"groups"` |
| `--oidc-audience-claim` | string | which OIDC claim contains the audience | `"aud"` |
| `--oidc-extra-audience` | string \| list | additional audiences which are allowed to pass verification | `"[]"` |
| `--pass-access-token` | bool | pass OAuth access_token to upstream via X-Forwarded-Access-Token header. When used with `--set-xauthrequest` this adds the X-Auth-Request-Access-Token header to the response | false |
| `--pass-authorization-header` | bool | pass OIDC IDToken to upstream via Authorization Bearer header | false |
| `--pass-basic-auth` | bool | pass HTTP Basic Auth, X-Forwarded-User, X-Forwarded-Email and X-Forwarded-Preferred-Username information to upstream | true |
| `--prefer-email-to-user` | bool | Prefer to use the Email address as the Username when passing information to upstream. Will only use Username if Email is unavailable, e.g. htaccess authentication. Used in conjunction with `--pass-basic-auth` and `--pass-user-headers` | false |
| `--pass-host-header` | bool | pass the request Host Header to upstream | true |
| `--pass-user-headers` | bool | pass X-Forwarded-User, X-Forwarded-Groups, X-Forwarded-Email and X-Forwarded-Preferred-Username information to upstream | true |
| `--profile-url` | string | Profile access endpoint | |
| `--skip-claims-from-profile-url` | bool | skip request to Profile URL for resolving claims not present in id_token | false |
| `--prompt` | string | [OIDC prompt](https://openid.net/specs/openid-connect-core-1_0.html#AuthRequest); if present, `approval-prompt` is ignored | `""` |
| `--provider` | string | OAuth provider | google |
| `--provider-ca-file` | string \| list | Paths to CA certificates that should be used when connecting to the provider. If not specified, the default Go trust sources are used instead. |
| `--use-system-trust-store` | bool | Determines if `provider-ca-file` files and the system trust store are used. If set to true, your custom CA files and the system trust store are used otherwise only your custom CA files. | false |
| `--provider-display-name` | string | Override the provider's name with the given string; used for the sign-in page | (depends on provider) |
| `--ping-path` | string | the ping endpoint that can be used for basic health checks | `"/ping"` |
| `--ping-user-agent` | string | a User-Agent that can be used for basic health checks | `""` (don't check user agent) |
| `--ready-path` | string | the ready endpoint that can be used for deep health checks | `"/ready"` |
| `--metrics-address` | string | the address prometheus metrics will be scraped from | `""` |
| `--proxy-prefix` | string | the url root path that this proxy should be nested under (e.g. /`<oauth2>/sign_in`) | `"/oauth2"` |
| `--proxy-websockets` | bool | enables WebSocket proxying | true |
| `--pubjwk-url` | string | JWK pubkey access endpoint: required by login.gov | |
| `--real-client-ip-header` | string | Header used to determine the real IP of the client, requires `--reverse-proxy` to be set (one of: X-Forwarded-For, X-Real-IP, or X-ProxyUser-IP) | X-Real-IP |
| `--redeem-url` | string | Token redemption endpoint | |
| `--redirect-url` | string | the OAuth Redirect URL, e.g. `"https://internalapp.yourcompany.com/oauth2/callback"` | |
| `--relative-redirect-url` | bool | allow relative OAuth Redirect URL.` | |
| `--redis-cluster-connection-urls` | string \| list | List of Redis cluster connection URLs (e.g. `redis://HOST[:PORT]`). Used in conjunction with `--redis-use-cluster` | |
| `--redis-connection-url` | string | URL of redis server for redis session storage (e.g. `redis://HOST[:PORT]`) | |
| `--redis-insecure-skip-tls-verify` | bool | skip TLS verification when connecting to Redis | false |
| `--redis-password` | string | Redis password. Applicable for all Redis configurations. Will override any password set in `--redis-connection-url` | |
| `--redis-sentinel-password` | string | Redis sentinel password. Used only for sentinel connection; any redis node passwords need to use `--redis-password` | |
| `--redis-sentinel-master-name` | string | Redis sentinel master name. Used in conjunction with `--redis-use-sentinel` | |
| `--redis-sentinel-connection-urls` | string \| list | List of Redis sentinel connection URLs (e.g. `redis://HOST[:PORT]`). Used in conjunction with `--redis-use-sentinel` | |
| `--redis-use-cluster` | bool | Connect to redis cluster. Must set `--redis-cluster-connection-urls` to use this feature | false |
| `--redis-use-sentinel` | bool | Connect to redis via sentinels. Must set `--redis-sentinel-master-name` and `--redis-sentinel-connection-urls` to use this feature | false |
| `--redis-connection-idle-timeout` | int | Redis connection idle timeout seconds. If Redis [timeout](https://redis.io/docs/reference/clients/#client-timeouts) option is set to non-zero, the `--redis-connection-idle-timeout` must be less than Redis timeout option. Example: if either redis.conf includes `timeout 15` or using `CONFIG SET timeout 15` the `--redis-connection-idle-timeout` must be at least `--redis-connection-idle-timeout=14` | 0 |
| `--request-id-header` | string | Request header to use as the request ID in logging | X-Request-Id |
| `--request-logging` | bool | Log requests | true |
| `--request-logging-format` | string | Template for request log lines | see [Logging Configuration](#logging-configuration) |
| `--resource` | string | The resource that is protected (Azure AD only) | |
| `--reverse-proxy` | bool | are we running behind a reverse proxy, controls whether headers like X-Real-IP are accepted and allows X-Forwarded-\{Proto,Host,Uri\} headers to be used on redirect selection | false |
| `--scope` | string | OAuth scope specification | |
| `--session-cookie-minimal` | bool | strip OAuth tokens from cookie session stores if they aren't needed (cookie session store only) | false |
| `--session-store-type` | string | [Session data storage backend](sessions.md); redis or cookie | cookie |
| `--set-xauthrequest` | bool | set X-Auth-Request-User, X-Auth-Request-Groups, X-Auth-Request-Email and X-Auth-Request-Preferred-Username response headers (useful in Nginx auth_request mode). When used with `--pass-access-token`, X-Auth-Request-Access-Token is added to response headers. | false |
| `--set-authorization-header` | bool | set Authorization Bearer response header (useful in Nginx auth_request mode) | false |
| `--set-basic-auth` | bool | set HTTP Basic Auth information in response (useful in Nginx auth_request mode) | false |
| `--show-debug-on-error` | bool | show detailed error information on error pages (WARNING: this may contain sensitive information - do not use in production) | false |
| `--signature-key` | string | GAP-Signature request signature key (algorithm:secretkey) | |
| `--silence-ping-logging` | bool | disable logging of requests to ping & ready endpoints | false |
| `--skip-auth-preflight` | bool | will skip authentication for OPTIONS requests | false |
| `--skip-auth-regex` | string \| list | (DEPRECATED for `--skip-auth-route`) bypass authentication for requests paths that match (may be given multiple times) | |
| `--skip-auth-route` | string \| list | bypass authentication for requests that match the method & path. Format: method=path_regex OR method!=path_regex. For all methods: path_regex OR !=path_regex | |
| `--skip-auth-strip-headers` | bool | strips `X-Forwarded-*` style authentication headers & `Authorization` header if they would be set by oauth2-proxy | true |
| `--skip-jwt-bearer-tokens` | bool | will skip requests that have verified JWT bearer tokens (the token must have [`aud`](https://en.wikipedia.org/wiki/JSON_Web_Token#Standard_fields) that matches this client id or one of the extras from `extra-jwt-issuers`) | false |
| `--skip-oidc-discovery` | bool | bypass OIDC endpoint discovery. `--login-url`, `--redeem-url` and `--oidc-jwks-url` must be configured in this case | false |
| `--skip-provider-button` | bool | will skip sign-in-page to directly reach the next step: oauth/start | false |
| `--ssl-insecure-skip-verify` | bool | skip validation of certificates presented when using HTTPS providers | false |
| `--ssl-upstream-insecure-skip-verify` | bool | skip validation of certificates presented when using HTTPS upstreams | false |
| `--standard-logging` | bool | Log standard runtime information | true |
| `--standard-logging-format` | string | Template for standard log lines | see [Logging Configuration](#logging-configuration) |
| `--tls-cert-file` | string | path to certificate file | |
| `--tls-cipher-suite` | string \| list | Restricts TLS cipher suites used by server to those listed (e.g. TLS_RSA_WITH_RC4_128_SHA) (may be given multiple times). If not specified, the default Go safe cipher list is used. List of valid cipher suites can be found in the [crypto/tls documentation](https://pkg.go.dev/crypto/tls#pkg-constants). | |
| `--tls-key-file` | string | path to private key file | |
| `--tls-min-version` | string | minimum TLS version that is acceptable, either `"TLS1.2"` or `"TLS1.3"` | `"TLS1.2"` |
| `--upstream` | string \| list | the http url(s) of the upstream endpoint, file:// paths for static files or `static://<status_code>` for static response. Routing is based on the path | |
| `--upstream-timeout` | duration | maximum amount of time the server will wait for a response from the upstream | 30s |
| `--allowed-group` | string \| list | restrict logins to members of this group (may be given multiple times) | |
| `--allowed-role` | string \| list | restrict logins to users with this role (may be given multiple times). Only works with the keycloak-oidc provider. | |
| `--validate-url` | string | Access token validation endpoint | |
| `--version` | n/a | print version string | |
| `--whitelist-domain` | string \| list | allowed domains for redirection after authentication. Prefix domain with a `.` or a `*.` to allow subdomains (e.g. `.example.com`, `*.example.com`)&nbsp;[^2] | |
| `--trusted-ip` | string \| list | list of IPs or CIDR ranges to allow to bypass authentication (may be given multiple times). When combined with `--reverse-proxy` and optionally `--real-client-ip-header` this will evaluate the trust of the IP stored in an HTTP header by a reverse proxy rather than the layer-3/4 remote address. WARNING: trusting IPs has inherent security flaws, especially when obtaining the IP address from an HTTP header (reverse-proxy mode). Use this option only if you understand the risks and how to manage them. | |
| `--encode-state` | bool | encode the state parameter as UrlEncodedBase64 | false |

[^1]: Only these providers support `--cookie-refresh`: GitLab, Google and OIDC
[^2]: When using the `whitelist-domain` option, any domain prefixed with a `.` or a `*.` will allow any subdomain of the specified domain as a valid redirect URL. By default, only empty ports are allowed. This translates to allowing the default port of the URLs protocol (80 for HTTP, 443 for HTTPS, etc.) since browsers omit them. To allow only a specific port, add it to the whitelisted domain: `example.com:8080`. To allow any port, use `*`: `example.com:*`.

See below for provider specific options

### Upstreams Configuration
=======
| Flag        | Description          |
| ----------- | -------------------- |
| `--config`  | path to config file  |
| `--version` | print version string |

### General Provider Options

Provider specific options can be found on their respective subpages.

| Flag / Config Field                                                                                 | Type           | Description                                                                                                                                                                               | Default               |
| --------------------------------------------------------------------------------------------------- | -------------- | ----------------------------------------------------------------------------------------------------------------------------------------------------------------------------------------- | --------------------- |
| flag: `--acr-values`<br/>toml: `acr_values`                                                         | string         | optional, see [docs](https://openid.net/specs/openid-connect-eap-acr-values-1_0.html#acrValues)                                                                                           | `""`                  |
| flag: `--allowed-group`<br/>toml: `allowed_groups`                                                  | string \| list | restrict logins to members of this group (may be given multiple times)                                                                                                                    |                       |
| flag: `--approval-prompt`<br/>toml: `approval_prompt`                                               | string         | OAuth approval_prompt                                                                                                                                                                     | `"force"`             |
| flag: `--backend-logout-url`<br/>toml: `backend_logout_url`                                         | string         | URL to perform backend logout, if you use `{id_token}` in the url it will be replaced by the actual `id_token` of the user session                                                        |                       |
| flag: `--client-id`<br/>toml: `client_id`                                                           | string         | the OAuth Client ID, e.g. `"123456.apps.googleusercontent.com"`                                                                                                                           |                       |
| flag: `--client-secret-file`<br/>toml: `client_secret_file`                                         | string         | the file with OAuth Client Secret                                                                                                                                                         |                       |
| flag: `--client-secret`<br/>toml: `client_secret`                                                   | string         | the OAuth Client Secret                                                                                                                                                                   |                       |
| flag: `--code-challenge-method`<br/>toml: `code_challenge_method`                                   | string         | use PKCE code challenges with the specified method. Either 'plain' or 'S256' (recommended)                                                                                                |                       |
| flag: `--insecure-oidc-allow-unverified-email`<br/>toml: `insecure_oidc_allow_unverified_email`     | bool           | don't fail if an email address in an id_token is not verified                                                                                                                             | false                 |
| flag: `--insecure-oidc-skip-issuer-verification`<br/>toml: `insecure_oidc_skip_issuer_verification` | bool           | allow the OIDC issuer URL to differ from the expected (currently required for Azure multi-tenant compatibility)                                                                           | false                 |
| flag: `--insecure-oidc-skip-nonce`<br/>toml: `insecure_oidc_skip_nonce`                             | bool           | skip verifying the OIDC ID Token's nonce claim                                                                                                                                            | true                  |
| flag: `--jwt-key-file`<br/>toml: `jwt_key_file`                                                     | string         | path to the private key file in PEM format used to sign the JWT so that you can say something like `--jwt-key-file=/etc/ssl/private/jwt_signing_key.pem`: required by login.gov           |                       |
| flag: `--jwt-key`<br/>toml: `jwt_key`                                                               | string         | private key in PEM format used to sign JWT, so that you can say something like `--jwt-key="${OAUTH2_PROXY_JWT_KEY}"`: required by login.gov                                               |                       |
| flag: `--login-url`<br/>toml: `login_url`                                                           | string         | Authentication endpoint                                                                                                                                                                   |                       |
| flag: `--oidc-audience-claim`<br/>toml: `oidc_audience_claims`                                      | string         | which OIDC claim contains the audience                                                                                                                                                    | `"aud"`               |
| flag: `--oidc-email-claim`<br/>toml: `oidc_email_claim`                                             | string         | which OIDC claim contains the user's email                                                                                                                                                | `"email"`             |
| flag: `--oidc-extra-audience`<br/>toml: `oidc_extra_audiences`                                      | string \| list | additional audiences which are allowed to pass verification                                                                                                                               | `"[]"`                |
| flag: `--oidc-groups-claim`<br/>toml: `oidc_groups_claim`                                           | string         | which OIDC claim contains the user groups                                                                                                                                                 | `"groups"`            |
| flag: `--oidc-issuer-url`<br/>toml: `oidc_issuer_url`                                               | string         | the OpenID Connect issuer URL, e.g. `"https://accounts.google.com"`                                                                                                                       |                       |
| flag: `--oidc-jwks-url`<br/>toml: `oidc_jwks_url`                                                   | string         | OIDC JWKS URI for token verification; required if OIDC discovery is disabled                                                                                                              |                       |
| flag: `--profile-url`<br/>toml: `profile_url`                                                       | string         | Profile access endpoint                                                                                                                                                                   |                       |
| flag: `--prompt`<br/>toml: `prompt`                                                                 | string         | [OIDC prompt](https://openid.net/specs/openid-connect-core-1_0.html#AuthRequest); if present, `approval-prompt` is ignored                                                                | `""`                  |
| flag: `--provider-ca-file`<br/>toml: `provider_ca_files`                                             | string \| list | Paths to CA certificates that should be used when connecting to the provider. If not specified, the default Go trust sources are used instead.                                            |
| flag: `--provider-display-name`<br/>toml: `provider_display_name`                                   | string         | Override the provider's name with the given string; used for the sign-in page                                                                                                             | (depends on provider) |
| flag: `--provider`<br/>toml: `provider`                                                             | string         | OAuth provider                                                                                                                                                                            | google                |
| flag: `--pubjwk-url`<br/>toml: `pubjwk_url`                                                         | string         | JWK pubkey access endpoint: required by login.gov                                                                                                                                         |                       |
| flag: `--redeem-url`<br/>toml: `redeem_url`                                                         | string         | Token redemption endpoint                                                                                                                                                                 |                       |
| flag: `--scope`<br/>toml:`scope`                                                                    | string         | OAuth scope specification                                                                                                                                                                 |                       |
| flag: `--skip-claims-from-profile-url`<br/>toml: `skip_claims_from_profile_url`                     | bool           | skip request to Profile URL for resolving claims not present in id_token                                                                                                                  | false                 |
| flag: `--skip-oidc-discovery`<br/>toml: `skip_oidc_discovery`                                       | bool           | bypass OIDC endpoint discovery. `--login-url`, `--redeem-url` and `--oidc-jwks-url` must be configured in this case                                                                       | false                 |
| flag: `--use-system-trust-store`<br/>toml: `use_system_trust_store`                                 | bool           | Determines if `provider-ca-file` files and the system trust store are used. If set to true, your custom CA files and the system trust store are used otherwise only your custom CA files. | false                 |
| flag: `--validate-url`<br/>toml: `validate_url`                                                     | string         | Access token validation endpoint                                                                                                                                                          |                       |

### Cookie Options

| Flag / Config Field                                                  | Type           | Description                                                                                                                                                                                                                        | Default           |
| -------------------------------------------------------------------- | -------------- | ---------------------------------------------------------------------------------------------------------------------------------------------------------------------------------------------------------------------------------- | ----------------- |
| flag: `--cookie-csrf-expire`<br/>toml: `cookie_csrf_expire`          | duration       | expire timeframe for CSRF cookie                                                                                                                                                                                                   | 15m               |
| flag: `--cookie-csrf-per-request`<br/>toml:`cookie_csrf_per_request` | bool           | Enable having different CSRF cookies per request, making it possible to have parallel requests.                                                                                                                                    | false             |
| flag: `--cookie-domain`<br/>toml: `cookie_domains`                   | string \| list | Optional cookie domains to force cookies to (e.g. `.yourcompany.com`). The longest domain matching the request's host will be used (or the shortest cookie domain if there is no match).                                           |                   |
| flag: `--cookie-expire`<br/>toml: `cookie_expire`                    | duration       | expire timeframe for cookie. If set to 0, cookie becomes a session-cookie which will expire when the browser is closed.                                                                                                            | 168h0m0s          |
| flag: `--cookie-httponly`<br/>toml: `cookie_httponly`                | bool           | set HttpOnly cookie flag                                                                                                                                                                                                           | true              |
| flag: `--cookie-name`<br/>toml: `cookie_name`                        | string         | the name of the cookie that the oauth_proxy creates. Should be changed to use a [cookie prefix](https://developer.mozilla.org/en-US/docs/Web/HTTP/Cookies#cookie_prefixes) (`__Host-` or `__Secure-`) if `--cookie-secure` is set. | `"_oauth2_proxy"` |
| flag: `--cookie-path`<br/>toml: `cookie_path`                        | string         | an optional cookie path to force cookies to (e.g. `/poc/`)                                                                                                                                                                         | `"/"`             |
| flag: `--cookie-refresh`<br/>toml: `cookie_refresh`                  | duration       | refresh the cookie after this duration; `0` to disable; not supported by all providers&nbsp;[^1]                                                                                                                                   |                   |
| flag: `--cookie-samesite`<br/>toml: `cookie_samesite`                | string         | set SameSite cookie attribute (`"lax"`, `"strict"`, `"none"`, or `""`).                                                                                                                                                            | `""`              |
| flag: `--cookie-secret`<br/>toml: `cookie_secret`                    | string         | the seed string for secure cookies (optionally base64 encoded)                                                                                                                                                                     |                   |
| flag: `--cookie-secure`<br/>toml: `cookie_secure`                    | bool           | set [secure (HTTPS only) cookie flag](https://owasp.org/www-community/controls/SecureFlag)                                                                                                                                         | true              |

[^1]: The following providers support `--cookie-refresh`: ADFS, Azure, GitLab, Google, Keycloak and all other Identity Providers which support the full [OIDC specification](https://openid.net/specs/openid-connect-core-1_0.html#RefreshTokens)

### Header Options

| Flag / Config Field                                                       | Type   | Description                                                                                                                                                                                                                                                      | Default |
| ------------------------------------------------------------------------- | ------ | ---------------------------------------------------------------------------------------------------------------------------------------------------------------------------------------------------------------------------------------------------------------- | ------- |
| flag: `--basic-auth-password`<br/>toml: `basic_auth_password`             | string | the password to set when passing the HTTP Basic Auth header                                                                                                                                                                                                      |         |
| flag: `--set-xauthrequest`<br/>toml: `set_xauthrequest`                   | bool   | set X-Auth-Request-User, X-Auth-Request-Groups, X-Auth-Request-Email and X-Auth-Request-Preferred-Username response headers (useful in Nginx auth_request mode). When used with `--pass-access-token`, X-Auth-Request-Access-Token is added to response headers. | false   |
| flag: `--set-authorization-header`<br/>toml: `set_authorization_header`   | bool   | set Authorization Bearer response header (useful in Nginx auth_request mode)                                                                                                                                                                                     | false   |
| flag: `--set-basic-auth`<br/>toml: `set_basic_auth`                       | bool   | set HTTP Basic Auth information in response (useful in Nginx auth_request mode)                                                                                                                                                                                  | false   |
| flag: `--skip-auth-strip-headers`<br/>toml: `skip_auth_strip_headers`     | bool   | strips `X-Forwarded-*` style authentication headers & `Authorization` header if they would be set by oauth2-proxy                                                                                                                                                | true    |
| flag: `--pass-access-token`<br/>toml: `pass_access_token`                 | bool   | pass OAuth access_token to upstream via X-Forwarded-Access-Token header. When used with `--set-xauthrequest` this adds the X-Auth-Request-Access-Token header to the response                                                                                    | false   |
| flag: `--pass-authorization-header`<br/>toml: `pass_authorization_header` | bool   | pass OIDC IDToken to upstream via Authorization Bearer header                                                                                                                                                                                                    | false   |
| flag: `--pass-basic-auth`<br/>toml: `pass_basic_auth`                     | bool   | pass HTTP Basic Auth, X-Forwarded-User, X-Forwarded-Email and X-Forwarded-Preferred-Username information to upstream                                                                                                                                             | true    |
| flag: `--prefer-email-to-user`<br/>toml: `prefer_email_to_user`           | bool   | Prefer to use the Email address as the Username when passing information to upstream. Will only use Username if Email is unavailable, e.g. htaccess authentication. Used in conjunction with `--pass-basic-auth` and `--pass-user-headers`                       | false   |
| flag: `--pass-user-headers`<br/>toml: `pass_user_headers`                 | bool   | pass X-Forwarded-User, X-Forwarded-Groups, X-Forwarded-Email and X-Forwarded-Preferred-Username information to upstream                                                                                                                                          | true    |

### Logging Options

| Flag / Config Field                                                   | Type   | Description                                                                  | Default                                             |
| --------------------------------------------------------------------- | ------ | ---------------------------------------------------------------------------- | --------------------------------------------------- |
| flag: `--auth-logging-format`<br/>toml: `auth_logging_format`         | string | Template for authentication log lines                                        | see [Logging Configuration](#logging-configuration) |
| flag: `--auth-logging`<br/>toml: `auth_logging`                       | bool   | Log authentication attempts                                                  | true                                                |
| flag: `--errors-to-info-log`<br/>toml: `errors_to_info_log`           | bool   | redirects error-level logging to default log channel instead of stderr       | false                                               |
| flag: `--exclude-logging-path`<br/>toml: `exclude_logging_paths`      | string | comma separated list of paths to exclude from logging, e.g. `"/ping,/path2"` | `""` (no paths excluded)                            |
| flag: `--logging-compress`<br/>toml: `logging_compress`               | bool   | Should rotated log files be compressed using gzip                            | false                                               |
| flag: `--logging-filename`<br/>toml: `logging_filename`               | string | File to log requests to, empty for `stdout`                                  | `""` (stdout)                                       |
| flag: `--logging-local-time`<br/>toml: `logging_local_time`           | bool   | Use local time in log files and backup filenames instead of UTC              | true (local time)                                   |
| flag: `--logging-max-age`<br/>toml: `logging_max_age`                 | int    | Maximum number of days to retain old log files                               | 7                                                   |
| flag: `--logging-max-backups`<br/>toml: `logging_max_backups`         | int    | Maximum number of old log files to retain; 0 to disable                      | 0                                                   |
| flag: `--logging-max-size`<br/>toml: `logging_max_size`               | int    | Maximum size in megabytes of the log file before rotation                    | 100                                                 |
| flag: `--request-id-header`<br/>toml: `request_id_header`             | string | Request header to use as the request ID in logging                           | X-Request-Id                                        |
| flag: `--request-logging-format`<br/>toml: `request_logging_format`   | string | Template for request log lines                                               | see [Logging Configuration](#logging-configuration) |
| flag: `--request-logging`<br/>toml: `request_logging`                 | bool   | Log requests                                                                 | true                                                |
| flag: `--silence-ping-logging`<br/>toml: `silence_ping_logging`       | bool   | disable logging of requests to ping & ready endpoints                        | false                                               |
| flag: `--standard-logging-format`<br/>toml: `standard_logging_format` | string | Template for standard log lines                                              | see [Logging Configuration](#logging-configuration) |
| flag: `--standard-logging`<br/>toml: `standard_logging`               | bool   | Log standard runtime information                                             | true                                                |

### Page Template Options

| Flag / Config Field                                               | Type   | Description                                                                                                                 | Default |
| ----------------------------------------------------------------- | ------ | --------------------------------------------------------------------------------------------------------------------------- | ------- |
| flag: `--banner`<br/>toml: `banner`                               | string | custom (html) banner string. Use `"-"` to disable default banner.                                                           |         |
| flag: `--custom-sign-in-logo`<br/>toml: `custom_sign_in_logo`     | string | path or a URL to an custom image for the sign_in page logo. Use `"-"` to disable default logo.                              |
| flag: `--custom-templates-dir`<br/>toml: `custom_templates_dir`   | string | path to custom html templates                                                                                               |         |
| flag: `--display-htpasswd-form`<br/>toml: `display_htpasswd_form` | bool   | display username / password login form if an htpasswd file is provided                                                      | true    |
| flag: `--footer`<br/>toml: `footer`                               | string | custom (html) footer string. Use `"-"` to disable default footer.                                                           |         |
| flag: `--show-debug-on-error`<br/>toml: `show_debug_on_error`     | bool   | show detailed error information on error pages (WARNING: this may contain sensitive information - do not use in production) | false   |

### Probe Options

| Flag / Config Field                                     | Type   | Description                                                | Default                       |
| ------------------------------------------------------- | ------ | ---------------------------------------------------------- | ----------------------------- |
| flag: `--ping-path`<br/>toml: `ping_path`               | string | the ping endpoint that can be used for basic health checks | `"/ping"`                     |
| flag: `--ping-user-agent`<br/>toml: `ping_user_agent`   | string | a User-Agent that can be used for basic health checks      | `""` (don't check user agent) |
| flag: `--ready-path`<br/>toml: `ready_path`             | string | the ready endpoint that can be used for deep health checks | `"/ready"`                    |
| flag: `--gcp-healthchecks`<br/>toml: `gcp_healthchecks` | bool   | Enable GCP/GKE healthcheck endpoints (deprecated)          | false                         |

### Proxy Options

| Flag / Config Field                                                       | Type           | Description                                                                                                                                                                                                                   | Default     |
| ------------------------------------------------------------------------- | -------------- | ----------------------------------------------------------------------------------------------------------------------------------------------------------------------------------------------------------------------------- | ----------- |
| flag: `--allow-query-semicolons`<br/>toml: `allow_query_semicolons`       | bool           | allow the use of semicolons in query args ([required for some legacy applications](https://github.com/golang/go/issues/25192))                                                                                                | `false`     |
| flag: `--api-route`<br/>toml: `api_routes`                                | string \| list | return HTTP 401 instead of redirecting to authentication server if token is not valid. Format: path_regex                                                                                                                     |             |
| flag: `--authenticated-emails-file`<br/>toml: `authenticated_emails_file` | string         | authenticate against emails via file (one per line)                                                                                                                                                                           |             |
| flag: `--email-domain`<br/>toml: `email_domains`                          | string \| list | authenticate emails with the specified domain (may be given multiple times). Use `*` to authenticate any email                                                                                                                |             |
| flag: `--encode-state`<br/>toml: `encode_state`                           | bool           | encode the state parameter as UrlEncodedBase64                                                                                                                                                                                | false       |
| flag: `--extra-jwt-issuers`<br/>toml: `extra_jwt_issuers`                 | string         | if `--skip-jwt-bearer-tokens` is set, a list of extra JWT `issuer=audience` (see a token's `iss`, `aud` fields) pairs (where the issuer URL has a `.well-known/openid-configuration` or a `.well-known/jwks.json`)            |             |
| flag: `--force-https`<br/>toml: `force_https`                             | bool           | enforce https redirect                                                                                                                                                                                                        | `false`     |
| flag: `--force-json-errors`<br/>toml: `force_json_errors`                 | bool           | force JSON errors instead of HTTP error pages or redirects                                                                                                                                                                    | `false`     |
| flag: `--htpasswd-file`<br/>toml: `htpasswd_file`                         | string         | additionally authenticate against a htpasswd file. Entries must be created with `htpasswd -B` for bcrypt encryption                                                                                                           |             |
| flag: `--htpasswd-user-group`<br/>toml: `htpasswd_user_groups`            | string \| list | the groups to be set on sessions for htpasswd users                                                                                                                                                                           |             |
| flag: `--proxy-prefix`<br/>toml: `proxy_prefix`                           | string         | the url root path that this proxy should be nested under (e.g. /`<oauth2>/sign_in`)                                                                                                                                           | `"/oauth2"` |
| flag: `--real-client-ip-header`<br/>toml: `real_client_ip_header`         | string         | Header used to determine the real IP of the client, requires `--reverse-proxy` to be set (one of: X-Forwarded-For, X-Real-IP, X-ProxyUser-IP, X-Envoy-External-Address, or CF-Connecting-IP)                                                    | X-Real-IP   |
| flag: `--redirect-url`<br/>toml: `redirect_url`                           | string         | the OAuth Redirect URL, e.g. `"https://internalapp.yourcompany.com/oauth2/callback"`                                                                                                                                          |             |
| flag: `--relative-redirect-url`<br/>toml: `relative_redirect_url`         | bool           | allow relative OAuth Redirect URL.`                                                                                                                                                                                           | false       |
| flag: `--reverse-proxy`<br/>toml: `reverse_proxy`                         | bool           | are we running behind a reverse proxy, controls whether headers like X-Real-IP are accepted and allows X-Forwarded-\{Proto,Host,Uri\} headers to be used on redirect selection                                                | false       |
| flag: `--signature-key`<br/>toml: `signature_key`                         | string         | GAP-Signature request signature key (algorithm:secretkey)                                                                                                                                                                     |             |
| flag: `--skip-auth-preflight`<br/>toml: `skip_auth_preflight`             | bool           | will skip authentication for OPTIONS requests                                                                                                                                                                                 | false       |
| flag: `--skip-auth-regex`<br/>toml: `skip_auth_regex`                     | string \| list | (DEPRECATED for `--skip-auth-route`) bypass authentication for requests paths that match (may be given multiple times)                                                                                                        |             |
| flag: `--skip-auth-route`<br/>toml: `skip_auth_routes`                    | string \| list | bypass authentication for requests that match the method & path. Format: method=path_regex OR method!=path_regex. For all methods: path_regex OR !=path_regex                                                                 |             |
| flag: `--skip-jwt-bearer-tokens`<br/>toml: `skip_jwt_bearer_tokens`       | bool           | will skip requests that have verified JWT bearer tokens (the token must have [`aud`](https://en.wikipedia.org/wiki/JSON_Web_Token#Standard_fields) that matches this client id or one of the extras from `extra-jwt-issuers`) | false       |
| flag: `--skip-provider-button`<br/>toml: `skip_provider_button`           | bool           | will skip sign-in-page to directly reach the next step: oauth/start                                                                                                                                                           | false       |
| flag: `--ssl-insecure-skip-verify`<br/>toml: `ssl_insecure_skip_verify`   | bool           | skip validation of certificates presented when using HTTPS providers                                                                                                                                                          | false       |
| flag: `--trusted-ip`<br/>toml: `trusted_ips`                              | bool           | encode the state parameter as UrlEncodedBase64                                                                                                                                                                                | false       |
| flag: `--whitelist-domain`<br/>toml: `whitelist_domains`                  | string \| list | allowed domains for redirection after authentication. Prefix domain with a `.` or a `*.` to allow subdomains (e.g. `.example.com`, `*.example.com`)&nbsp;[^2]                                                                 |             |

[^2]: When using the `whitelist-domain` option, any domain prefixed with a `.` or a `*.` will allow any subdomain of the specified domain as a valid redirect URL. By default, only empty ports are allowed. This translates to allowing the default port of the URL's protocol (80 for HTTP, 443 for HTTPS, etc.) since browsers omit them. To allow only a specific port, add it to the whitelisted domain: `example.com:8080`. To allow any port, use `*`: `example.com:*`.

### Server Options

| Flag / Config Field                                                 | Type           | Description                                                                                                                                                                                                                                                                                                   | Default            |
| ------------------------------------------------------------------- | -------------- | ------------------------------------------------------------------------------------------------------------------------------------------------------------------------------------------------------------------------------------------------------------------------------------------------------------- | ------------------ |
| flag: `--http-address`<br/>toml: `http_address`                     | string         | `[http://]<addr>:<port>` or `unix://<path>` or `fd:<int>` (case insensitive) to listen on for HTTP clients. Square brackets are required for ipv6 address, e.g. `http://[::1]:4180`                                                                                                                           | `"127.0.0.1:4180"` |
| flag: `--https-address`<br/>toml: `https_address`                   | string         | `[https://]<addr>:<port>` to listen on for HTTPS clients. Square brackets are required for ipv6 address, e.g. `https://[::1]:443`                                                                                                                                                                             | `":443"`           |
| flag: `--metrics-address`<br/>toml: `metrics_address`               | string         | the address prometheus metrics will be scraped from                                                                                                                                                                                                                                                           | `""`               |
| flag: `--metrics-secure-address`<br/>toml: `metrics_secure_address` | string         | the address prometheus metrics will be scraped from if using HTTPS                                                                                                                                                                                                                                            | `""`               |
| flag: `--metrics-tls-cert-file`<br/>toml: `metrics_tls_cert_file`   | string         | path to certificate file for secure metrics server                                                                                                                                                                                                                                                            | `""`               |
| flag: `--metrics-tls-key-file`<br/>toml: `metrics_tls_key_file`     | string         | path to private key file for secure metrics server                                                                                                                                                                                                                                                            | `""`               |
| flag: `--tls-cert-file`<br/>toml: `tls_cert_file`                   | string         | path to certificate file                                                                                                                                                                                                                                                                                      |                    |
| flag: `--tls-key-file`<br/>toml: `tls_key_file`                     | string         | path to private key file                                                                                                                                                                                                                                                                                      |                    |
| flag: `--tls-cipher-suite`<br/>toml: `tls_cipher_suites`            | string \| list | Restricts TLS cipher suites used by server to those listed (e.g. TLS_RSA_WITH_RC4_128_SHA) (may be given multiple times). If not specified, the default Go safe cipher list is used. List of valid cipher suites can be found in the [crypto/tls documentation](https://pkg.go.dev/crypto/tls#pkg-constants). |                    |
| flag: `--tls-min-version`<br/>toml: `tls_min_version`               | string         | minimum TLS version that is acceptable, either `"TLS1.2"` or `"TLS1.3"`                                                                                                                                                                                                                                       | `"TLS1.2"`         |

### Session Options

| Flag / Config Field                                                                 | Type           | Description                                                                                                                                                                                                                                                                                                                                                                                                   | Default |
| ----------------------------------------------------------------------------------- | -------------- | ------------------------------------------------------------------------------------------------------------------------------------------------------------------------------------------------------------------------------------------------------------------------------------------------------------------------------------------------------------------------------------------------------------- | ------- |
| flag: `--session-cookie-minimal`<br/>toml: `session_cookie_minimal`                 | bool           | strip OAuth tokens from cookie session stores if they aren't needed (cookie session store only)                                                                                                                                                                                                                                                                                                               | false   |
| flag: `--session-store-type`<br/>toml: `session_store_type`                         | string         | [Session data storage backend](sessions.md); redis or cookie                                                                                                                                                                                                                                                                                                                                                  | cookie  |
| flag: `--redis-cluster-connection-urls`<br/>toml: `redis_cluster_connection_urls`   | string \| list | List of Redis cluster connection URLs (e.g. `redis://HOST[:PORT]`). Used in conjunction with `--redis-use-cluster`                                                                                                                                                                                                                                                                                            |         |
| flag: `--redis-connection-url`<br/>toml: `redis_connection_url`                     | string         | URL of redis server for redis session storage (e.g. `redis://HOST[:PORT]`)                                                                                                                                                                                                                                                                                                                                    |         |
| flag: `--redis-insecure-skip-tls-verify`<br/>toml: `redis_insecure_skip_tls_verify` | bool           | skip TLS verification when connecting to Redis                                                                                                                                                                                                                                                                                                                                                                | false   |
| flag: `--redis-password`<br/>toml: `redis_password`                                 | string         | Redis password. Applicable for all Redis configurations. Will override any password set in `--redis-connection-url`                                                                                                                                                                                                                                                                                           |         |
| flag: `--redis-sentinel-password`<br/>toml: `redis_sentinel_password`               | string         | Redis sentinel password. Used only for sentinel connection; any redis node passwords need to use `--redis-password`                                                                                                                                                                                                                                                                                           |         |
| flag: `--redis-sentinel-master-name`<br/>toml: `redis_sentinel_master_name`         | string         | Redis sentinel master name. Used in conjunction with `--redis-use-sentinel`                                                                                                                                                                                                                                                                                                                                   |         |
| flag: `--redis-sentinel-connection-urls`<br/>toml: `redis_sentinel_connection_urls` | string \| list | List of Redis sentinel connection URLs (e.g. `redis://HOST[:PORT]`). Used in conjunction with `--redis-use-sentinel`                                                                                                                                                                                                                                                                                          |         |
| flag: `--redis-use-cluster`<br/>toml: `redis_use_cluster`                           | bool           | Connect to redis cluster. Must set `--redis-cluster-connection-urls` to use this feature                                                                                                                                                                                                                                                                                                                      | false   |
| flag: `--redis-use-sentinel`<br/>toml: `redis_use_sentinel`                         | bool           | Connect to redis via sentinels. Must set `--redis-sentinel-master-name` and `--redis-sentinel-connection-urls` to use this feature                                                                                                                                                                                                                                                                            | false   |
| flag: `--redis-connection-idle-timeout`<br/>toml: `redis_connection_idle_timeout`   | int            | Redis connection idle timeout seconds. If Redis [timeout](https://redis.io/docs/reference/clients/#client-timeouts) option is set to non-zero, the `--redis-connection-idle-timeout` must be less than Redis timeout option. Example: if either redis.conf includes `timeout 15` or using `CONFIG SET timeout 15` the `--redis-connection-idle-timeout` must be at least `--redis-connection-idle-timeout=14` | 0       |

### Upstream Options

| Flag / Config Field                                                                       | Type           | Description                                                                                                                                            | Default |
| ----------------------------------------------------------------------------------------- | -------------- | ------------------------------------------------------------------------------------------------------------------------------------------------------ | ------- |
| flag: `--flush-interval`<br/>toml: `flush_interval`                                       | duration       | period between flushing response buffers when streaming responses                                                                                      | `"1s"`  |
| flag: `--pass-host-header`<br/>toml: `pass_host_header`                                   | bool           | pass the request Host Header to upstream                                                                                                               | true    |
| flag: `--proxy-websockets`<br/>toml: `proxy_websockets`                                   | bool           | enables WebSocket proxying                                                                                                                             | true    |
| flag: `--ssl-upstream-insecure-skip-verify`<br/>toml: `ssl_upstream_insecure_skip_verify` | bool           | skip validation of certificates presented when using HTTPS upstreams                                                                                   | false   |
| flag: `--upstream-timeout`<br/>toml: `upstream_timeout`                                   | duration       | maximum amount of time the server will wait for a response from the upstream                                                                           | 30s     |
| flag: `--upstream`<br/>toml: `upstreams`                                                  | string \| list | the http url(s) of the upstream endpoint, file:// paths for static files or `static://<status_code>` for static response. Routing is based on the path |         |

## Upstreams Configuration
>>>>>>> 2fd2f8c6

`oauth2-proxy` supports having multiple upstreams, and has the option to pass requests on to HTTP(S) servers, unix socket or serve static files from the file system.

To configure **HTTP and HTTPS upstreams**, provide such a URL in `--upstream=URL`. The scheme+host portion and the path portion are extracted to configure proxying behavior. When processing incoming requests, the path portion becomes a lookup key for selecting the destination server of the proxied request.

* Upstream URLs *without a trailing slash,* like in `--upstream=http://service2.internal/foo`, will match an incoming request exactly to `/foo` in `https://this.o2p.example.com/foo`, and forward the request on to service2.internal, but not match a request to `https://this.o2p.example.com/foo/more` nor ...`.com/food`.
* Upstream URLs *with a trailing slash,* like in `--upstream=http://service1.internal/foo/`, will match any incoming request to any incoming requests's path *starting with* `/foo/`, like `/foo/` and `/foo/more` and `/foo/lots/more?etc`.

If multiple `--upstream` URLs' paths match an incoming request, the one with the longest matching path (the most specific match) takes priority over shorter (less specific) ones.

**Unix socket upstreams** are configured as `unix:///path/to/unix.sock`.

**Static file paths** are configured as a file:// URL. `file:///var/www/static/` will serve the files from that directory at `http://[oauth2-proxy url]/var/www/static/`, which may not be what you want. You can provide the path to where the files should be available by adding a fragment to the configured URL. The value of the fragment will then be used to specify which path the files are available at, e.g. `file:///var/www/static/#/static/` will make `/var/www/static/` available at `http://[oauth2-proxy url]/static/`.

Multiple upstreams can either be configured by supplying a comma separated list to the `--upstream` parameter, supplying the parameter multiple times or providing a list in the [config file](#config-file). When multiple upstreams are used routing to them will be based on the path they are set up with.

## Environment variables

Every command line argument can be specified as an environment variable by
prefixing it with `OAUTH2_PROXY_`, capitalising it, and replacing hyphens (`-`)
with underscores (`_`). If the argument can be specified multiple times, the
environment variable should be plural (trailing `S`).

This is particularly useful for storing secrets outside a configuration file
or the command line.

For example, the `--cookie-secret` flag becomes `OAUTH2_PROXY_COOKIE_SECRET`.
If a flag has the type `string | list` like the `--email-domain` flag it is
available as an environment variable in plural form e.g. `OAUTH2_PROXY_EMAIL_DOMAINS`

Values for type `string | list` usually have a plural environment variable name
and need to be seperated by `,` e.g.
`OAUTH2_PROXY_SKIP_AUTH_ROUTES="GET=^/api/status,POST=^/api/saved_objects/_import"`

Please check the type for each [config option](#config-options) first.

## Logging Configuration

By default, OAuth2 Proxy logs all output to stdout. Logging can be configured to output to a rotating log file using the `--logging-filename` command.

If logging to a file you can also configure the maximum file size (`--logging-max-size`), age (`--logging-max-age`), max backup logs (`--logging-max-backups`), and if backup logs should be compressed (`--logging-compress`).

There are three different types of logging: standard, authentication, and HTTP requests. These can each be enabled or disabled with `--standard-logging`, `--auth-logging`, and `--request-logging`.

Each type of logging has its own configurable format and variables. By default, these formats are similar to the Apache Combined Log.

Logging of requests to the `/ping` endpoint (or using `--ping-user-agent`) and the `/ready` endpoint can be disabled with `--silence-ping-logging` reducing log volume.

## Auth Log Format

Authentication logs are logs which are guaranteed to contain a username or email address of a user attempting to authenticate. These logs are output by default in the below format:

```
<REMOTE_ADDRESS> - <REQUEST ID> - <user@domain.com> [2015/03/19 17:20:19] [<STATUS>] <MESSAGE>
```

The status block will contain one of the below strings:

- `AuthSuccess` If a user has authenticated successfully by any method
- `AuthFailure` If the user failed to authenticate explicitly
- `AuthError` If there was an unexpected error during authentication

If you require a different format than that, you can configure it with the `--auth-logging-format` flag.
The default format is configured as follows:

```
{{.Client}} - {{.RequestID}} - {{.Username}} [{{.Timestamp}}] [{{.Status}}] {{.Message}}
```

Available variables for auth logging:

| Variable      | Example                              | Description                                                                                              |
| ------------- | ------------------------------------ | -------------------------------------------------------------------------------------------------------- |
| Client        | 74.125.224.72                        | The client/remote IP address. Will use the X-Real-IP header it if exists & reverse-proxy is set to true. |
| Host          | domain.com                           | The value of the Host header.                                                                            |
| Message       | Authenticated via OAuth2             | The details of the auth attempt.                                                                         |
| Protocol      | HTTP/1.0                             | The request protocol.                                                                                    |
| RequestID     | 00010203-0405-4607-8809-0a0b0c0d0e0f | The request ID pulled from the `--request-id-header`. Random UUID if empty                               |
| RequestMethod | GET                                  | The request method.                                                                                      |
| Timestamp     | 2015/03/19 17:20:19                  | The date and time of the logging event.                                                                  |
| UserAgent     | -                                    | The full user agent as reported by the requesting client.                                                |
| Username      | username@email.com                   | The email or username of the auth request.                                                               |
| Status        | AuthSuccess                          | The status of the auth request. See above for details.                                                   |

## Request Log Format

HTTP request logs will output by default in the below format:

```
<REMOTE_ADDRESS> - <REQUEST ID> - <user@domain.com> [2015/03/19 17:20:19] <HOST_HEADER> GET <UPSTREAM_HOST> "/path/" HTTP/1.1 "<USER_AGENT>" <RESPONSE_CODE> <RESPONSE_BYTES> <REQUEST_DURATION>
```

If you require a different format than that, you can configure it with the `--request-logging-format` flag.
The default format is configured as follows:

```
{{.Client}} - {{.RequestID}} - {{.Username}} [{{.Timestamp}}] {{.Host}} {{.RequestMethod}} {{.Upstream}} {{.RequestURI}} {{.Protocol}} {{.UserAgent}} {{.StatusCode}} {{.ResponseSize}} {{.RequestDuration}}
```

Available variables for request logging:

| Variable        | Example                              | Description                                                                                              |
| --------------- | ------------------------------------ | -------------------------------------------------------------------------------------------------------- |
| Client          | 74.125.224.72                        | The client/remote IP address. Will use the X-Real-IP header it if exists & reverse-proxy is set to true. |
| Host            | domain.com                           | The value of the Host header.                                                                            |
| Protocol        | HTTP/1.0                             | The request protocol.                                                                                    |
| RequestDuration | 0.001                                | The time in seconds that a request took to process.                                                      |
| RequestID       | 00010203-0405-4607-8809-0a0b0c0d0e0f | The request ID pulled from the `--request-id-header`. Random UUID if empty                               |
| RequestMethod   | GET                                  | The request method.                                                                                      |
| RequestURI      | "/oauth2/auth"                       | The URI path of the request.                                                                             |
| ResponseSize    | 12                                   | The size in bytes of the response.                                                                       |
| StatusCode      | 200                                  | The HTTP status code of the response.                                                                    |
| Timestamp       | 2015/03/19 17:20:19                  | The date and time of the logging event.                                                                  |
| Upstream        | -                                    | The upstream data of the HTTP request.                                                                   |
| UserAgent       | -                                    | The full user agent as reported by the requesting client.                                                |
| Username        | username@email.com                   | The email or username of the auth request.                                                               |

## Standard Log Format

All other logging that is not covered by the above two types of logging will be output in this standard logging format. This includes configuration information at startup and errors that occur outside of a session. The default format is below:

```
[2015/03/19 17:20:19] [main.go:40] <MESSAGE>
```

If you require a different format than that, you can configure it with the `--standard-logging-format` flag. The default format is configured as follows:

```
[{{.Timestamp}}] [{{.File}}] {{.Message}}
```

Available variables for standard logging:

| Variable  | Example                           | Description                                        |
| --------- | --------------------------------- | -------------------------------------------------- |
| Timestamp | 2015/03/19 17:20:19               | The date and time of the logging event.            |
| File      | main.go:40                        | The file and line number of the logging statement. |
| Message   | HTTP: listening on 127.0.0.1:4180 | The details of the log statement.                  |<|MERGE_RESOLUTION|>--- conflicted
+++ resolved
@@ -66,162 +66,6 @@
 
 ### Command Line Options
 
-<<<<<<< HEAD
-| Option | Type | Description | Default |
-| ------ | ---- | ----------- | ------- |
-| `--acr-values` | string | optional, see [docs](https://openid.net/specs/openid-connect-eap-acr-values-1_0.html#acrValues) | `""` |
-| `--allow-query-semicolons` | bool | allow the use of semicolons in query args ([required for some legacy applications](https://github.com/golang/go/issues/25192)) | `false` |
-| `--api-route` | string \| list | return HTTP 401 instead of redirecting to authentication server if token is not valid. Format: path_regex | |
-| `--approval-prompt` | string | OAuth approval_prompt | `"force"` |
-| `--auth-logging` | bool | Log authentication attempts | true |
-| `--auth-logging-format` | string | Template for authentication log lines | see [Logging Configuration](#logging-configuration) |
-| `--authenticated-emails-file` | string | authenticate against emails via file (one per line) | |
-| `--azure-tenant` | string | go to a tenant-specific or common (tenant-independent) endpoint. | `"common"` |
-| `--backend-logout-url` | string | URL to perform backend logout, if you use `{id_token}` in the url it will be replaced by the actual `id_token` of the user session | |
-| `--basic-auth-password` | string | the password to set when passing the HTTP Basic Auth header | |
-| `--client-id` | string | the OAuth Client ID, e.g. `"123456.apps.googleusercontent.com"` | |
-| `--client-secret` | string | the OAuth Client Secret | |
-| `--client-secret-file` | string | the file with OAuth Client Secret | |
-| `--code-challenge-method` | string | use PKCE code challenges with the specified method. Either 'plain' or 'S256' (recommended) | |
-| `--config` | string | path to config file | |
-| `--cookie-domain` | string \| list | Optional cookie domains to force cookies to (e.g. `.yourcompany.com`). The longest domain matching the request's host will be used (or the shortest cookie domain if there is no match). | |
-| `--cookie-expire` | duration | expire timeframe for cookie. If set to 0, cookie becomes a session-cookie which will expire when the browser is closed. | 168h0m0s |
-| `--cookie-httponly` | bool | set HttpOnly cookie flag | true |
-| `--cookie-name` | string | the name of the cookie that the oauth_proxy creates. Should be changed to use a [cookie prefix](https://developer.mozilla.org/en-US/docs/Web/HTTP/Cookies#cookie_prefixes) (`__Host-` or `__Secure-`) if `--cookie-secure` is set. | `"_oauth2_proxy"` |
-| `--cookie-path` | string | an optional cookie path to force cookies to (e.g. `/poc/`) | `"/"` |
-| `--cookie-refresh` | duration | refresh the cookie after this duration; `0` to disable; not supported by all providers&nbsp;[^1] | |
-| `--cookie-secret` | string | the seed string for secure cookies (optionally base64 encoded) | |
-| `--cookie-secure` | bool | set [secure (HTTPS only) cookie flag](https://owasp.org/www-community/controls/SecureFlag) | true |
-| `--cookie-samesite` | string | set SameSite cookie attribute (`"lax"`, `"strict"`, `"none"`, or `""`). | `""` |
-| `--cookie-csrf-per-request` | bool | Enable having different CSRF cookies per request, making it possible to have parallel requests. | false |
-| `--cookie-csrf-per-request-limit` | int | Sets a limit on the number of CSRF requests cookies that oauth2-proxy will create. The oldest cookie will be removed. Useful if users end up with 431 Request headers too large status codes. Only effective if --cookie-csrf-per-request is true | "infinite" |
-| `--cookie-csrf-expire` | duration | expire timeframe for CSRF cookie | 15m |
-| `--custom-templates-dir` | string | path to custom html templates | |
-| `--custom-sign-in-logo` | string | path or a URL to an custom image for the sign_in page logo. Use `"-"` to disable default logo. |
-| `--display-htpasswd-form` | bool | display username / password login form if an htpasswd file is provided | true |
-| `--email-domain` | string \| list | authenticate emails with the specified domain (may be given multiple times). Use `*` to authenticate any email | |
-| `--errors-to-info-log` | bool | redirects error-level logging to default log channel instead of stderr | false |
-| `--extra-jwt-issuers` | string | if `--skip-jwt-bearer-tokens` is set, a list of extra JWT `issuer=audience` (see a token's `iss`, `aud` fields) pairs (where the issuer URL has a `.well-known/openid-configuration` or a `.well-known/jwks.json`) | |
-| `--exclude-logging-path` | string | comma separated list of paths to exclude from logging, e.g. `"/ping,/path2"` |`""` (no paths excluded) |
-| `--flush-interval` | duration | period between flushing response buffers when streaming responses | `"1s"` |
-| `--force-https` | bool | enforce https redirect | `false` |
-| `--force-json-errors` | bool | force JSON errors instead of HTTP error pages or redirects | `false` |
-| `--banner` | string | custom (html) banner string. Use `"-"` to disable default banner. | |
-| `--footer` | string | custom (html) footer string. Use `"-"` to disable default footer. | |
-| `--github-org` | string | restrict logins to members of this organisation | |
-| `--github-team` | string | restrict logins to members of any of these teams (slug), separated by a comma | |
-| `--github-repo` | string | restrict logins to collaborators of this repository formatted as `orgname/repo` | |
-| `--github-token` | string | the token to use when verifying repository collaborators (must have push access to the repository) | |
-| `--github-user` | string \| list | To allow users to login by username even if they do not belong to the specified org and team or collaborators | |
-| `--gitlab-group` | string \| list | restrict logins to members of any of these groups (slug), separated by a comma | |
-| `--gitlab-projects` | string \| list | restrict logins to members of any of these projects (may be given multiple times) formatted as `orgname/repo=accesslevel`. Access level should be a value matching [Gitlab access levels](https://docs.gitlab.com/ee/api/members.html#valid-access-levels), defaulted to 20 if absent | |
-| `--google-admin-email` | string | the google admin to impersonate for api calls | |
-| `--google-group` | string | restrict logins to members of this google group (may be given multiple times). | |
-| `--google-service-account-json` | string | the path to the service account json credentials | |
-| `--google-use-application-default-credentials` | bool | use application default credentials instead of service account json (i.e. GKE Workload Identity) | |
-| `--google-target-principal` | bool | the target principal to impersonate when using ADC | defaults to the service account configured for ADC |
-| `--htpasswd-file` | string | additionally authenticate against a htpasswd file. Entries must be created with `htpasswd -B` for bcrypt encryption | |
-| `--htpasswd-user-group` | string \| list | the groups to be set on sessions for htpasswd users | |
-| `--http-address` | string | `[http://]<addr>:<port>` or `unix://<path>` to listen on for HTTP clients. Square brackets are required for ipv6 address, e.g. `http://[::1]:4180` | `"127.0.0.1:4180"` |
-| `--https-address` | string | `[https://]<addr>:<port>` to listen on for HTTPS clients. Square brackets are required for ipv6 address, e.g. `https://[::1]:443` | `":443"` |
-| `--logging-compress` | bool | Should rotated log files be compressed using gzip | false |
-| `--logging-filename` | string | File to log requests to, empty for `stdout` | `""` (stdout) |
-| `--logging-local-time` | bool | Use local time in log files and backup filenames instead of UTC | true (local time) |
-| `--logging-max-age` | int | Maximum number of days to retain old log files | 7 |
-| `--logging-max-backups` | int | Maximum number of old log files to retain; 0 to disable | 0 |
-| `--logging-max-size` | int | Maximum size in megabytes of the log file before rotation | 100 |
-| `--jwt-key` | string | private key in PEM format used to sign JWT, so that you can say something like `--jwt-key="${OAUTH2_PROXY_JWT_KEY}"`: required by login.gov | |
-| `--jwt-key-file` | string | path to the private key file in PEM format used to sign the JWT so that you can say something like `--jwt-key-file=/etc/ssl/private/jwt_signing_key.pem`: required by login.gov | |
-| `--login-url` | string | Authentication endpoint | |
-| `--insecure-oidc-allow-unverified-email` | bool | don't fail if an email address in an id_token is not verified | false |
-| `--insecure-oidc-skip-issuer-verification` | bool | allow the OIDC issuer URL to differ from the expected (currently required for Azure multi-tenant compatibility) | false |
-| `--insecure-oidc-skip-nonce` | bool | skip verifying the OIDC ID Token's nonce claim | true |
-| `--oidc-issuer-url` | string | the OpenID Connect issuer URL, e.g. `"https://accounts.google.com"` | |
-| `--oidc-jwks-url` | string | OIDC JWKS URI for token verification; required if OIDC discovery is disabled | |
-| `--oidc-email-claim` | string | which OIDC claim contains the user's email | `"email"` |
-| `--oidc-groups-claim` | string | which OIDC claim contains the user groups | `"groups"` |
-| `--oidc-audience-claim` | string | which OIDC claim contains the audience | `"aud"` |
-| `--oidc-extra-audience` | string \| list | additional audiences which are allowed to pass verification | `"[]"` |
-| `--pass-access-token` | bool | pass OAuth access_token to upstream via X-Forwarded-Access-Token header. When used with `--set-xauthrequest` this adds the X-Auth-Request-Access-Token header to the response | false |
-| `--pass-authorization-header` | bool | pass OIDC IDToken to upstream via Authorization Bearer header | false |
-| `--pass-basic-auth` | bool | pass HTTP Basic Auth, X-Forwarded-User, X-Forwarded-Email and X-Forwarded-Preferred-Username information to upstream | true |
-| `--prefer-email-to-user` | bool | Prefer to use the Email address as the Username when passing information to upstream. Will only use Username if Email is unavailable, e.g. htaccess authentication. Used in conjunction with `--pass-basic-auth` and `--pass-user-headers` | false |
-| `--pass-host-header` | bool | pass the request Host Header to upstream | true |
-| `--pass-user-headers` | bool | pass X-Forwarded-User, X-Forwarded-Groups, X-Forwarded-Email and X-Forwarded-Preferred-Username information to upstream | true |
-| `--profile-url` | string | Profile access endpoint | |
-| `--skip-claims-from-profile-url` | bool | skip request to Profile URL for resolving claims not present in id_token | false |
-| `--prompt` | string | [OIDC prompt](https://openid.net/specs/openid-connect-core-1_0.html#AuthRequest); if present, `approval-prompt` is ignored | `""` |
-| `--provider` | string | OAuth provider | google |
-| `--provider-ca-file` | string \| list | Paths to CA certificates that should be used when connecting to the provider. If not specified, the default Go trust sources are used instead. |
-| `--use-system-trust-store` | bool | Determines if `provider-ca-file` files and the system trust store are used. If set to true, your custom CA files and the system trust store are used otherwise only your custom CA files. | false |
-| `--provider-display-name` | string | Override the provider's name with the given string; used for the sign-in page | (depends on provider) |
-| `--ping-path` | string | the ping endpoint that can be used for basic health checks | `"/ping"` |
-| `--ping-user-agent` | string | a User-Agent that can be used for basic health checks | `""` (don't check user agent) |
-| `--ready-path` | string | the ready endpoint that can be used for deep health checks | `"/ready"` |
-| `--metrics-address` | string | the address prometheus metrics will be scraped from | `""` |
-| `--proxy-prefix` | string | the url root path that this proxy should be nested under (e.g. /`<oauth2>/sign_in`) | `"/oauth2"` |
-| `--proxy-websockets` | bool | enables WebSocket proxying | true |
-| `--pubjwk-url` | string | JWK pubkey access endpoint: required by login.gov | |
-| `--real-client-ip-header` | string | Header used to determine the real IP of the client, requires `--reverse-proxy` to be set (one of: X-Forwarded-For, X-Real-IP, or X-ProxyUser-IP) | X-Real-IP |
-| `--redeem-url` | string | Token redemption endpoint | |
-| `--redirect-url` | string | the OAuth Redirect URL, e.g. `"https://internalapp.yourcompany.com/oauth2/callback"` | |
-| `--relative-redirect-url` | bool | allow relative OAuth Redirect URL.` | |
-| `--redis-cluster-connection-urls` | string \| list | List of Redis cluster connection URLs (e.g. `redis://HOST[:PORT]`). Used in conjunction with `--redis-use-cluster` | |
-| `--redis-connection-url` | string | URL of redis server for redis session storage (e.g. `redis://HOST[:PORT]`) | |
-| `--redis-insecure-skip-tls-verify` | bool | skip TLS verification when connecting to Redis | false |
-| `--redis-password` | string | Redis password. Applicable for all Redis configurations. Will override any password set in `--redis-connection-url` | |
-| `--redis-sentinel-password` | string | Redis sentinel password. Used only for sentinel connection; any redis node passwords need to use `--redis-password` | |
-| `--redis-sentinel-master-name` | string | Redis sentinel master name. Used in conjunction with `--redis-use-sentinel` | |
-| `--redis-sentinel-connection-urls` | string \| list | List of Redis sentinel connection URLs (e.g. `redis://HOST[:PORT]`). Used in conjunction with `--redis-use-sentinel` | |
-| `--redis-use-cluster` | bool | Connect to redis cluster. Must set `--redis-cluster-connection-urls` to use this feature | false |
-| `--redis-use-sentinel` | bool | Connect to redis via sentinels. Must set `--redis-sentinel-master-name` and `--redis-sentinel-connection-urls` to use this feature | false |
-| `--redis-connection-idle-timeout` | int | Redis connection idle timeout seconds. If Redis [timeout](https://redis.io/docs/reference/clients/#client-timeouts) option is set to non-zero, the `--redis-connection-idle-timeout` must be less than Redis timeout option. Example: if either redis.conf includes `timeout 15` or using `CONFIG SET timeout 15` the `--redis-connection-idle-timeout` must be at least `--redis-connection-idle-timeout=14` | 0 |
-| `--request-id-header` | string | Request header to use as the request ID in logging | X-Request-Id |
-| `--request-logging` | bool | Log requests | true |
-| `--request-logging-format` | string | Template for request log lines | see [Logging Configuration](#logging-configuration) |
-| `--resource` | string | The resource that is protected (Azure AD only) | |
-| `--reverse-proxy` | bool | are we running behind a reverse proxy, controls whether headers like X-Real-IP are accepted and allows X-Forwarded-\{Proto,Host,Uri\} headers to be used on redirect selection | false |
-| `--scope` | string | OAuth scope specification | |
-| `--session-cookie-minimal` | bool | strip OAuth tokens from cookie session stores if they aren't needed (cookie session store only) | false |
-| `--session-store-type` | string | [Session data storage backend](sessions.md); redis or cookie | cookie |
-| `--set-xauthrequest` | bool | set X-Auth-Request-User, X-Auth-Request-Groups, X-Auth-Request-Email and X-Auth-Request-Preferred-Username response headers (useful in Nginx auth_request mode). When used with `--pass-access-token`, X-Auth-Request-Access-Token is added to response headers. | false |
-| `--set-authorization-header` | bool | set Authorization Bearer response header (useful in Nginx auth_request mode) | false |
-| `--set-basic-auth` | bool | set HTTP Basic Auth information in response (useful in Nginx auth_request mode) | false |
-| `--show-debug-on-error` | bool | show detailed error information on error pages (WARNING: this may contain sensitive information - do not use in production) | false |
-| `--signature-key` | string | GAP-Signature request signature key (algorithm:secretkey) | |
-| `--silence-ping-logging` | bool | disable logging of requests to ping & ready endpoints | false |
-| `--skip-auth-preflight` | bool | will skip authentication for OPTIONS requests | false |
-| `--skip-auth-regex` | string \| list | (DEPRECATED for `--skip-auth-route`) bypass authentication for requests paths that match (may be given multiple times) | |
-| `--skip-auth-route` | string \| list | bypass authentication for requests that match the method & path. Format: method=path_regex OR method!=path_regex. For all methods: path_regex OR !=path_regex | |
-| `--skip-auth-strip-headers` | bool | strips `X-Forwarded-*` style authentication headers & `Authorization` header if they would be set by oauth2-proxy | true |
-| `--skip-jwt-bearer-tokens` | bool | will skip requests that have verified JWT bearer tokens (the token must have [`aud`](https://en.wikipedia.org/wiki/JSON_Web_Token#Standard_fields) that matches this client id or one of the extras from `extra-jwt-issuers`) | false |
-| `--skip-oidc-discovery` | bool | bypass OIDC endpoint discovery. `--login-url`, `--redeem-url` and `--oidc-jwks-url` must be configured in this case | false |
-| `--skip-provider-button` | bool | will skip sign-in-page to directly reach the next step: oauth/start | false |
-| `--ssl-insecure-skip-verify` | bool | skip validation of certificates presented when using HTTPS providers | false |
-| `--ssl-upstream-insecure-skip-verify` | bool | skip validation of certificates presented when using HTTPS upstreams | false |
-| `--standard-logging` | bool | Log standard runtime information | true |
-| `--standard-logging-format` | string | Template for standard log lines | see [Logging Configuration](#logging-configuration) |
-| `--tls-cert-file` | string | path to certificate file | |
-| `--tls-cipher-suite` | string \| list | Restricts TLS cipher suites used by server to those listed (e.g. TLS_RSA_WITH_RC4_128_SHA) (may be given multiple times). If not specified, the default Go safe cipher list is used. List of valid cipher suites can be found in the [crypto/tls documentation](https://pkg.go.dev/crypto/tls#pkg-constants). | |
-| `--tls-key-file` | string | path to private key file | |
-| `--tls-min-version` | string | minimum TLS version that is acceptable, either `"TLS1.2"` or `"TLS1.3"` | `"TLS1.2"` |
-| `--upstream` | string \| list | the http url(s) of the upstream endpoint, file:// paths for static files or `static://<status_code>` for static response. Routing is based on the path | |
-| `--upstream-timeout` | duration | maximum amount of time the server will wait for a response from the upstream | 30s |
-| `--allowed-group` | string \| list | restrict logins to members of this group (may be given multiple times) | |
-| `--allowed-role` | string \| list | restrict logins to users with this role (may be given multiple times). Only works with the keycloak-oidc provider. | |
-| `--validate-url` | string | Access token validation endpoint | |
-| `--version` | n/a | print version string | |
-| `--whitelist-domain` | string \| list | allowed domains for redirection after authentication. Prefix domain with a `.` or a `*.` to allow subdomains (e.g. `.example.com`, `*.example.com`)&nbsp;[^2] | |
-| `--trusted-ip` | string \| list | list of IPs or CIDR ranges to allow to bypass authentication (may be given multiple times). When combined with `--reverse-proxy` and optionally `--real-client-ip-header` this will evaluate the trust of the IP stored in an HTTP header by a reverse proxy rather than the layer-3/4 remote address. WARNING: trusting IPs has inherent security flaws, especially when obtaining the IP address from an HTTP header (reverse-proxy mode). Use this option only if you understand the risks and how to manage them. | |
-| `--encode-state` | bool | encode the state parameter as UrlEncodedBase64 | false |
-
-[^1]: Only these providers support `--cookie-refresh`: GitLab, Google and OIDC
-[^2]: When using the `whitelist-domain` option, any domain prefixed with a `.` or a `*.` will allow any subdomain of the specified domain as a valid redirect URL. By default, only empty ports are allowed. This translates to allowing the default port of the URLs protocol (80 for HTTP, 443 for HTTPS, etc.) since browsers omit them. To allow only a specific port, add it to the whitelisted domain: `example.com:8080`. To allow any port, use `*`: `example.com:*`.
-
-See below for provider specific options
-
-### Upstreams Configuration
-=======
 | Flag        | Description          |
 | ----------- | -------------------- |
 | `--config`  | path to config file  |
@@ -268,19 +112,20 @@
 
 ### Cookie Options
 
-| Flag / Config Field                                                  | Type           | Description                                                                                                                                                                                                                        | Default           |
-| -------------------------------------------------------------------- | -------------- | ---------------------------------------------------------------------------------------------------------------------------------------------------------------------------------------------------------------------------------- | ----------------- |
-| flag: `--cookie-csrf-expire`<br/>toml: `cookie_csrf_expire`          | duration       | expire timeframe for CSRF cookie                                                                                                                                                                                                   | 15m               |
-| flag: `--cookie-csrf-per-request`<br/>toml:`cookie_csrf_per_request` | bool           | Enable having different CSRF cookies per request, making it possible to have parallel requests.                                                                                                                                    | false             |
-| flag: `--cookie-domain`<br/>toml: `cookie_domains`                   | string \| list | Optional cookie domains to force cookies to (e.g. `.yourcompany.com`). The longest domain matching the request's host will be used (or the shortest cookie domain if there is no match).                                           |                   |
-| flag: `--cookie-expire`<br/>toml: `cookie_expire`                    | duration       | expire timeframe for cookie. If set to 0, cookie becomes a session-cookie which will expire when the browser is closed.                                                                                                            | 168h0m0s          |
-| flag: `--cookie-httponly`<br/>toml: `cookie_httponly`                | bool           | set HttpOnly cookie flag                                                                                                                                                                                                           | true              |
-| flag: `--cookie-name`<br/>toml: `cookie_name`                        | string         | the name of the cookie that the oauth_proxy creates. Should be changed to use a [cookie prefix](https://developer.mozilla.org/en-US/docs/Web/HTTP/Cookies#cookie_prefixes) (`__Host-` or `__Secure-`) if `--cookie-secure` is set. | `"_oauth2_proxy"` |
-| flag: `--cookie-path`<br/>toml: `cookie_path`                        | string         | an optional cookie path to force cookies to (e.g. `/poc/`)                                                                                                                                                                         | `"/"`             |
-| flag: `--cookie-refresh`<br/>toml: `cookie_refresh`                  | duration       | refresh the cookie after this duration; `0` to disable; not supported by all providers&nbsp;[^1]                                                                                                                                   |                   |
-| flag: `--cookie-samesite`<br/>toml: `cookie_samesite`                | string         | set SameSite cookie attribute (`"lax"`, `"strict"`, `"none"`, or `""`).                                                                                                                                                            | `""`              |
-| flag: `--cookie-secret`<br/>toml: `cookie_secret`                    | string         | the seed string for secure cookies (optionally base64 encoded)                                                                                                                                                                     |                   |
-| flag: `--cookie-secure`<br/>toml: `cookie_secure`                    | bool           | set [secure (HTTPS only) cookie flag](https://owasp.org/www-community/controls/SecureFlag)                                                                                                                                         | true              |
+| Flag / Config Field                                                       | Type           | Description                                                                                                                                                                                                                                       | Default           |
+| ------------------------------------------------------------------------- | -------------- | ------------------------------------------------------------------------------------------------------------------------------------------------------------------------------------------------------------------------------------------------- | ----------------- |
+| flag: `--cookie-csrf-expire`<br/>toml: `cookie_csrf_expire`               | duration       | expire timeframe for CSRF cookie                                                                                                                                                                                                                  | 15m               |
+| flag: `--cookie-csrf-per-request`<br/>toml:`cookie_csrf_per_request`      | bool           | Enable having different CSRF cookies per request, making it possible to have parallel requests.                                                                                                                                                   | false             |
+| flag `--cookie-csrf-per-request-limit`<br/>toml:`cookie_csrf_per_request` | int            | Sets a limit on the number of CSRF requests cookies that oauth2-proxy will create. The oldest cookie will be removed. Useful if users end up with 431 Request headers too large status codes. Only effective if --cookie-csrf-per-request is true | "infinite" |
+| flag: `--cookie-domain`<br/>toml: `cookie_domains`                        | string \| list | Optional cookie domains to force cookies to (e.g. `.yourcompany.com`). The longest domain matching the request's host will be used (or the shortest cookie domain if there is no match).                                                          |                   |
+| flag: `--cookie-expire`<br/>toml: `cookie_expire`                         | duration       | expire timeframe for cookie. If set to 0, cookie becomes a session-cookie which will expire when the browser is closed.                                                                                                                           | 168h0m0s          |
+| flag: `--cookie-httponly`<br/>toml: `cookie_httponly`                     | bool           | set HttpOnly cookie flag                                                                                                                                                                                                                          | true              |
+| flag: `--cookie-name`<br/>toml: `cookie_name`                             | string         | the name of the cookie that the oauth_proxy creates. Should be changed to use a [cookie prefix](https://developer.mozilla.org/en-US/docs/Web/HTTP/Cookies#cookie_prefixes) (`__Host-` or `__Secure-`) if `--cookie-secure` is set.                | `"_oauth2_proxy"` |
+| flag: `--cookie-path`<br/>toml: `cookie_path`                             | string         | an optional cookie path to force cookies to (e.g. `/poc/`)                                                                                                                                                                                        | `"/"`             |
+| flag: `--cookie-refresh`<br/>toml: `cookie_refresh`                       | duration       | refresh the cookie after this duration; `0` to disable; not supported by all providers&nbsp;[^1]                                                                                                                                                  |                   |
+| flag: `--cookie-samesite`<br/>toml: `cookie_samesite`                     | string         | set SameSite cookie attribute (`"lax"`, `"strict"`, `"none"`, or `""`).                                                                                                                                                                           | `""`              |
+| flag: `--cookie-secret`<br/>toml: `cookie_secret`                         | string         | the seed string for secure cookies (optionally base64 encoded)                                                                                                                                                                                    |                   |
+| flag: `--cookie-secure`<br/>toml: `cookie_secure`                         | bool           | set [secure (HTTPS only) cookie flag](https://owasp.org/www-community/controls/SecureFlag)                                                                                                                                                        | true              |
 
 [^1]: The following providers support `--cookie-refresh`: ADFS, Azure, GitLab, Google, Keycloak and all other Identity Providers which support the full [OIDC specification](https://openid.net/specs/openid-connect-core-1_0.html#RefreshTokens)
 
@@ -415,7 +260,6 @@
 | flag: `--upstream`<br/>toml: `upstreams`                                                  | string \| list | the http url(s) of the upstream endpoint, file:// paths for static files or `static://<status_code>` for static response. Routing is based on the path |         |
 
 ## Upstreams Configuration
->>>>>>> 2fd2f8c6
 
 `oauth2-proxy` supports having multiple upstreams, and has the option to pass requests on to HTTP(S) servers, unix socket or serve static files from the file system.
 
