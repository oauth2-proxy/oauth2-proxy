--- conflicted
+++ resolved
@@ -115,12 +115,8 @@
 	jwtBearerVerifiers   []*oidc.IDTokenVerifier
 	compiledRegex        []*regexp.Regexp
 	templates            *template.Template
-<<<<<<< HEAD
-	realClientIPParser   realClientIPParser
+	realClientIPParser   ipapi.RealClientIPParser
 	ipWhitelist          *ipCIDRSet
-=======
-	realClientIPParser   ipapi.RealClientIPParser
->>>>>>> 03a0e1a0
 	Banner               string
 	Footer               string
 }
@@ -294,13 +290,7 @@
 		redirectURL.Path = fmt.Sprintf("%s/callback", opts.ProxyPrefix)
 	}
 
-<<<<<<< HEAD
-	ipWhitelist := newIPCIDRSet(opts.ipWhitelist)
-
-	logger.Printf("OAuthProxy configured for %s Client ID: %s", opts.provider.Data().ProviderName, opts.ClientID)
-=======
 	logger.Printf("OAuthProxy configured for %s Client ID: %s", opts.GetProvider().Data().ProviderName, opts.ClientID)
->>>>>>> 03a0e1a0
 	refresh := "disabled"
 	if opts.Cookie.Refresh != time.Duration(0) {
 		refresh = fmt.Sprintf("after %s", opts.Cookie.Refresh)
@@ -340,16 +330,10 @@
 		skipAuthRegex:        opts.SkipAuthRegex,
 		skipAuthPreflight:    opts.SkipAuthPreflight,
 		skipJwtBearerTokens:  opts.SkipJwtBearerTokens,
-<<<<<<< HEAD
-		jwtBearerVerifiers:   opts.jwtBearerVerifiers,
-		compiledRegex:        opts.compiledRegex,
-		realClientIPParser:   opts.realClientIPParser,
-		ipWhitelist:          ipWhitelist,
-=======
 		jwtBearerVerifiers:   opts.GetJWTBearerVerifiers(),
 		compiledRegex:        opts.GetCompiledRegex(),
 		realClientIPParser:   opts.GetRealClientIPParser(),
->>>>>>> 03a0e1a0
+		ipWhitelist:          newIPCIDRSet(opts.GetIPWhitelist()),
 		SetXAuthRequest:      opts.SetXAuthRequest,
 		PassBasicAuth:        opts.PassBasicAuth,
 		SetBasicAuth:         opts.SetBasicAuth,
@@ -699,7 +683,7 @@
 		return false
 	}
 
-	remoteAddr, err := getClientIP(p.realClientIPParser, req)
+	remoteAddr, err := ip.GetClientIP(p.realClientIPParser, req)
 	if err != nil {
 		logger.Printf("Error obtaining real IP for whitelist: %v", err)
 		// Possibly spoofed X-Real-IP header
