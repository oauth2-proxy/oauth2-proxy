package main

import (
	"context"
	"crypto/tls"
	b64 "encoding/base64"
	"encoding/json"
	"errors"
	"fmt"
	"html/template"
	"net"
	"net/http"
	"net/http/httputil"
	"net/url"
	"regexp"
	"strconv"
	"strings"
	"time"

	"github.com/coreos/go-oidc"
	"github.com/mbland/hmacauth"
	sessionsapi "github.com/oauth2-proxy/oauth2-proxy/pkg/apis/sessions"
	"github.com/oauth2-proxy/oauth2-proxy/pkg/cookies"
	"github.com/oauth2-proxy/oauth2-proxy/pkg/encryption"
	"github.com/oauth2-proxy/oauth2-proxy/pkg/logger"
	"github.com/oauth2-proxy/oauth2-proxy/providers"
	"github.com/yhat/wsutil"
)

const (
	// SignatureHeader is the name of the request header containing the GAP Signature
	// Part of hmacauth
	SignatureHeader = "GAP-Signature"

	httpScheme  = "http"
	httpsScheme = "https"

	applicationJSON = "application/json"
)

// SignatureHeaders contains the headers to be signed by the hmac algorithm
// Part of hmacauth
var SignatureHeaders = []string{
	"Content-Length",
	"Content-Md5",
	"Content-Type",
	"Date",
	"Authorization",
	"X-Forwarded-User",
	"X-Forwarded-Email",
	"X-Forwarded-Preferred-User",
	"X-Forwarded-Access-Token",
	"Cookie",
	"Gap-Auth",
}

var (
	// ErrNeedsLogin means the user should be redirected to the login page
	ErrNeedsLogin = errors.New("redirect to login page")

	// Used to check final redirects are not susceptible to open redirects.
	// Matches //, /\ and both of these with whitespace in between (eg / / or / \).
	invalidRedirectRegex = regexp.MustCompile(`^/(\s|\v)?(/|\\)`)
)

// OAuthProxy is the main authentication proxy
type OAuthProxy struct {
	CookieName     string
	CSRFCookieName string
	CookieDomains  []string
	CookiePath     string
	CookieSecure   bool
	CookieHTTPOnly bool
	CookieExpire   time.Duration
	CookieRefresh  time.Duration
	CookieSameSite string
	Validator      func(string) bool

	RobotsPath        string
	PingPath          string
	SignInPath        string
	SignOutPath       string
	OAuthStartPath    string
	OAuthCallbackPath string
	AuthOnlyPath      string
	UserInfoPath      string

	redirectURL          *url.URL // the url to receive requests at
	whitelistDomains     []string
	provider             providers.Provider
	providerNameOverride string
	sessionStore         sessionsapi.SessionStore
	ProxyPrefix          string
	SignInMessage        string
	HtpasswdFile         *HtpasswdFile
	DisplayHtpasswdForm  bool
	serveMux             http.Handler
	SetXAuthRequest      bool
	PassBasicAuth        bool
	SetBasicAuth         bool
	SkipProviderButton   bool
	PassUserHeaders      bool
	BasicAuthPassword    string
	PassAccessToken      bool
	SetAuthorization     bool
	PassAuthorization    bool
	PreferEmailToUser    bool
	skipAuthRegex        []string
	skipAuthPreflight    bool
	skipJwtBearerTokens  bool
	jwtBearerVerifiers   []*oidc.IDTokenVerifier
	compiledRegex        []*regexp.Regexp
	claimsAuthorizer     *JMESValidator
	templates            *template.Template
	realClientIPParser   realClientIPParser
	Banner               string
	Footer               string
}

// UpstreamProxy represents an upstream server to proxy to
type UpstreamProxy struct {
	upstream  string
	handler   http.Handler
	wsHandler http.Handler
	auth      hmacauth.HmacAuth
}

// ServeHTTP proxies requests to the upstream provider while signing the
// request headers
func (u *UpstreamProxy) ServeHTTP(w http.ResponseWriter, r *http.Request) {
	w.Header().Set("GAP-Upstream-Address", u.upstream)
	if u.auth != nil {
		r.Header.Set("GAP-Auth", w.Header().Get("GAP-Auth"))
		u.auth.SignRequest(r)
	}
	if u.wsHandler != nil && strings.EqualFold(r.Header.Get("Connection"), "upgrade") && r.Header.Get("Upgrade") == "websocket" {
		u.wsHandler.ServeHTTP(w, r)
	} else {
		u.handler.ServeHTTP(w, r)
	}

}

// NewReverseProxy creates a new reverse proxy for proxying requests to upstream
// servers
func NewReverseProxy(target *url.URL, opts *Options) (proxy *httputil.ReverseProxy) {
	proxy = httputil.NewSingleHostReverseProxy(target)
	proxy.FlushInterval = opts.FlushInterval
	if opts.SSLUpstreamInsecureSkipVerify {
		proxy.Transport = &http.Transport{
			TLSClientConfig: &tls.Config{InsecureSkipVerify: true},
		}
	}
	return proxy
}

func setProxyUpstreamHostHeader(proxy *httputil.ReverseProxy, target *url.URL) {
	director := proxy.Director
	proxy.Director = func(req *http.Request) {
		director(req)
		// use RequestURI so that we aren't unescaping encoded slashes in the request path
		req.Host = target.Host
		req.URL.Opaque = req.RequestURI
		req.URL.RawQuery = ""
	}
}

func setProxyDirector(proxy *httputil.ReverseProxy) {
	director := proxy.Director
	proxy.Director = func(req *http.Request) {
		director(req)
		// use RequestURI so that we aren't unescaping encoded slashes in the request path
		req.URL.Opaque = req.RequestURI
		req.URL.RawQuery = ""
	}
}

// NewFileServer creates a http.Handler to serve files from the filesystem
func NewFileServer(path string, filesystemPath string) (proxy http.Handler) {
	return http.StripPrefix(path, http.FileServer(http.Dir(filesystemPath)))
}

// NewWebSocketOrRestReverseProxy creates a reverse proxy for REST or websocket based on url
func NewWebSocketOrRestReverseProxy(u *url.URL, opts *Options, auth hmacauth.HmacAuth) http.Handler {
	u.Path = ""
	proxy := NewReverseProxy(u, opts)
	if !opts.PassHostHeader {
		setProxyUpstreamHostHeader(proxy, u)
	} else {
		setProxyDirector(proxy)
	}

	// this should give us a wss:// scheme if the url is https:// based.
	var wsProxy *wsutil.ReverseProxy
	if opts.ProxyWebSockets {
		wsScheme := "ws" + strings.TrimPrefix(u.Scheme, "http")
		wsURL := &url.URL{Scheme: wsScheme, Host: u.Host}
		wsProxy = wsutil.NewSingleHostReverseProxy(wsURL)
		if opts.SSLUpstreamInsecureSkipVerify {
			wsProxy.TLSClientConfig = &tls.Config{InsecureSkipVerify: true}
		}
	}
	return &UpstreamProxy{
		upstream:  u.Host,
		handler:   proxy,
		wsHandler: wsProxy,
		auth:      auth,
	}
}

// NewOAuthProxy creates a new instance of OAuthProxy from the options provided
func NewOAuthProxy(opts *Options, validator func(string) bool) *OAuthProxy {
	serveMux := http.NewServeMux()
	var auth hmacauth.HmacAuth
	if sigData := opts.signatureData; sigData != nil {
		auth = hmacauth.NewHmacAuth(sigData.hash, []byte(sigData.key),
			SignatureHeader, SignatureHeaders)
	}
	for _, u := range opts.proxyURLs {
		path := u.Path
		host := u.Host
		switch u.Scheme {
		case httpScheme, httpsScheme:
			logger.Printf("mapping path %q => upstream %q", path, u)
			proxy := NewWebSocketOrRestReverseProxy(u, opts, auth)
			serveMux.Handle(path, proxy)
		case "static":
			responseCode, err := strconv.Atoi(host)
			if err != nil {
				logger.Printf("unable to convert %q to int, use default \"200\"", host)
				responseCode = 200
			}

			serveMux.HandleFunc(path, func(rw http.ResponseWriter, req *http.Request) {
				rw.WriteHeader(responseCode)
				fmt.Fprintf(rw, "Authenticated")
			})
		case "file":
			if u.Fragment != "" {
				path = u.Fragment
			}
			logger.Printf("mapping path %q => file system %q", path, u.Path)
			proxy := NewFileServer(path, u.Path)
			uProxy := UpstreamProxy{
				upstream:  path,
				handler:   proxy,
				wsHandler: nil,
				auth:      nil,
			}
			serveMux.Handle(path, &uProxy)
		default:
			panic(fmt.Sprintf("unknown upstream protocol %s", u.Scheme))
		}
	}
	for _, u := range opts.compiledRegex {
		logger.Printf("compiled skip-auth-regex => %q", u)
	}

	if opts.SkipJwtBearerTokens {
		logger.Printf("Skipping JWT tokens from configured OIDC issuer: %q", opts.OIDCIssuerURL)
		for _, issuer := range opts.ExtraJwtIssuers {
			logger.Printf("Skipping JWT tokens from extra JWT issuer: %q", issuer)
		}
	}
	redirectURL := opts.redirectURL
	if redirectURL.Path == "" {
		redirectURL.Path = fmt.Sprintf("%s/callback", opts.ProxyPrefix)
	}

	logger.Printf("OAuthProxy configured for %s Client ID: %s", opts.provider.Data().ProviderName, opts.ClientID)
	refresh := "disabled"
	if opts.Cookie.Refresh != time.Duration(0) {
		refresh = fmt.Sprintf("after %s", opts.Cookie.Refresh)
	}

	logger.Printf("Cookie settings: name:%s secure(https):%v httponly:%v expiry:%s domains:%s path:%s samesite:%s refresh:%s", opts.Cookie.Name, opts.Cookie.Secure, opts.Cookie.HTTPOnly, opts.Cookie.Expire, strings.Join(opts.Cookie.Domains, ","), opts.Cookie.Path, opts.Cookie.SameSite, refresh)

	claimsAuthRules := opts.claimsAuthorizer.Rules()
	if len(claimsAuthRules) > 0 {
		logger.Printf("Authorizing requests using any of the following claims: %s", strings.Join(claimsAuthRules, ", "))
	}

	return &OAuthProxy{
<<<<<<< HEAD
		CookieName:     opts.CookieName,
		CSRFCookieName: fmt.Sprintf("%v_%v", opts.CookieName, "csrf"),
		CookieDomain:   opts.CookieDomain,
		CookiePath:     opts.CookiePath,
		CookieSecure:   opts.CookieSecure,
		CookieHTTPOnly: opts.CookieHTTPOnly,
		CookieExpire:   opts.CookieExpire,
		CookieRefresh:  opts.CookieRefresh,
		CookieSameSite: opts.CookieSameSite,
=======
		CookieName:     opts.Cookie.Name,
		CSRFCookieName: fmt.Sprintf("%v_%v", opts.Cookie.Name, "csrf"),
		CookieSeed:     opts.Cookie.Secret,
		CookieDomains:  opts.Cookie.Domains,
		CookiePath:     opts.Cookie.Path,
		CookieSecure:   opts.Cookie.Secure,
		CookieHTTPOnly: opts.Cookie.HTTPOnly,
		CookieExpire:   opts.Cookie.Expire,
		CookieRefresh:  opts.Cookie.Refresh,
		CookieSameSite: opts.Cookie.SameSite,
>>>>>>> d228d5a9
		Validator:      validator,

		RobotsPath:        "/robots.txt",
		PingPath:          opts.PingPath,
		SignInPath:        fmt.Sprintf("%s/sign_in", opts.ProxyPrefix),
		SignOutPath:       fmt.Sprintf("%s/sign_out", opts.ProxyPrefix),
		OAuthStartPath:    fmt.Sprintf("%s/start", opts.ProxyPrefix),
		OAuthCallbackPath: fmt.Sprintf("%s/callback", opts.ProxyPrefix),
		AuthOnlyPath:      fmt.Sprintf("%s/auth", opts.ProxyPrefix),
		UserInfoPath:      fmt.Sprintf("%s/userinfo", opts.ProxyPrefix),

		ProxyPrefix:          opts.ProxyPrefix,
		provider:             opts.provider,
		providerNameOverride: opts.ProviderName,
		sessionStore:         opts.sessionStore,
		serveMux:             serveMux,
		redirectURL:          redirectURL,
		whitelistDomains:     opts.WhitelistDomains,
		skipAuthRegex:        opts.SkipAuthRegex,
		skipAuthPreflight:    opts.SkipAuthPreflight,
		skipJwtBearerTokens:  opts.SkipJwtBearerTokens,
		jwtBearerVerifiers:   opts.jwtBearerVerifiers,
<<<<<<< HEAD
		compiledRegex:        opts.CompiledRegex,
		claimsAuthorizer:     opts.claimsAuthorizer,
=======
		compiledRegex:        opts.compiledRegex,
		realClientIPParser:   opts.realClientIPParser,
>>>>>>> d228d5a9
		SetXAuthRequest:      opts.SetXAuthRequest,
		PassBasicAuth:        opts.PassBasicAuth,
		SetBasicAuth:         opts.SetBasicAuth,
		PassUserHeaders:      opts.PassUserHeaders,
		BasicAuthPassword:    opts.BasicAuthPassword,
		PassAccessToken:      opts.PassAccessToken,
		SetAuthorization:     opts.SetAuthorization,
		PassAuthorization:    opts.PassAuthorization,
		PreferEmailToUser:    opts.PreferEmailToUser,
		SkipProviderButton:   opts.SkipProviderButton,
		templates:            loadTemplates(opts.CustomTemplatesDir),
		Banner:               opts.Banner,
		Footer:               opts.Footer,
	}
}

// GetRedirectURI returns the redirectURL that the upstream OAuth Provider will
// redirect clients to once authenticated
func (p *OAuthProxy) GetRedirectURI(host string) string {
	// default to the request Host if not set
	if p.redirectURL.Host != "" {
		return p.redirectURL.String()
	}
	u := *p.redirectURL
	if u.Scheme == "" {
		if p.CookieSecure {
			u.Scheme = httpsScheme
		} else {
			u.Scheme = httpScheme
		}
	}
	u.Host = host
	return u.String()
}

func (p *OAuthProxy) displayCustomLoginForm() bool {
	return p.HtpasswdFile != nil && p.DisplayHtpasswdForm
}

func (p *OAuthProxy) redeemCode(ctx context.Context, host, code string) (s *sessionsapi.SessionState, err error) {
	if code == "" {
		return nil, errors.New("missing code")
	}
	redirectURI := p.GetRedirectURI(host)
	s, err = p.provider.Redeem(ctx, redirectURI, code)
	if err != nil {
		return
	}

	if s.Email == "" {
		s.Email, err = p.provider.GetEmailAddress(ctx, s)
	}

	if s.PreferredUsername == "" {
		s.PreferredUsername, err = p.provider.GetPreferredUsername(ctx, s)
		if err != nil && err.Error() == "not implemented" {
			err = nil
		}
	}

	if s.User == "" {
		s.User, err = p.provider.GetUserName(ctx, s)
		if err != nil && err.Error() == "not implemented" {
			err = nil
		}
	}
	return
}

// MakeCSRFCookie creates a cookie for CSRF
func (p *OAuthProxy) MakeCSRFCookie(req *http.Request, value string, expiration time.Duration, now time.Time) *http.Cookie {
	return p.makeCookie(req, p.CSRFCookieName, value, expiration, now)
}

func (p *OAuthProxy) makeCookie(req *http.Request, name string, value string, expiration time.Duration, now time.Time) *http.Cookie {
	cookieDomain := cookies.GetCookieDomain(req, p.CookieDomains)

	if cookieDomain != "" {
		domain := cookies.GetRequestHost(req)
		if h, _, err := net.SplitHostPort(domain); err == nil {
			domain = h
		}
		if !strings.HasSuffix(domain, cookieDomain) {
			logger.Printf("Warning: request host is %q but using configured cookie domain of %q", domain, cookieDomain)
		}
	}

	return &http.Cookie{
		Name:     name,
		Value:    value,
		Path:     p.CookiePath,
		Domain:   cookieDomain,
		HttpOnly: p.CookieHTTPOnly,
		Secure:   p.CookieSecure,
		Expires:  now.Add(expiration),
		SameSite: cookies.ParseSameSite(p.CookieSameSite),
	}
}

// ClearCSRFCookie creates a cookie to unset the CSRF cookie stored in the user's
// session
func (p *OAuthProxy) ClearCSRFCookie(rw http.ResponseWriter, req *http.Request) {
	http.SetCookie(rw, p.MakeCSRFCookie(req, "", time.Hour*-1, time.Now()))
}

// SetCSRFCookie adds a CSRF cookie to the response
func (p *OAuthProxy) SetCSRFCookie(rw http.ResponseWriter, req *http.Request, val string) {
	http.SetCookie(rw, p.MakeCSRFCookie(req, val, p.CookieExpire, time.Now()))
}

// ClearSessionCookie creates a cookie to unset the user's authentication cookie
// stored in the user's session
func (p *OAuthProxy) ClearSessionCookie(rw http.ResponseWriter, req *http.Request) error {
	return p.sessionStore.Clear(rw, req)
}

// LoadCookiedSession reads the user's authentication details from the request
func (p *OAuthProxy) LoadCookiedSession(req *http.Request) (*sessionsapi.SessionState, error) {
	return p.sessionStore.Load(req)
}

// SaveSession creates a new session cookie value and sets this on the response
func (p *OAuthProxy) SaveSession(rw http.ResponseWriter, req *http.Request, s *sessionsapi.SessionState) error {
	return p.sessionStore.Save(rw, req, s)
}

// RobotsTxt disallows scraping pages from the OAuthProxy
func (p *OAuthProxy) RobotsTxt(rw http.ResponseWriter) {
	rw.WriteHeader(http.StatusOK)
	fmt.Fprintf(rw, "User-agent: *\nDisallow: /")
}

// PingPage responds 200 OK to requests
func (p *OAuthProxy) PingPage(rw http.ResponseWriter) {
	rw.WriteHeader(http.StatusOK)
	fmt.Fprintf(rw, "OK")
}

// ErrorPage writes an error response
func (p *OAuthProxy) ErrorPage(rw http.ResponseWriter, code int, title string, message string) {
	rw.WriteHeader(code)
	t := struct {
		Title       string
		Message     string
		ProxyPrefix string
	}{
		Title:       fmt.Sprintf("%d %s", code, title),
		Message:     message,
		ProxyPrefix: p.ProxyPrefix,
	}
	p.templates.ExecuteTemplate(rw, "error.html", t)
}

// SignInPage writes the sing in template to the response
func (p *OAuthProxy) SignInPage(rw http.ResponseWriter, req *http.Request, code int) {
	prepareNoCache(rw)
	p.ClearSessionCookie(rw, req)
	rw.WriteHeader(code)

	redirectURL, err := p.GetRedirect(req)
	if err != nil {
		logger.Printf("Error obtaining redirect: %s", err.Error())
		p.ErrorPage(rw, 500, "Internal Error", err.Error())
		return
	}

	if redirectURL == p.SignInPath {
		redirectURL = "/"
	}

	t := struct {
		ProviderName  string
		SignInMessage template.HTML
		CustomLogin   bool
		Redirect      string
		Version       string
		ProxyPrefix   string
		Footer        template.HTML
	}{
		ProviderName:  p.provider.Data().ProviderName,
		SignInMessage: template.HTML(p.SignInMessage),
		CustomLogin:   p.displayCustomLoginForm(),
		Redirect:      redirectURL,
		Version:       VERSION,
		ProxyPrefix:   p.ProxyPrefix,
		Footer:        template.HTML(p.Footer),
	}
	if p.providerNameOverride != "" {
		t.ProviderName = p.providerNameOverride
	}
	p.templates.ExecuteTemplate(rw, "sign_in.html", t)
}

// ManualSignIn handles basic auth logins to the proxy
func (p *OAuthProxy) ManualSignIn(rw http.ResponseWriter, req *http.Request) (string, bool) {
	if req.Method != "POST" || p.HtpasswdFile == nil {
		return "", false
	}
	user := req.FormValue("username")
	passwd := req.FormValue("password")
	if user == "" {
		return "", false
	}
	// check auth
	if p.HtpasswdFile.Validate(user, passwd) {
		logger.PrintAuthf(user, req, logger.AuthSuccess, "Authenticated via HtpasswdFile")
		return user, true
	}
	logger.PrintAuthf(user, req, logger.AuthFailure, "Invalid authentication via HtpasswdFile")
	return "", false
}

// GetRedirect reads the query parameter to get the URL to redirect clients to
// once authenticated with the OAuthProxy
func (p *OAuthProxy) GetRedirect(req *http.Request) (redirect string, err error) {
	err = req.ParseForm()
	if err != nil {
		return
	}

	redirect = req.Header.Get("X-Auth-Request-Redirect")
	if req.Form.Get("rd") != "" {
		redirect = req.Form.Get("rd")
	}
	if !p.IsValidRedirect(redirect) {
		redirect = req.URL.Path
		if strings.HasPrefix(redirect, p.ProxyPrefix) {
			redirect = "/"
		}
	}

	return
}

// splitHostPort separates host and port. If the port is not valid, it returns
// the entire input as host, and it doesn't check the validity of the host.
// Unlike net.SplitHostPort, but per RFC 3986, it requires ports to be numeric.
// *** taken from net/url, modified validOptionalPort() to accept ":*"
func splitHostPort(hostport string) (host, port string) {
	host = hostport

	colon := strings.LastIndexByte(host, ':')
	if colon != -1 && validOptionalPort(host[colon:]) {
		host, port = host[:colon], host[colon+1:]
	}

	if strings.HasPrefix(host, "[") && strings.HasSuffix(host, "]") {
		host = host[1 : len(host)-1]
	}

	return
}

// validOptionalPort reports whether port is either an empty string
// or matches /^:\d*$/
// *** taken from net/url, modified to accept ":*"
func validOptionalPort(port string) bool {
	if port == "" || port == ":*" {
		return true
	}
	if port[0] != ':' {
		return false
	}
	for _, b := range port[1:] {
		if b < '0' || b > '9' {
			return false
		}
	}
	return true
}

// IsValidRedirect checks whether the redirect URL is whitelisted
func (p *OAuthProxy) IsValidRedirect(redirect string) bool {
	switch {
	case strings.HasPrefix(redirect, "/") && !strings.HasPrefix(redirect, "//") && !invalidRedirectRegex.MatchString(redirect):
		return true
	case strings.HasPrefix(redirect, "http://") || strings.HasPrefix(redirect, "https://"):
		redirectURL, err := url.Parse(redirect)
		if err != nil {
			logger.Printf("Rejecting invalid redirect %q: scheme unsupported or missing", redirect)
			return false
		}
		redirectHostname := redirectURL.Hostname()

		for _, domain := range p.whitelistDomains {
			domainHostname, domainPort := splitHostPort(strings.TrimLeft(domain, "."))
			if domainHostname == "" {
				continue
			}

			if (redirectHostname == domainHostname) || (strings.HasPrefix(domain, ".") && strings.HasSuffix(redirectHostname, domainHostname)) {
				// the domain names match, now validate the ports
				// if the whitelisted domain's port is '*', allow all ports
				// if the whitelisted domain contains a specific port, only allow that port
				// if the whitelisted domain doesn't contain a port at all, only allow empty redirect ports ie http and https
				redirectPort := redirectURL.Port()
				if (domainPort == "*") ||
					(domainPort == redirectPort) ||
					(domainPort == "" && redirectPort == "") {
					return true
				}
			}
		}

		logger.Printf("Rejecting invalid redirect %q: domain / port not in whitelist", redirect)
		return false
	default:
		logger.Printf("Rejecting invalid redirect %q: not an absolute or relative URL", redirect)
		return false
	}
}

// IsWhitelistedRequest is used to check if auth should be skipped for this request
func (p *OAuthProxy) IsWhitelistedRequest(req *http.Request) bool {
	isPreflightRequestAllowed := p.skipAuthPreflight && req.Method == "OPTIONS"
	return isPreflightRequestAllowed || p.IsWhitelistedPath(req.URL.Path)
}

// IsWhitelistedPath is used to check if the request path is allowed without auth
func (p *OAuthProxy) IsWhitelistedPath(path string) bool {
	for _, u := range p.compiledRegex {
		if u.MatchString(path) {
			return true
		}
	}
	return false
}

// See https://developers.google.com/web/fundamentals/performance/optimizing-content-efficiency/http-caching?hl=en
var noCacheHeaders = map[string]string{
	"Expires":         time.Unix(0, 0).Format(time.RFC1123),
	"Cache-Control":   "no-cache, no-store, must-revalidate, max-age=0",
	"X-Accel-Expires": "0", // https://www.nginx.com/resources/wiki/start/topics/examples/x-accel/
}

// prepareNoCache prepares headers for preventing browser caching.
func prepareNoCache(w http.ResponseWriter) {
	// Set NoCache headers
	for k, v := range noCacheHeaders {
		w.Header().Set(k, v)
	}
}

func (p *OAuthProxy) ServeHTTP(rw http.ResponseWriter, req *http.Request) {
	if strings.HasPrefix(req.URL.Path, p.ProxyPrefix) {
		prepareNoCache(rw)
	}

	switch path := req.URL.Path; {
	case path == p.RobotsPath:
		p.RobotsTxt(rw)
	case path == p.PingPath:
		p.PingPage(rw)
	case p.IsWhitelistedRequest(req):
		p.serveMux.ServeHTTP(rw, req)
	case path == p.SignInPath:
		p.SignIn(rw, req)
	case path == p.SignOutPath:
		p.SignOut(rw, req)
	case path == p.OAuthStartPath:
		p.OAuthStart(rw, req)
	case path == p.OAuthCallbackPath:
		p.OAuthCallback(rw, req)
	case path == p.AuthOnlyPath:
		p.AuthenticateOnly(rw, req)
	case path == p.UserInfoPath:
		p.UserInfo(rw, req)
	default:
		p.Proxy(rw, req)
	}
}

// SignIn serves a page prompting users to sign in
func (p *OAuthProxy) SignIn(rw http.ResponseWriter, req *http.Request) {
	redirect, err := p.GetRedirect(req)
	if err != nil {
		logger.Printf("Error obtaining redirect: %s", err.Error())
		p.ErrorPage(rw, 500, "Internal Error", err.Error())
		return
	}

	user, ok := p.ManualSignIn(rw, req)
	if ok {
		session := &sessionsapi.SessionState{User: user}
		p.SaveSession(rw, req, session)
		http.Redirect(rw, req, redirect, http.StatusFound)
	} else {
		if p.SkipProviderButton {
			p.OAuthStart(rw, req)
		} else {
			p.SignInPage(rw, req, http.StatusOK)
		}
	}
}

//UserInfo endpoint outputs session email and preferred username in JSON format
func (p *OAuthProxy) UserInfo(rw http.ResponseWriter, req *http.Request) {

	session, err := p.getAuthenticatedSession(rw, req)
	if err != nil {
		http.Error(rw, http.StatusText(http.StatusUnauthorized), http.StatusUnauthorized)
		return
	}
	userInfo := struct {
		Email             string `json:"email"`
		PreferredUsername string `json:"preferredUsername,omitempty"`
	}{
		Email:             session.Email,
		PreferredUsername: session.PreferredUsername,
	}
	rw.Header().Set("Content-Type", "application/json")
	rw.WriteHeader(http.StatusOK)
	json.NewEncoder(rw).Encode(userInfo)
}

// SignOut sends a response to clear the authentication cookie
func (p *OAuthProxy) SignOut(rw http.ResponseWriter, req *http.Request) {
	redirect, err := p.GetRedirect(req)
	if err != nil {
		logger.Printf("Error obtaining redirect: %s", err.Error())
		p.ErrorPage(rw, 500, "Internal Error", err.Error())
		return
	}
	p.ClearSessionCookie(rw, req)
	http.Redirect(rw, req, redirect, http.StatusFound)
}

// OAuthStart starts the OAuth2 authentication flow
func (p *OAuthProxy) OAuthStart(rw http.ResponseWriter, req *http.Request) {
	prepareNoCache(rw)
	nonce, err := encryption.Nonce()
	if err != nil {
		logger.Printf("Error obtaining nonce: %s", err.Error())
		p.ErrorPage(rw, 500, "Internal Error", err.Error())
		return
	}
	p.SetCSRFCookie(rw, req, nonce)
	redirect, err := p.GetRedirect(req)
	if err != nil {
		logger.Printf("Error obtaining redirect: %s", err.Error())
		p.ErrorPage(rw, 500, "Internal Error", err.Error())
		return
	}
	redirectURI := p.GetRedirectURI(req.Host)
	http.Redirect(rw, req, p.provider.GetLoginURL(redirectURI, fmt.Sprintf("%v:%v", nonce, redirect)), http.StatusFound)
}

// OAuthCallback is the OAuth2 authentication flow callback that finishes the
// OAuth2 authentication flow
func (p *OAuthProxy) OAuthCallback(rw http.ResponseWriter, req *http.Request) {
	remoteAddr := getClientString(p.realClientIPParser, req, true)

	// finish the oauth cycle
	err := req.ParseForm()
	if err != nil {
		logger.Printf("Error while parsing OAuth2 callback: %s" + err.Error())
		p.ErrorPage(rw, 500, "Internal Error", err.Error())
		return
	}
	errorString := req.Form.Get("error")
	if errorString != "" {
		logger.Printf("Error while parsing OAuth2 callback: %s ", errorString)
		p.ErrorPage(rw, 403, "Permission Denied", errorString)
		return
	}

	session, err := p.redeemCode(req.Context(), req.Host, req.Form.Get("code"))
	if err != nil {
		logger.Printf("Error redeeming code during OAuth2 callback: %s ", err.Error())
		p.ErrorPage(rw, 500, "Internal Error", "Internal Error")
		return
	}

	s := strings.SplitN(req.Form.Get("state"), ":", 2)
	if len(s) != 2 {
		logger.Printf("Error while parsing OAuth2 state: invalid length")
		p.ErrorPage(rw, 500, "Internal Error", "Invalid State")
		return
	}
	nonce := s[0]
	redirect := s[1]
	c, err := req.Cookie(p.CSRFCookieName)
	if err != nil {
		logger.PrintAuthf(session.Email, req, logger.AuthFailure, "Invalid authentication via OAuth2: unable too obtain CSRF cookie")
		p.ErrorPage(rw, 403, "Permission Denied", err.Error())
		return
	}
	p.ClearCSRFCookie(rw, req)
	if c.Value != nonce {
		logger.PrintAuthf(session.Email, req, logger.AuthFailure, "Invalid authentication via OAuth2: csrf token mismatch, potential attack")
		p.ErrorPage(rw, 403, "Permission Denied", "csrf failed")
		return
	}

	if !p.IsValidRedirect(redirect) {
		redirect = "/"
	}

	// set cookie, or deny
	if ok, reason := p.AuthorizeSession(session); ok {
		logger.PrintAuthf(session.Email, req, logger.AuthSuccess, "Authenticated via OAuth2 (rule: %s): %s", reason, session)
		err := p.SaveSession(rw, req, session)
		if err != nil {
			logger.Printf("%s %s", remoteAddr, err)
			p.ErrorPage(rw, 500, "Internal Error", "Internal Error")
			return
		}
		http.Redirect(rw, req, redirect, http.StatusFound)
	} else {
		if reason != "" {
			logger.PrintAuthf(session.Email, req, logger.AuthFailure, "Invalid authentication via OAuth2: unauthorized: %s", reason)
		} else {
			logger.PrintAuthf(session.Email, req, logger.AuthFailure, "Invalid authentication via OAuth2: unauthorized")
		}
		p.ErrorPage(rw, 403, "Permission Denied", "Invalid Account")
	}
}

// AuthorizeSession will check the session state and ensure that it meets
// all of the authorization criteria (email domains and/or claims criteria).
// If it hasn't, it will return false along with a loggable description of why.
// If it has, it will also return the rule that was used to authorize the user.
func (p *OAuthProxy) AuthorizeSession(s *sessionsapi.SessionState) (authorized bool, reason string) {

	if !p.Validator(s.Email) {
		return false, "failed email validation"
	}

	if !p.provider.ValidateGroup(s.Email) {
		return false, "failed group validation"
	}

	return p.ValidateAuthorizedClaims(s)
}

// ValidateAuthorizedClaims will extract any claims from the idtoken and check them
// against the rules configured to allow acceptance.
//  - If no assertions were specified, it will trivially accept any (or no) claims.
//  - Otherwise, the first assertion that evaluates to a ["truthy"](https://developer.mozilla.org/en-US/docs/Glossary/Truthy) result will return true.
//  - If no assertion matches, the claims are not deemed acceptable and false is returned.
func (p *OAuthProxy) ValidateAuthorizedClaims(s *sessionsapi.SessionState) (bool, string) {

	if p.claimsAuthorizer.IsEmpty() {
		return true, "*"
	}

	if !s.RawClaimsValid() {
		// If we got here, then the session was created/deserialized and there were no claims.
		// Either the cookie was unencrypted (and thus has only basic information), or the provider
		// didn't, uh, provide, the claims. ;) The latter is an implementation error as all providers
		// should honor this request if they are able, even if that means setting the claims to
		// nil.

		// We'll print something at least so that the person who's set up this proxy knows about it
		// and isn't left wondering why it doesn't work.
		logger.Printf("error: claims-based authorization is enabled, but the session has no claims to validate; all requests will fail to authorize (this is likely a config problem)")
		return false, "claims are unknown"
	}

	if ok, idx := p.claimsAuthorizer.MatchesAny(s.RawClaims()); ok {
		return true, p.claimsAuthorizer.Rules()[idx]
	}

	// It's pretty hard to troubleshoot configuration if we can't see what claims are failing...
	if buf, err := json.Marshal(s.RawClaims()); err == nil {
		return false, fmt.Sprintf("claims are not authorized: %s", string(buf))
	}

	return false, "claims are not authorized"
}

// AuthenticateOnly checks whether the user is currently logged in
func (p *OAuthProxy) AuthenticateOnly(rw http.ResponseWriter, req *http.Request) {
	session, err := p.getAuthenticatedSession(rw, req)
	if err != nil {
		http.Error(rw, "unauthorized request", http.StatusUnauthorized)
		return
	}

	// we are authenticated
	p.addHeadersForProxying(rw, req, session)
	rw.WriteHeader(http.StatusAccepted)
}

// Proxy proxies the user request if the user is authenticated else it prompts
// them to authenticate
func (p *OAuthProxy) Proxy(rw http.ResponseWriter, req *http.Request) {
	session, err := p.getAuthenticatedSession(rw, req)
	switch err {
	case nil:
		// we are authenticated
		p.addHeadersForProxying(rw, req, session)
		p.serveMux.ServeHTTP(rw, req)

	case ErrNeedsLogin:
		// we need to send the user to a login screen
		if isAjax(req) {
			// no point redirecting an AJAX request
			p.ErrorJSON(rw, http.StatusUnauthorized)
			return
		}

		if p.SkipProviderButton {
			p.OAuthStart(rw, req)
		} else {
			p.SignInPage(rw, req, http.StatusForbidden)
		}

	default:
		// unknown error
		logger.Printf("Unexpected internal error: %s", err)
		p.ErrorPage(rw, http.StatusInternalServerError,
			"Internal Error", "Internal Error")
	}

}

// getAuthenticatedSession checks whether a user is authenticated and returns a session object and nil error if so
// Returns nil, ErrNeedsLogin if user needs to login.
// Set-Cookie headers may be set on the response as a side-effect of calling this method.
func (p *OAuthProxy) getAuthenticatedSession(rw http.ResponseWriter, req *http.Request) (*sessionsapi.SessionState, error) {
	var session *sessionsapi.SessionState
	var err error
	var saveSession, clearSession, revalidated bool

	if p.skipJwtBearerTokens && req.Header.Get("Authorization") != "" {
		session, err = p.GetJwtSession(req)
		if err != nil {
			logger.Printf("Error retrieving session from token in Authorization header: %s", err)
		}
		if session != nil {
			saveSession = false
		}
	}

	remoteAddr := getClientString(p.realClientIPParser, req, true)
	if session == nil {
		session, err = p.LoadCookiedSession(req)
		if err != nil {
			logger.Printf("Error loading cookied session: %s", err)
		}

		if session != nil {
			if session.Age() > p.CookieRefresh && p.CookieRefresh != time.Duration(0) {
				logger.Printf("Refreshing %s old session cookie for %s (refresh after %s)", session.Age(), session, p.CookieRefresh)
				saveSession = true
			}

			if ok, err := p.provider.RefreshSessionIfNeeded(req.Context(), session); err != nil {
				logger.Printf("%s removing session. error refreshing access token %s %s", remoteAddr, err, session)
				clearSession = true
				session = nil
			} else if ok {
				saveSession = true
				revalidated = true

				// Token was refreshed, make sure authorization still applies.
				if ok, reason := p.AuthorizeSession(session); !ok {
					logger.PrintAuthf(session.Email, req, logger.AuthSuccess, "Removing re-validated session because it failed authorization (rule: %s): %s", reason, session)
					session = nil
					saveSession = false
					clearSession = true
				}
			}
		}
	}

	if session != nil && session.IsExpired() {
		logger.Printf("Removing session: token expired %s", session)
		session = nil
		saveSession = false
		clearSession = true
	}

	if saveSession && !revalidated && session != nil && session.AccessToken != "" {
		if !p.provider.ValidateSessionState(req.Context(), session) {
			logger.Printf("Removing session: error validating %s", session)
			saveSession = false
			session = nil
			clearSession = true
		}
	}

	if saveSession && session != nil {
		err = p.SaveSession(rw, req, session)
		if err != nil {
			logger.PrintAuthf(session.Email, req, logger.AuthError, "Save session error %s", err)
			return nil, err
		}
	}

	if clearSession {
		p.ClearSessionCookie(rw, req)
	}

	if session == nil {
		session, err = p.CheckBasicAuth(req)
		if err != nil {
			logger.Printf("Error during basic auth validation: %s", err)
		}
	}

	if session == nil {
		return nil, ErrNeedsLogin
	}

	return session, nil
}

// addHeadersForProxying adds the appropriate headers the request / response for proxying
func (p *OAuthProxy) addHeadersForProxying(rw http.ResponseWriter, req *http.Request, session *sessionsapi.SessionState) {
	if p.PassBasicAuth {
		if p.PreferEmailToUser && session.Email != "" {
			req.SetBasicAuth(session.Email, p.BasicAuthPassword)
			req.Header["X-Forwarded-User"] = []string{session.Email}
			req.Header.Del("X-Forwarded-Email")
		} else {
			req.SetBasicAuth(session.User, p.BasicAuthPassword)
			req.Header["X-Forwarded-User"] = []string{session.User}
			if session.Email != "" {
				req.Header["X-Forwarded-Email"] = []string{session.Email}
			} else {
				req.Header.Del("X-Forwarded-Email")
			}
		}
		if session.PreferredUsername != "" {
			req.Header["X-Forwarded-Preferred-Username"] = []string{session.PreferredUsername}
		} else {
			req.Header.Del("X-Forwarded-Preferred-Username")
		}
	}

	if p.PassUserHeaders {
		if p.PreferEmailToUser && session.Email != "" {
			req.Header["X-Forwarded-User"] = []string{session.Email}
			req.Header.Del("X-Forwarded-Email")
		} else {
			req.Header["X-Forwarded-User"] = []string{session.User}
			if session.Email != "" {
				req.Header["X-Forwarded-Email"] = []string{session.Email}
			} else {
				req.Header.Del("X-Forwarded-Email")
			}
		}

		if session.PreferredUsername != "" {
			req.Header["X-Forwarded-Preferred-Username"] = []string{session.PreferredUsername}
		} else {
			req.Header.Del("X-Forwarded-Preferred-Username")
		}
	}

	if p.SetXAuthRequest {
		rw.Header().Set("X-Auth-Request-User", session.User)
		if session.Email != "" {
			rw.Header().Set("X-Auth-Request-Email", session.Email)
		} else {
			rw.Header().Del("X-Auth-Request-Email")
		}
		if session.PreferredUsername != "" {
			rw.Header().Set("X-Auth-Request-Preferred-Username", session.PreferredUsername)
		} else {
			rw.Header().Del("X-Auth-Request-Preferred-Username")
		}

		if p.PassAccessToken {
			if session.AccessToken != "" {
				rw.Header().Set("X-Auth-Request-Access-Token", session.AccessToken)
			} else {
				rw.Header().Del("X-Auth-Request-Access-Token")
			}
		}
	}

	if p.PassAccessToken {
		if session.AccessToken != "" {
			req.Header["X-Forwarded-Access-Token"] = []string{session.AccessToken}
		} else {
			req.Header.Del("X-Forwarded-Access-Token")
		}
	}

	if p.PassAuthorization {
		if session.IDToken != "" {
			req.Header["Authorization"] = []string{fmt.Sprintf("Bearer %s", session.IDToken)}
		} else {
			req.Header.Del("Authorization")
		}
	}
	if p.SetBasicAuth {
		switch {
		case p.PreferEmailToUser && session.Email != "":
			authVal := b64.StdEncoding.EncodeToString([]byte(session.Email + ":" + p.BasicAuthPassword))
			rw.Header().Set("Authorization", "Basic "+authVal)
		case session.User != "":
			authVal := b64.StdEncoding.EncodeToString([]byte(session.User + ":" + p.BasicAuthPassword))
			rw.Header().Set("Authorization", "Basic "+authVal)
		default:
			rw.Header().Del("Authorization")
		}
	}
	if p.SetAuthorization {
		if session.IDToken != "" {
			rw.Header().Set("Authorization", fmt.Sprintf("Bearer %s", session.IDToken))
		} else {
			rw.Header().Del("Authorization")
		}
	}

	if session.Email == "" {
		rw.Header().Set("GAP-Auth", session.User)
	} else {
		rw.Header().Set("GAP-Auth", session.Email)
	}
}

// CheckBasicAuth checks the requests Authorization header for basic auth
// credentials and authenticates these against the proxies HtpasswdFile
func (p *OAuthProxy) CheckBasicAuth(req *http.Request) (*sessionsapi.SessionState, error) {
	if p.HtpasswdFile == nil {
		return nil, nil
	}
	auth := req.Header.Get("Authorization")
	if auth == "" {
		return nil, nil
	}
	s := strings.SplitN(auth, " ", 2)
	if len(s) != 2 || s[0] != "Basic" {
		return nil, fmt.Errorf("invalid Authorization header %s", req.Header.Get("Authorization"))
	}
	b, err := b64.StdEncoding.DecodeString(s[1])
	if err != nil {
		return nil, err
	}
	pair := strings.SplitN(string(b), ":", 2)
	if len(pair) != 2 {
		return nil, fmt.Errorf("invalid format %s", b)
	}
	if p.HtpasswdFile.Validate(pair[0], pair[1]) {
		logger.PrintAuthf(pair[0], req, logger.AuthSuccess, "Authenticated via basic auth and HTpasswd File")
		return &sessionsapi.SessionState{User: pair[0]}, nil
	}
	logger.PrintAuthf(pair[0], req, logger.AuthFailure, "Invalid authentication via basic auth: not in Htpasswd File")
	return nil, nil
}

// isAjax checks if a request is an ajax request
func isAjax(req *http.Request) bool {
	acceptValues := req.Header.Values("Accept")
	const ajaxReq = applicationJSON
	for _, v := range acceptValues {
		if v == ajaxReq {
			return true
		}
	}
	return false
}

// ErrorJSON returns the error code with an application/json mime type
func (p *OAuthProxy) ErrorJSON(rw http.ResponseWriter, code int) {
	rw.Header().Set("Content-Type", applicationJSON)
	rw.WriteHeader(code)
}

// GetJwtSession loads a session based on a JWT token in the authorization header.
// (see the config options skip-jwt-bearer-tokens and extra-jwt-issuers)
func (p *OAuthProxy) GetJwtSession(req *http.Request) (*sessionsapi.SessionState, error) {
	rawBearerToken, err := p.findBearerToken(req)
	if err != nil {
		return nil, err
	}

	for _, verifier := range p.jwtBearerVerifiers {
		bearerToken, err := verifier.Verify(req.Context(), rawBearerToken)

		if err != nil {
			logger.Printf("failed to verify bearer token: %v", err)
			continue
		}

<<<<<<< HEAD
		var claims struct {
			Subject           string `json:"sub"`
			Email             string `json:"email"`
			Verified          *bool  `json:"email_verified"`
			PreferredUsername string `json:"preferred_username"`
		}

		if err := bearerToken.Claims(&claims); err != nil {
			return nil, fmt.Errorf("failed to parse bearer token claims: %v", err)
		}

		if claims.Email == "" {
			claims.Email = claims.Subject
		}

		if claims.Verified != nil && !*claims.Verified {
			return nil, fmt.Errorf("email in id_token (%s) isn't verified", claims.Email)
		}

		session = &sessionsapi.SessionState{
			AccessToken:       rawBearerToken,
			IDToken:           rawBearerToken,
			RefreshToken:      "",
			ExpiresOn:         bearerToken.Expiry,
			Email:             claims.Email,
			User:              claims.Email,
			PreferredUsername: claims.PreferredUsername,
		}
		if err := session.SetRawClaimsFromIDToken(bearerToken); err != nil {
			return nil, err
		}

		return session, nil
=======
		return p.provider.CreateSessionStateFromBearerToken(req.Context(), rawBearerToken, bearerToken)
>>>>>>> d228d5a9
	}
	return nil, fmt.Errorf("unable to verify jwt token %s", req.Header.Get("Authorization"))
}

// findBearerToken finds a valid JWT token from the Authorization header of a given request.
func (p *OAuthProxy) findBearerToken(req *http.Request) (string, error) {
	auth := req.Header.Get("Authorization")
	s := strings.SplitN(auth, " ", 2)
	if len(s) != 2 {
		return "", fmt.Errorf("invalid authorization header %s", auth)
	}
	jwtRegex := regexp.MustCompile(`^eyJ[a-zA-Z0-9_-]*\.eyJ[a-zA-Z0-9_-]*\.[a-zA-Z0-9_-]+$`)
	var rawBearerToken string
	if s[0] == "Bearer" && jwtRegex.MatchString(s[1]) {
		rawBearerToken = s[1]
	} else if s[0] == "Basic" {
		// Check if we have a Bearer token masquerading in Basic
		b, err := b64.StdEncoding.DecodeString(s[1])
		if err != nil {
			return "", err
		}
		pair := strings.SplitN(string(b), ":", 2)
		if len(pair) != 2 {
			return "", fmt.Errorf("invalid format %s", b)
		}
		user, password := pair[0], pair[1]

		// check user, user+password, or just password for a token
		if jwtRegex.MatchString(user) {
			// Support blank passwords or magic `x-oauth-basic` passwords - nothing else
			if password == "" || password == "x-oauth-basic" {
				rawBearerToken = user
			}
		} else if jwtRegex.MatchString(password) {
			// support passwords and ignore user
			rawBearerToken = password
		}
	}
	if rawBearerToken == "" {
		return "", fmt.Errorf("no valid bearer token found in authorization header")
	}

	return rawBearerToken, nil
}<|MERGE_RESOLUTION|>--- conflicted
+++ resolved
@@ -281,20 +281,8 @@
 	}
 
 	return &OAuthProxy{
-<<<<<<< HEAD
-		CookieName:     opts.CookieName,
-		CSRFCookieName: fmt.Sprintf("%v_%v", opts.CookieName, "csrf"),
-		CookieDomain:   opts.CookieDomain,
-		CookiePath:     opts.CookiePath,
-		CookieSecure:   opts.CookieSecure,
-		CookieHTTPOnly: opts.CookieHTTPOnly,
-		CookieExpire:   opts.CookieExpire,
-		CookieRefresh:  opts.CookieRefresh,
-		CookieSameSite: opts.CookieSameSite,
-=======
 		CookieName:     opts.Cookie.Name,
 		CSRFCookieName: fmt.Sprintf("%v_%v", opts.Cookie.Name, "csrf"),
-		CookieSeed:     opts.Cookie.Secret,
 		CookieDomains:  opts.Cookie.Domains,
 		CookiePath:     opts.Cookie.Path,
 		CookieSecure:   opts.Cookie.Secure,
@@ -302,7 +290,6 @@
 		CookieExpire:   opts.Cookie.Expire,
 		CookieRefresh:  opts.Cookie.Refresh,
 		CookieSameSite: opts.Cookie.SameSite,
->>>>>>> d228d5a9
 		Validator:      validator,
 
 		RobotsPath:        "/robots.txt",
@@ -325,13 +312,9 @@
 		skipAuthPreflight:    opts.SkipAuthPreflight,
 		skipJwtBearerTokens:  opts.SkipJwtBearerTokens,
 		jwtBearerVerifiers:   opts.jwtBearerVerifiers,
-<<<<<<< HEAD
-		compiledRegex:        opts.CompiledRegex,
+		compiledRegex:        opts.compiledRegex,
 		claimsAuthorizer:     opts.claimsAuthorizer,
-=======
-		compiledRegex:        opts.compiledRegex,
 		realClientIPParser:   opts.realClientIPParser,
->>>>>>> d228d5a9
 		SetXAuthRequest:      opts.SetXAuthRequest,
 		PassBasicAuth:        opts.PassBasicAuth,
 		SetBasicAuth:         opts.SetBasicAuth,
@@ -1212,43 +1195,7 @@
 			continue
 		}
 
-<<<<<<< HEAD
-		var claims struct {
-			Subject           string `json:"sub"`
-			Email             string `json:"email"`
-			Verified          *bool  `json:"email_verified"`
-			PreferredUsername string `json:"preferred_username"`
-		}
-
-		if err := bearerToken.Claims(&claims); err != nil {
-			return nil, fmt.Errorf("failed to parse bearer token claims: %v", err)
-		}
-
-		if claims.Email == "" {
-			claims.Email = claims.Subject
-		}
-
-		if claims.Verified != nil && !*claims.Verified {
-			return nil, fmt.Errorf("email in id_token (%s) isn't verified", claims.Email)
-		}
-
-		session = &sessionsapi.SessionState{
-			AccessToken:       rawBearerToken,
-			IDToken:           rawBearerToken,
-			RefreshToken:      "",
-			ExpiresOn:         bearerToken.Expiry,
-			Email:             claims.Email,
-			User:              claims.Email,
-			PreferredUsername: claims.PreferredUsername,
-		}
-		if err := session.SetRawClaimsFromIDToken(bearerToken); err != nil {
-			return nil, err
-		}
-
-		return session, nil
-=======
 		return p.provider.CreateSessionStateFromBearerToken(req.Context(), rawBearerToken, bearerToken)
->>>>>>> d228d5a9
 	}
 	return nil, fmt.Errorf("unable to verify jwt token %s", req.Header.Get("Authorization"))
 }
