package main

import (
	"context"
	"crypto/tls"
	b64 "encoding/base64"
	"encoding/json"
	"errors"
	"fmt"
	"html/template"
	"net"
	"net/http"
	"net/http/httputil"
	"net/url"
	"regexp"
	"strconv"
	"strings"
	"time"

	"github.com/coreos/go-oidc"
	"github.com/mbland/hmacauth"
	sessionsapi "github.com/oauth2-proxy/oauth2-proxy/pkg/apis/sessions"
	"github.com/oauth2-proxy/oauth2-proxy/pkg/cookies"
	"github.com/oauth2-proxy/oauth2-proxy/pkg/encryption"
	"github.com/oauth2-proxy/oauth2-proxy/pkg/logger"
	"github.com/oauth2-proxy/oauth2-proxy/providers"
	"github.com/yhat/wsutil"
)

const (
	// SignatureHeader is the name of the request header containing the GAP Signature
	// Part of hmacauth
	SignatureHeader = "GAP-Signature"

	httpScheme  = "http"
	httpsScheme = "https"

	applicationJSON = "application/json"
)

// SignatureHeaders contains the headers to be signed by the hmac algorithm
// Part of hmacauth
var SignatureHeaders = []string{
	"Content-Length",
	"Content-Md5",
	"Content-Type",
	"Date",
	"Authorization",
	"X-Forwarded-User",
	"X-Forwarded-Email",
	"X-Forwarded-Preferred-User",
	"X-Forwarded-Access-Token",
	"Cookie",
	"Gap-Auth",
}

var (
	// ErrNeedsLogin means the user should be redirected to the login page
	ErrNeedsLogin = errors.New("redirect to login page")
)

// OAuthProxy is the main authentication proxy
type OAuthProxy struct {
	CookieSeed     string
	CookieName     string
	CSRFCookieName string
	CookieDomains  []string
	CookiePath     string
	CookieSecure   bool
	CookieHTTPOnly bool
	CookieExpire   time.Duration
	CookieRefresh  time.Duration
	CookieSameSite string
	Validator      func(string) bool

	RobotsPath        string
	PingPath          string
	SignInPath        string
	SignOutPath       string
	OAuthStartPath    string
	OAuthCallbackPath string
	AuthOnlyPath      string
	UserInfoPath      string

	redirectURL          *url.URL // the url to receive requests at
	whitelistDomains     []string
	provider             providers.Provider
	providerNameOverride string
	sessionStore         sessionsapi.SessionStore
	ProxyPrefix          string
	SignInMessage        string
	HtpasswdFile         *HtpasswdFile
	DisplayHtpasswdForm  bool
	serveMux             http.Handler
	SetXAuthRequest      bool
	PassBasicAuth        bool
	SetBasicAuth         bool
	SkipProviderButton   bool
	PassUserHeaders      bool
	BasicAuthPassword    string
	PassAccessToken      bool
	SetAuthorization     bool
	PassAuthorization    bool
	PreferEmailToUser    bool
	skipAuthRegex        []string
	skipAuthPreflight    bool
	skipJwtBearerTokens  bool
	jwtBearerVerifiers   []*oidc.IDTokenVerifier
	compiledRegex        []*regexp.Regexp
	templates            *template.Template
	realClientIPParser   realClientIPParser
	Banner               string
	Footer               string
}

// UpstreamProxy represents an upstream server to proxy to
type UpstreamProxy struct {
	upstream  string
	handler   http.Handler
	wsHandler http.Handler
	auth      hmacauth.HmacAuth
}

// ServeHTTP proxies requests to the upstream provider while signing the
// request headers
func (u *UpstreamProxy) ServeHTTP(w http.ResponseWriter, r *http.Request) {
	w.Header().Set("GAP-Upstream-Address", u.upstream)
	if u.auth != nil {
		r.Header.Set("GAP-Auth", w.Header().Get("GAP-Auth"))
		u.auth.SignRequest(r)
	}
	if u.wsHandler != nil && strings.EqualFold(r.Header.Get("Connection"), "upgrade") && r.Header.Get("Upgrade") == "websocket" {
		u.wsHandler.ServeHTTP(w, r)
	} else {
		u.handler.ServeHTTP(w, r)
	}

}

// NewReverseProxy creates a new reverse proxy for proxying requests to upstream
// servers
func NewReverseProxy(target *url.URL, opts *Options) (proxy *httputil.ReverseProxy) {
	proxy = httputil.NewSingleHostReverseProxy(target)
	proxy.FlushInterval = opts.FlushInterval
	if opts.SSLUpstreamInsecureSkipVerify {
		proxy.Transport = &http.Transport{
			TLSClientConfig: &tls.Config{InsecureSkipVerify: true},
		}
	}
	return proxy
}

func setProxyUpstreamHostHeader(proxy *httputil.ReverseProxy, target *url.URL) {
	director := proxy.Director
	proxy.Director = func(req *http.Request) {
		director(req)
		// use RequestURI so that we aren't unescaping encoded slashes in the request path
		req.Host = target.Host
		req.URL.Opaque = req.RequestURI
		req.URL.RawQuery = ""
	}
}

func setProxyDirector(proxy *httputil.ReverseProxy) {
	director := proxy.Director
	proxy.Director = func(req *http.Request) {
		director(req)
		// use RequestURI so that we aren't unescaping encoded slashes in the request path
		req.URL.Opaque = req.RequestURI
		req.URL.RawQuery = ""
	}
}

// NewFileServer creates a http.Handler to serve files from the filesystem
func NewFileServer(path string, filesystemPath string) (proxy http.Handler) {
	return http.StripPrefix(path, http.FileServer(http.Dir(filesystemPath)))
}

// NewWebSocketOrRestReverseProxy creates a reverse proxy for REST or websocket based on url
func NewWebSocketOrRestReverseProxy(u *url.URL, opts *Options, auth hmacauth.HmacAuth) http.Handler {
	u.Path = ""
	proxy := NewReverseProxy(u, opts)
	if !opts.PassHostHeader {
		setProxyUpstreamHostHeader(proxy, u)
	} else {
		setProxyDirector(proxy)
	}

	// this should give us a wss:// scheme if the url is https:// based.
	var wsProxy *wsutil.ReverseProxy
	if opts.ProxyWebSockets {
		wsScheme := "ws" + strings.TrimPrefix(u.Scheme, "http")
		wsURL := &url.URL{Scheme: wsScheme, Host: u.Host}
		wsProxy = wsutil.NewSingleHostReverseProxy(wsURL)
		if opts.SSLUpstreamInsecureSkipVerify {
			wsProxy.TLSClientConfig = &tls.Config{InsecureSkipVerify: true}
		}
	}
	return &UpstreamProxy{
		upstream:  u.Host,
		handler:   proxy,
		wsHandler: wsProxy,
		auth:      auth,
	}
}

// NewOAuthProxy creates a new instance of OAuthProxy from the options provided
func NewOAuthProxy(opts *Options, validator func(string) bool) *OAuthProxy {
	serveMux := http.NewServeMux()
	var auth hmacauth.HmacAuth
	if sigData := opts.signatureData; sigData != nil {
		auth = hmacauth.NewHmacAuth(sigData.hash, []byte(sigData.key),
			SignatureHeader, SignatureHeaders)
	}
	for _, u := range opts.proxyURLs {
		path := u.Path
		host := u.Host
		switch u.Scheme {
		case httpScheme, httpsScheme:
			logger.Printf("mapping path %q => upstream %q", path, u)
			proxy := NewWebSocketOrRestReverseProxy(u, opts, auth)
			serveMux.Handle(path, proxy)
		case "static":
			responseCode, err := strconv.Atoi(host)
			if err != nil {
				logger.Printf("unable to convert %q to int, use default \"200\"", host)
				responseCode = 200
			}

			serveMux.HandleFunc(path, func(rw http.ResponseWriter, req *http.Request) {
				rw.WriteHeader(responseCode)
				fmt.Fprintf(rw, "Authenticated")
			})
		case "file":
			if u.Fragment != "" {
				path = u.Fragment
			}
			logger.Printf("mapping path %q => file system %q", path, u.Path)
			proxy := NewFileServer(path, u.Path)
			uProxy := UpstreamProxy{
				upstream:  path,
				handler:   proxy,
				wsHandler: nil,
				auth:      nil,
			}
			serveMux.Handle(path, &uProxy)
		default:
			panic(fmt.Sprintf("unknown upstream protocol %s", u.Scheme))
		}
	}
	for _, u := range opts.compiledRegex {
		logger.Printf("compiled skip-auth-regex => %q", u)
	}

	if opts.SkipJwtBearerTokens {
		logger.Printf("Skipping JWT tokens from configured OIDC issuer: %q", opts.OIDCIssuerURL)
		for _, issuer := range opts.ExtraJwtIssuers {
			logger.Printf("Skipping JWT tokens from extra JWT issuer: %q", issuer)
		}
	}
	redirectURL := opts.redirectURL
	if redirectURL.Path == "" {
		redirectURL.Path = fmt.Sprintf("%s/callback", opts.ProxyPrefix)
	}

	logger.Printf("OAuthProxy configured for %s Client ID: %s", opts.provider.Data().ProviderName, opts.ClientID)
	refresh := "disabled"
	if opts.Cookie.Refresh != time.Duration(0) {
		refresh = fmt.Sprintf("after %s", opts.Cookie.Refresh)
	}

	logger.Printf("Cookie settings: name:%s secure(https):%v httponly:%v expiry:%s domains:%s path:%s samesite:%s refresh:%s", opts.Cookie.Name, opts.Cookie.Secure, opts.Cookie.HTTPOnly, opts.Cookie.Expire, strings.Join(opts.Cookie.Domains, ","), opts.Cookie.Path, opts.Cookie.SameSite, refresh)

	return &OAuthProxy{
		CookieName:     opts.Cookie.Name,
		CSRFCookieName: fmt.Sprintf("%v_%v", opts.Cookie.Name, "csrf"),
		CookieSeed:     opts.Cookie.Secret,
		CookieDomains:  opts.Cookie.Domains,
		CookiePath:     opts.Cookie.Path,
		CookieSecure:   opts.Cookie.Secure,
		CookieHTTPOnly: opts.Cookie.HTTPOnly,
		CookieExpire:   opts.Cookie.Expire,
		CookieRefresh:  opts.Cookie.Refresh,
		CookieSameSite: opts.Cookie.SameSite,
		Validator:      validator,

		RobotsPath:        "/robots.txt",
		PingPath:          opts.PingPath,
		SignInPath:        fmt.Sprintf("%s/sign_in", opts.ProxyPrefix),
		SignOutPath:       fmt.Sprintf("%s/sign_out", opts.ProxyPrefix),
		OAuthStartPath:    fmt.Sprintf("%s/start", opts.ProxyPrefix),
		OAuthCallbackPath: fmt.Sprintf("%s/callback", opts.ProxyPrefix),
		AuthOnlyPath:      fmt.Sprintf("%s/auth", opts.ProxyPrefix),
		UserInfoPath:      fmt.Sprintf("%s/userinfo", opts.ProxyPrefix),

		ProxyPrefix:          opts.ProxyPrefix,
		provider:             opts.provider,
		providerNameOverride: opts.ProviderName,
		sessionStore:         opts.sessionStore,
		serveMux:             serveMux,
		redirectURL:          redirectURL,
		whitelistDomains:     opts.WhitelistDomains,
		skipAuthRegex:        opts.SkipAuthRegex,
		skipAuthPreflight:    opts.SkipAuthPreflight,
		skipJwtBearerTokens:  opts.SkipJwtBearerTokens,
		jwtBearerVerifiers:   opts.jwtBearerVerifiers,
<<<<<<< HEAD
		compiledRegex:        opts.CompiledRegex,
		realClientIPParser:   opts.realClientIPParser,
=======
		compiledRegex:        opts.compiledRegex,
>>>>>>> f7c050e7
		SetXAuthRequest:      opts.SetXAuthRequest,
		PassBasicAuth:        opts.PassBasicAuth,
		SetBasicAuth:         opts.SetBasicAuth,
		PassUserHeaders:      opts.PassUserHeaders,
		BasicAuthPassword:    opts.BasicAuthPassword,
		PassAccessToken:      opts.PassAccessToken,
		SetAuthorization:     opts.SetAuthorization,
		PassAuthorization:    opts.PassAuthorization,
		PreferEmailToUser:    opts.PreferEmailToUser,
		SkipProviderButton:   opts.SkipProviderButton,
		templates:            loadTemplates(opts.CustomTemplatesDir),
		Banner:               opts.Banner,
		Footer:               opts.Footer,
	}
}

// GetRedirectURI returns the redirectURL that the upstream OAuth Provider will
// redirect clients to once authenticated
func (p *OAuthProxy) GetRedirectURI(host string) string {
	// default to the request Host if not set
	if p.redirectURL.Host != "" {
		return p.redirectURL.String()
	}
	u := *p.redirectURL
	if u.Scheme == "" {
		if p.CookieSecure {
			u.Scheme = httpsScheme
		} else {
			u.Scheme = httpScheme
		}
	}
	u.Host = host
	return u.String()
}

func (p *OAuthProxy) displayCustomLoginForm() bool {
	return p.HtpasswdFile != nil && p.DisplayHtpasswdForm
}

func (p *OAuthProxy) redeemCode(host, code string) (s *sessionsapi.SessionState, err error) {
	if code == "" {
		return nil, errors.New("missing code")
	}
	redirectURI := p.GetRedirectURI(host)
	s, err = p.provider.Redeem(redirectURI, code)
	if err != nil {
		return
	}

	if s.Email == "" {
		s.Email, err = p.provider.GetEmailAddress(s)
	}

	if s.PreferredUsername == "" {
		s.PreferredUsername, err = p.provider.GetPreferredUsername(s)
		if err != nil && err.Error() == "not implemented" {
			err = nil
		}
	}

	if s.User == "" {
		s.User, err = p.provider.GetUserName(s)
		if err != nil && err.Error() == "not implemented" {
			err = nil
		}
	}
	return
}

// MakeCSRFCookie creates a cookie for CSRF
func (p *OAuthProxy) MakeCSRFCookie(req *http.Request, value string, expiration time.Duration, now time.Time) *http.Cookie {
	return p.makeCookie(req, p.CSRFCookieName, value, expiration, now)
}

func (p *OAuthProxy) makeCookie(req *http.Request, name string, value string, expiration time.Duration, now time.Time) *http.Cookie {
	cookieDomain := cookies.GetCookieDomain(req, p.CookieDomains)

	if cookieDomain != "" {
		domain := cookies.GetRequestHost(req)
		if h, _, err := net.SplitHostPort(domain); err == nil {
			domain = h
		}
		if !strings.HasSuffix(domain, cookieDomain) {
			logger.Printf("Warning: request host is %q but using configured cookie domain of %q", domain, cookieDomain)
		}
	}

	return &http.Cookie{
		Name:     name,
		Value:    value,
		Path:     p.CookiePath,
		Domain:   cookieDomain,
		HttpOnly: p.CookieHTTPOnly,
		Secure:   p.CookieSecure,
		Expires:  now.Add(expiration),
		SameSite: cookies.ParseSameSite(p.CookieSameSite),
	}
}

// ClearCSRFCookie creates a cookie to unset the CSRF cookie stored in the user's
// session
func (p *OAuthProxy) ClearCSRFCookie(rw http.ResponseWriter, req *http.Request) {
	http.SetCookie(rw, p.MakeCSRFCookie(req, "", time.Hour*-1, time.Now()))
}

// SetCSRFCookie adds a CSRF cookie to the response
func (p *OAuthProxy) SetCSRFCookie(rw http.ResponseWriter, req *http.Request, val string) {
	http.SetCookie(rw, p.MakeCSRFCookie(req, val, p.CookieExpire, time.Now()))
}

// ClearSessionCookie creates a cookie to unset the user's authentication cookie
// stored in the user's session
func (p *OAuthProxy) ClearSessionCookie(rw http.ResponseWriter, req *http.Request) error {
	return p.sessionStore.Clear(rw, req)
}

// LoadCookiedSession reads the user's authentication details from the request
func (p *OAuthProxy) LoadCookiedSession(req *http.Request) (*sessionsapi.SessionState, error) {
	return p.sessionStore.Load(req)
}

// SaveSession creates a new session cookie value and sets this on the response
func (p *OAuthProxy) SaveSession(rw http.ResponseWriter, req *http.Request, s *sessionsapi.SessionState) error {
	return p.sessionStore.Save(rw, req, s)
}

// RobotsTxt disallows scraping pages from the OAuthProxy
func (p *OAuthProxy) RobotsTxt(rw http.ResponseWriter) {
	rw.WriteHeader(http.StatusOK)
	fmt.Fprintf(rw, "User-agent: *\nDisallow: /")
}

// PingPage responds 200 OK to requests
func (p *OAuthProxy) PingPage(rw http.ResponseWriter) {
	rw.WriteHeader(http.StatusOK)
	fmt.Fprintf(rw, "OK")
}

// ErrorPage writes an error response
func (p *OAuthProxy) ErrorPage(rw http.ResponseWriter, code int, title string, message string) {
	rw.WriteHeader(code)
	t := struct {
		Title       string
		Message     string
		ProxyPrefix string
	}{
		Title:       fmt.Sprintf("%d %s", code, title),
		Message:     message,
		ProxyPrefix: p.ProxyPrefix,
	}
	p.templates.ExecuteTemplate(rw, "error.html", t)
}

// SignInPage writes the sing in template to the response
func (p *OAuthProxy) SignInPage(rw http.ResponseWriter, req *http.Request, code int) {
	prepareNoCache(rw)
	p.ClearSessionCookie(rw, req)
	rw.WriteHeader(code)

	redirectURL, err := p.GetRedirect(req)
	if err != nil {
		logger.Printf("Error obtaining redirect: %s", err.Error())
		p.ErrorPage(rw, 500, "Internal Error", err.Error())
		return
	}

	if redirectURL == p.SignInPath {
		redirectURL = "/"
	}

	t := struct {
		ProviderName  string
		SignInMessage template.HTML
		CustomLogin   bool
		Redirect      string
		Version       string
		ProxyPrefix   string
		Footer        template.HTML
	}{
		ProviderName:  p.provider.Data().ProviderName,
		SignInMessage: template.HTML(p.SignInMessage),
		CustomLogin:   p.displayCustomLoginForm(),
		Redirect:      redirectURL,
		Version:       VERSION,
		ProxyPrefix:   p.ProxyPrefix,
		Footer:        template.HTML(p.Footer),
	}
	if p.providerNameOverride != "" {
		t.ProviderName = p.providerNameOverride
	}
	p.templates.ExecuteTemplate(rw, "sign_in.html", t)
}

// ManualSignIn handles basic auth logins to the proxy
func (p *OAuthProxy) ManualSignIn(rw http.ResponseWriter, req *http.Request) (string, bool) {
	if req.Method != "POST" || p.HtpasswdFile == nil {
		return "", false
	}
	user := req.FormValue("username")
	passwd := req.FormValue("password")
	if user == "" {
		return "", false
	}
	// check auth
	if p.HtpasswdFile.Validate(user, passwd) {
		logger.PrintAuthf(user, req, logger.AuthSuccess, "Authenticated via HtpasswdFile")
		return user, true
	}
	logger.PrintAuthf(user, req, logger.AuthFailure, "Invalid authentication via HtpasswdFile")
	return "", false
}

// GetRedirect reads the query parameter to get the URL to redirect clients to
// once authenticated with the OAuthProxy
func (p *OAuthProxy) GetRedirect(req *http.Request) (redirect string, err error) {
	err = req.ParseForm()
	if err != nil {
		return
	}

	redirect = req.Header.Get("X-Auth-Request-Redirect")
	if req.Form.Get("rd") != "" {
		redirect = req.Form.Get("rd")
	}
	if !p.IsValidRedirect(redirect) {
		redirect = req.URL.Path
		if strings.HasPrefix(redirect, p.ProxyPrefix) {
			redirect = "/"
		}
	}

	return
}

// splitHostPort separates host and port. If the port is not valid, it returns
// the entire input as host, and it doesn't check the validity of the host.
// Unlike net.SplitHostPort, but per RFC 3986, it requires ports to be numeric.
// *** taken from net/url, modified validOptionalPort() to accept ":*"
func splitHostPort(hostport string) (host, port string) {
	host = hostport

	colon := strings.LastIndexByte(host, ':')
	if colon != -1 && validOptionalPort(host[colon:]) {
		host, port = host[:colon], host[colon+1:]
	}

	if strings.HasPrefix(host, "[") && strings.HasSuffix(host, "]") {
		host = host[1 : len(host)-1]
	}

	return
}

// validOptionalPort reports whether port is either an empty string
// or matches /^:\d*$/
// *** taken from net/url, modified to accept ":*"
func validOptionalPort(port string) bool {
	if port == "" || port == ":*" {
		return true
	}
	if port[0] != ':' {
		return false
	}
	for _, b := range port[1:] {
		if b < '0' || b > '9' {
			return false
		}
	}
	return true
}

// IsValidRedirect checks whether the redirect URL is whitelisted
func (p *OAuthProxy) IsValidRedirect(redirect string) bool {
	switch {
	case strings.HasPrefix(redirect, "/") && !strings.HasPrefix(redirect, "//") && !strings.HasPrefix(redirect, "/\\"):
		return true
	case strings.HasPrefix(redirect, "http://") || strings.HasPrefix(redirect, "https://"):
		redirectURL, err := url.Parse(redirect)
		if err != nil {
			logger.Printf("Rejecting invalid redirect %q: scheme unsupported or missing", redirect)
			return false
		}
		redirectHostname := redirectURL.Hostname()

		for _, domain := range p.whitelistDomains {
			domainHostname, domainPort := splitHostPort(strings.TrimLeft(domain, "."))
			if domainHostname == "" {
				continue
			}

			if (redirectHostname == domainHostname) || (strings.HasPrefix(domain, ".") && strings.HasSuffix(redirectHostname, domainHostname)) {
				// the domain names match, now validate the ports
				// if the whitelisted domain's port is '*', allow all ports
				// if the whitelisted domain contains a specific port, only allow that port
				// if the whitelisted domain doesn't contain a port at all, only allow empty redirect ports ie http and https
				redirectPort := redirectURL.Port()
				if (domainPort == "*") ||
					(domainPort == redirectPort) ||
					(domainPort == "" && redirectPort == "") {
					return true
				}
			}
		}

		logger.Printf("Rejecting invalid redirect %q: domain / port not in whitelist", redirect)
		return false
	default:
		logger.Printf("Rejecting invalid redirect %q: not an absolute or relative URL", redirect)
		return false
	}
}

// IsWhitelistedRequest is used to check if auth should be skipped for this request
func (p *OAuthProxy) IsWhitelistedRequest(req *http.Request) bool {
	isPreflightRequestAllowed := p.skipAuthPreflight && req.Method == "OPTIONS"
	return isPreflightRequestAllowed || p.IsWhitelistedPath(req.URL.Path)
}

// IsWhitelistedPath is used to check if the request path is allowed without auth
func (p *OAuthProxy) IsWhitelistedPath(path string) bool {
	for _, u := range p.compiledRegex {
		if u.MatchString(path) {
			return true
		}
	}
	return false
}

// See https://developers.google.com/web/fundamentals/performance/optimizing-content-efficiency/http-caching?hl=en
var noCacheHeaders = map[string]string{
	"Expires":         time.Unix(0, 0).Format(time.RFC1123),
	"Cache-Control":   "no-cache, no-store, must-revalidate, max-age=0",
	"X-Accel-Expires": "0", // https://www.nginx.com/resources/wiki/start/topics/examples/x-accel/
}

// prepareNoCache prepares headers for preventing browser caching.
func prepareNoCache(w http.ResponseWriter) {
	// Set NoCache headers
	for k, v := range noCacheHeaders {
		w.Header().Set(k, v)
	}
}

func (p *OAuthProxy) ServeHTTP(rw http.ResponseWriter, req *http.Request) {
	if strings.HasPrefix(req.URL.Path, p.ProxyPrefix) {
		prepareNoCache(rw)
	}

	switch path := req.URL.Path; {
	case path == p.RobotsPath:
		p.RobotsTxt(rw)
	case path == p.PingPath:
		p.PingPage(rw)
	case p.IsWhitelistedRequest(req):
		p.serveMux.ServeHTTP(rw, req)
	case path == p.SignInPath:
		p.SignIn(rw, req)
	case path == p.SignOutPath:
		p.SignOut(rw, req)
	case path == p.OAuthStartPath:
		p.OAuthStart(rw, req)
	case path == p.OAuthCallbackPath:
		p.OAuthCallback(rw, req)
	case path == p.AuthOnlyPath:
		p.AuthenticateOnly(rw, req)
	case path == p.UserInfoPath:
		p.UserInfo(rw, req)
	default:
		p.Proxy(rw, req)
	}
}

// SignIn serves a page prompting users to sign in
func (p *OAuthProxy) SignIn(rw http.ResponseWriter, req *http.Request) {
	redirect, err := p.GetRedirect(req)
	if err != nil {
		logger.Printf("Error obtaining redirect: %s", err.Error())
		p.ErrorPage(rw, 500, "Internal Error", err.Error())
		return
	}

	user, ok := p.ManualSignIn(rw, req)
	if ok {
		session := &sessionsapi.SessionState{User: user}
		p.SaveSession(rw, req, session)
		http.Redirect(rw, req, redirect, http.StatusFound)
	} else {
		if p.SkipProviderButton {
			p.OAuthStart(rw, req)
		} else {
			p.SignInPage(rw, req, http.StatusOK)
		}
	}
}

//UserInfo endpoint outputs session email and preferred username in JSON format
func (p *OAuthProxy) UserInfo(rw http.ResponseWriter, req *http.Request) {

	session, err := p.getAuthenticatedSession(rw, req)
	if err != nil {
		http.Error(rw, http.StatusText(http.StatusUnauthorized), http.StatusUnauthorized)
		return
	}
	userInfo := struct {
		Email             string `json:"email"`
		PreferredUsername string `json:"preferredUsername,omitempty"`
	}{
		Email:             session.Email,
		PreferredUsername: session.PreferredUsername,
	}
	rw.Header().Set("Content-Type", "application/json")
	rw.WriteHeader(http.StatusOK)
	json.NewEncoder(rw).Encode(userInfo)
}

// SignOut sends a response to clear the authentication cookie
func (p *OAuthProxy) SignOut(rw http.ResponseWriter, req *http.Request) {
	redirect, err := p.GetRedirect(req)
	if err != nil {
		logger.Printf("Error obtaining redirect: %s", err.Error())
		p.ErrorPage(rw, 500, "Internal Error", err.Error())
		return
	}
	p.ClearSessionCookie(rw, req)
	http.Redirect(rw, req, redirect, http.StatusFound)
}

// OAuthStart starts the OAuth2 authentication flow
func (p *OAuthProxy) OAuthStart(rw http.ResponseWriter, req *http.Request) {
	prepareNoCache(rw)
	nonce, err := encryption.Nonce()
	if err != nil {
		logger.Printf("Error obtaining nonce: %s", err.Error())
		p.ErrorPage(rw, 500, "Internal Error", err.Error())
		return
	}
	p.SetCSRFCookie(rw, req, nonce)
	redirect, err := p.GetRedirect(req)
	if err != nil {
		logger.Printf("Error obtaining redirect: %s", err.Error())
		p.ErrorPage(rw, 500, "Internal Error", err.Error())
		return
	}
	redirectURI := p.GetRedirectURI(req.Host)
	http.Redirect(rw, req, p.provider.GetLoginURL(redirectURI, fmt.Sprintf("%v:%v", nonce, redirect)), http.StatusFound)
}

// OAuthCallback is the OAuth2 authentication flow callback that finishes the
// OAuth2 authentication flow
func (p *OAuthProxy) OAuthCallback(rw http.ResponseWriter, req *http.Request) {
	remoteAddr := getClientString(p.realClientIPParser, req, true)

	// finish the oauth cycle
	err := req.ParseForm()
	if err != nil {
		logger.Printf("Error while parsing OAuth2 callback: %s" + err.Error())
		p.ErrorPage(rw, 500, "Internal Error", err.Error())
		return
	}
	errorString := req.Form.Get("error")
	if errorString != "" {
		logger.Printf("Error while parsing OAuth2 callback: %s ", errorString)
		p.ErrorPage(rw, 403, "Permission Denied", errorString)
		return
	}

	session, err := p.redeemCode(req.Host, req.Form.Get("code"))
	if err != nil {
		logger.Printf("Error redeeming code during OAuth2 callback: %s ", err.Error())
		p.ErrorPage(rw, 500, "Internal Error", "Internal Error")
		return
	}

	s := strings.SplitN(req.Form.Get("state"), ":", 2)
	if len(s) != 2 {
		logger.Printf("Error while parsing OAuth2 state: invalid length")
		p.ErrorPage(rw, 500, "Internal Error", "Invalid State")
		return
	}
	nonce := s[0]
	redirect := s[1]
	c, err := req.Cookie(p.CSRFCookieName)
	if err != nil {
		logger.PrintAuthf(session.Email, req, logger.AuthFailure, "Invalid authentication via OAuth2: unable too obtain CSRF cookie")
		p.ErrorPage(rw, 403, "Permission Denied", err.Error())
		return
	}
	p.ClearCSRFCookie(rw, req)
	if c.Value != nonce {
		logger.PrintAuthf(session.Email, req, logger.AuthFailure, "Invalid authentication via OAuth2: csrf token mismatch, potential attack")
		p.ErrorPage(rw, 403, "Permission Denied", "csrf failed")
		return
	}

	if !p.IsValidRedirect(redirect) {
		redirect = "/"
	}

	// set cookie, or deny
	if p.Validator(session.Email) && p.provider.ValidateGroup(session.Email) {
		logger.PrintAuthf(session.Email, req, logger.AuthSuccess, "Authenticated via OAuth2: %s", session)
		err := p.SaveSession(rw, req, session)
		if err != nil {
			logger.Printf("%s %s", remoteAddr, err)
			p.ErrorPage(rw, 500, "Internal Error", "Internal Error")
			return
		}
		http.Redirect(rw, req, redirect, http.StatusFound)
	} else {
		logger.PrintAuthf(session.Email, req, logger.AuthFailure, "Invalid authentication via OAuth2: unauthorized")
		p.ErrorPage(rw, 403, "Permission Denied", "Invalid Account")
	}
}

// AuthenticateOnly checks whether the user is currently logged in
func (p *OAuthProxy) AuthenticateOnly(rw http.ResponseWriter, req *http.Request) {
	session, err := p.getAuthenticatedSession(rw, req)
	if err != nil {
		http.Error(rw, "unauthorized request", http.StatusUnauthorized)
		return
	}

	// we are authenticated
	p.addHeadersForProxying(rw, req, session)
	rw.WriteHeader(http.StatusAccepted)
}

// Proxy proxies the user request if the user is authenticated else it prompts
// them to authenticate
func (p *OAuthProxy) Proxy(rw http.ResponseWriter, req *http.Request) {
	session, err := p.getAuthenticatedSession(rw, req)
	switch err {
	case nil:
		// we are authenticated
		p.addHeadersForProxying(rw, req, session)
		p.serveMux.ServeHTTP(rw, req)

	case ErrNeedsLogin:
		// we need to send the user to a login screen
		if isAjax(req) {
			// no point redirecting an AJAX request
			p.ErrorJSON(rw, http.StatusUnauthorized)
			return
		}

		if p.SkipProviderButton {
			p.OAuthStart(rw, req)
		} else {
			p.SignInPage(rw, req, http.StatusForbidden)
		}

	default:
		// unknown error
		logger.Printf("Unexpected internal error: %s", err)
		p.ErrorPage(rw, http.StatusInternalServerError,
			"Internal Error", "Internal Error")
	}

}

// getAuthenticatedSession checks whether a user is authenticated and returns a session object and nil error if so
// Returns nil, ErrNeedsLogin if user needs to login.
// Set-Cookie headers may be set on the response as a side-effect of calling this method.
func (p *OAuthProxy) getAuthenticatedSession(rw http.ResponseWriter, req *http.Request) (*sessionsapi.SessionState, error) {
	var session *sessionsapi.SessionState
	var err error
	var saveSession, clearSession, revalidated bool

	if p.skipJwtBearerTokens && req.Header.Get("Authorization") != "" {
		session, err = p.GetJwtSession(req)
		if err != nil {
			logger.Printf("Error retrieving session from token in Authorization header: %s", err)
		}
		if session != nil {
			saveSession = false
		}
	}

	remoteAddr := getClientString(p.realClientIPParser, req, true)
	if session == nil {
		session, err = p.LoadCookiedSession(req)
		if err != nil {
			logger.Printf("Error loading cookied session: %s", err)
		}

		if session != nil {
			if session.Age() > p.CookieRefresh && p.CookieRefresh != time.Duration(0) {
				logger.Printf("Refreshing %s old session cookie for %s (refresh after %s)", session.Age(), session, p.CookieRefresh)
				saveSession = true
			}

			if ok, err := p.provider.RefreshSessionIfNeeded(session); err != nil {
				logger.Printf("%s removing session. error refreshing access token %s %s", remoteAddr, err, session)
				clearSession = true
				session = nil
			} else if ok {
				saveSession = true
				revalidated = true
			}
		}
	}

	if session != nil && session.IsExpired() {
		logger.Printf("Removing session: token expired %s", session)
		session = nil
		saveSession = false
		clearSession = true
	}

	if saveSession && !revalidated && session != nil && session.AccessToken != "" {
		if !p.provider.ValidateSessionState(session) {
			logger.Printf("Removing session: error validating %s", session)
			saveSession = false
			session = nil
			clearSession = true
		}
	}

	if session != nil && session.Email != "" && !p.Validator(session.Email) {
		logger.Printf(session.Email, req, logger.AuthFailure, "Invalid authentication via session: removing session %s", session)
		session = nil
		saveSession = false
		clearSession = true
	}

	if saveSession && session != nil {
		err = p.SaveSession(rw, req, session)
		if err != nil {
			logger.PrintAuthf(session.Email, req, logger.AuthError, "Save session error %s", err)
			return nil, err
		}
	}

	if clearSession {
		p.ClearSessionCookie(rw, req)
	}

	if session == nil {
		session, err = p.CheckBasicAuth(req)
		if err != nil {
			logger.Printf("Error during basic auth validation: %s", err)
		}
	}

	if session == nil {
		return nil, ErrNeedsLogin
	}

	return session, nil
}

// addHeadersForProxying adds the appropriate headers the request / response for proxying
func (p *OAuthProxy) addHeadersForProxying(rw http.ResponseWriter, req *http.Request, session *sessionsapi.SessionState) {
	if p.PassBasicAuth {
		if p.PreferEmailToUser && session.Email != "" {
			req.SetBasicAuth(session.Email, p.BasicAuthPassword)
			req.Header["X-Forwarded-User"] = []string{session.Email}
			req.Header.Del("X-Forwarded-Email")
		} else {
			req.SetBasicAuth(session.User, p.BasicAuthPassword)
			req.Header["X-Forwarded-User"] = []string{session.User}
			if session.Email != "" {
				req.Header["X-Forwarded-Email"] = []string{session.Email}
			} else {
				req.Header.Del("X-Forwarded-Email")
			}
		}
		if session.PreferredUsername != "" {
			req.Header["X-Forwarded-Preferred-Username"] = []string{session.PreferredUsername}
		} else {
			req.Header.Del("X-Forwarded-Preferred-Username")
		}
	}

	if p.PassUserHeaders {
		if p.PreferEmailToUser && session.Email != "" {
			req.Header["X-Forwarded-User"] = []string{session.Email}
			req.Header.Del("X-Forwarded-Email")
		} else {
			req.Header["X-Forwarded-User"] = []string{session.User}
			if session.Email != "" {
				req.Header["X-Forwarded-Email"] = []string{session.Email}
			} else {
				req.Header.Del("X-Forwarded-Email")
			}
		}

		if session.PreferredUsername != "" {
			req.Header["X-Forwarded-Preferred-Username"] = []string{session.PreferredUsername}
		} else {
			req.Header.Del("X-Forwarded-Preferred-Username")
		}
	}

	if p.SetXAuthRequest {
		rw.Header().Set("X-Auth-Request-User", session.User)
		if session.Email != "" {
			rw.Header().Set("X-Auth-Request-Email", session.Email)
		} else {
			rw.Header().Del("X-Auth-Request-Email")
		}
		if session.PreferredUsername != "" {
			rw.Header().Set("X-Auth-Request-Preferred-Username", session.PreferredUsername)
		} else {
			rw.Header().Del("X-Auth-Request-Preferred-Username")
		}

		if p.PassAccessToken {
			if session.AccessToken != "" {
				rw.Header().Set("X-Auth-Request-Access-Token", session.AccessToken)
			} else {
				rw.Header().Del("X-Auth-Request-Access-Token")
			}
		}
	}

	if p.PassAccessToken {
		if session.AccessToken != "" {
			req.Header["X-Forwarded-Access-Token"] = []string{session.AccessToken}
		} else {
			req.Header.Del("X-Forwarded-Access-Token")
		}
	}

	if p.PassAuthorization {
		if session.IDToken != "" {
			req.Header["Authorization"] = []string{fmt.Sprintf("Bearer %s", session.IDToken)}
		} else {
			req.Header.Del("Authorization")
		}
	}
	if p.SetBasicAuth {
		if session.User != "" {
			authVal := b64.StdEncoding.EncodeToString([]byte(session.User + ":" + p.BasicAuthPassword))
			rw.Header().Set("Authorization", "Basic "+authVal)
		} else {
			rw.Header().Del("Authorization")
		}
	}
	if p.SetAuthorization {
		if session.IDToken != "" {
			rw.Header().Set("Authorization", fmt.Sprintf("Bearer %s", session.IDToken))
		} else {
			rw.Header().Del("Authorization")
		}
	}

	if session.Email == "" {
		rw.Header().Set("GAP-Auth", session.User)
	} else {
		rw.Header().Set("GAP-Auth", session.Email)
	}
}

// CheckBasicAuth checks the requests Authorization header for basic auth
// credentials and authenticates these against the proxies HtpasswdFile
func (p *OAuthProxy) CheckBasicAuth(req *http.Request) (*sessionsapi.SessionState, error) {
	if p.HtpasswdFile == nil {
		return nil, nil
	}
	auth := req.Header.Get("Authorization")
	if auth == "" {
		return nil, nil
	}
	s := strings.SplitN(auth, " ", 2)
	if len(s) != 2 || s[0] != "Basic" {
		return nil, fmt.Errorf("invalid Authorization header %s", req.Header.Get("Authorization"))
	}
	b, err := b64.StdEncoding.DecodeString(s[1])
	if err != nil {
		return nil, err
	}
	pair := strings.SplitN(string(b), ":", 2)
	if len(pair) != 2 {
		return nil, fmt.Errorf("invalid format %s", b)
	}
	if p.HtpasswdFile.Validate(pair[0], pair[1]) {
		logger.PrintAuthf(pair[0], req, logger.AuthSuccess, "Authenticated via basic auth and HTpasswd File")
		return &sessionsapi.SessionState{User: pair[0]}, nil
	}
	logger.PrintAuthf(pair[0], req, logger.AuthFailure, "Invalid authentication via basic auth: not in Htpasswd File")
	return nil, nil
}

// isAjax checks if a request is an ajax request
func isAjax(req *http.Request) bool {
	acceptValues := req.Header.Values("Accept")
	const ajaxReq = applicationJSON
	for _, v := range acceptValues {
		if v == ajaxReq {
			return true
		}
	}
	return false
}

// ErrorJSON returns the error code with an application/json mime type
func (p *OAuthProxy) ErrorJSON(rw http.ResponseWriter, code int) {
	rw.Header().Set("Content-Type", applicationJSON)
	rw.WriteHeader(code)
}

// GetJwtSession loads a session based on a JWT token in the authorization header.
// (see the config options skip-jwt-bearer-tokens and extra-jwt-issuers)
func (p *OAuthProxy) GetJwtSession(req *http.Request) (*sessionsapi.SessionState, error) {
	rawBearerToken, err := p.findBearerToken(req)
	if err != nil {
		return nil, err
	}

	ctx := context.Background()
	for _, verifier := range p.jwtBearerVerifiers {
		bearerToken, err := verifier.Verify(ctx, rawBearerToken)

		if err != nil {
			logger.Printf("failed to verify bearer token: %v", err)
			continue
		}

		return p.provider.CreateSessionStateFromBearerToken(rawBearerToken, bearerToken)
	}
	return nil, fmt.Errorf("unable to verify jwt token %s", req.Header.Get("Authorization"))
}

// findBearerToken finds a valid JWT token from the Authorization header of a given request.
func (p *OAuthProxy) findBearerToken(req *http.Request) (string, error) {
	auth := req.Header.Get("Authorization")
	s := strings.SplitN(auth, " ", 2)
	if len(s) != 2 {
		return "", fmt.Errorf("invalid authorization header %s", auth)
	}
	jwtRegex := regexp.MustCompile(`^eyJ[a-zA-Z0-9_-]*\.eyJ[a-zA-Z0-9_-]*\.[a-zA-Z0-9_-]+$`)
	var rawBearerToken string
	if s[0] == "Bearer" && jwtRegex.MatchString(s[1]) {
		rawBearerToken = s[1]
	} else if s[0] == "Basic" {
		// Check if we have a Bearer token masquerading in Basic
		b, err := b64.StdEncoding.DecodeString(s[1])
		if err != nil {
			return "", err
		}
		pair := strings.SplitN(string(b), ":", 2)
		if len(pair) != 2 {
			return "", fmt.Errorf("invalid format %s", b)
		}
		user, password := pair[0], pair[1]

		// check user, user+password, or just password for a token
		if jwtRegex.MatchString(user) {
			// Support blank passwords or magic `x-oauth-basic` passwords - nothing else
			if password == "" || password == "x-oauth-basic" {
				rawBearerToken = user
			}
		} else if jwtRegex.MatchString(password) {
			// support passwords and ignore user
			rawBearerToken = password
		}
	}
	if rawBearerToken == "" {
		return "", fmt.Errorf("no valid bearer token found in authorization header")
	}

	return rawBearerToken, nil
}<|MERGE_RESOLUTION|>--- conflicted
+++ resolved
@@ -304,12 +304,8 @@
 		skipAuthPreflight:    opts.SkipAuthPreflight,
 		skipJwtBearerTokens:  opts.SkipJwtBearerTokens,
 		jwtBearerVerifiers:   opts.jwtBearerVerifiers,
-<<<<<<< HEAD
-		compiledRegex:        opts.CompiledRegex,
+		compiledRegex:        opts.compiledRegex,
 		realClientIPParser:   opts.realClientIPParser,
-=======
-		compiledRegex:        opts.compiledRegex,
->>>>>>> f7c050e7
 		SetXAuthRequest:      opts.SetXAuthRequest,
 		PassBasicAuth:        opts.PassBasicAuth,
 		SetBasicAuth:         opts.SetBasicAuth,
