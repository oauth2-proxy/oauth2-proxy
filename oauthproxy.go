package main

import (
	"context"
	"crypto/tls"
	b64 "encoding/base64"
	"encoding/json"
	"errors"
	"fmt"
	"html/template"
	"net"
	"net/http"
	"net/http/httputil"
	"net/url"
	"regexp"
	"strconv"
	"strings"
	"time"

	"github.com/coreos/go-oidc"
	"github.com/mbland/hmacauth"
	ipapi "github.com/oauth2-proxy/oauth2-proxy/pkg/apis/ip"
	"github.com/oauth2-proxy/oauth2-proxy/pkg/apis/options"
	sessionsapi "github.com/oauth2-proxy/oauth2-proxy/pkg/apis/sessions"
	"github.com/oauth2-proxy/oauth2-proxy/pkg/cookies"
	"github.com/oauth2-proxy/oauth2-proxy/pkg/encryption"
	"github.com/oauth2-proxy/oauth2-proxy/pkg/ip"
	"github.com/oauth2-proxy/oauth2-proxy/pkg/logger"
	"github.com/oauth2-proxy/oauth2-proxy/providers"
	"github.com/yhat/wsutil"
)

const (
	// SignatureHeader is the name of the request header containing the GAP Signature
	// Part of hmacauth
	SignatureHeader = "GAP-Signature"

	httpScheme  = "http"
	httpsScheme = "https"

	applicationJSON = "application/json"
)

// SignatureHeaders contains the headers to be signed by the hmac algorithm
// Part of hmacauth
var SignatureHeaders = []string{
	"Content-Length",
	"Content-Md5",
	"Content-Type",
	"Date",
	"Authorization",
	"X-Forwarded-User",
	"X-Forwarded-Email",
	"X-Forwarded-Preferred-User",
	"X-Forwarded-Access-Token",
	"Cookie",
	"Gap-Auth",
}

var (
	// ErrNeedsLogin means the user should be redirected to the login page
	ErrNeedsLogin = errors.New("redirect to login page")

	// Used to check final redirects are not susceptible to open redirects.
	// Matches //, /\ and both of these with whitespace in between (eg / / or / \).
	invalidRedirectRegex = regexp.MustCompile(`^/(\s|\v)?(/|\\)`)
)

// OAuthProxy is the main authentication proxy
type OAuthProxy struct {
	CookieSeed     string
	CookieName     string
	CSRFCookieName string
	CookieDomains  []string
	CookiePath     string
	CookieSecure   bool
	CookieHTTPOnly bool
	CookieExpire   time.Duration
	CookieRefresh  time.Duration
	CookieSameSite string
	Validator      func(string) bool

	RobotsPath        string
	PingPath          string
	PingUserAgent     string
	SilencePings      bool
	SignInPath        string
	SignOutPath       string
	OAuthStartPath    string
	OAuthCallbackPath string
	AuthOnlyPath      string
	UserInfoPath      string

	redirectURL          *url.URL // the url to receive requests at
	whitelistDomains     []string
	provider             providers.Provider
	providerNameOverride string
	sessionStore         sessionsapi.SessionStore
	ProxyPrefix          string
	SignInMessage        string
	HtpasswdFile         *HtpasswdFile
	DisplayHtpasswdForm  bool
	serveMux             http.Handler
	SetXAuthRequest      bool
	PassBasicAuth        bool
	SetBasicAuth         bool
	SkipProviderButton   bool
	PassUserHeaders      bool
	BasicAuthPassword    string
	PassAccessToken      bool
	SetAuthorization     bool
	PassAuthorization    bool
	PreferEmailToUser    bool
	skipAuthRegex        []string
	skipAuthPreflight    bool
	skipJwtBearerTokens  bool
	jwtBearerVerifiers   []*oidc.IDTokenVerifier
	compiledRegex        []*regexp.Regexp
	templates            *template.Template
	realClientIPParser   ipapi.RealClientIPParser
	whitelistIPs         *ip.NetSet
	Banner               string
	Footer               string
}

// UpstreamProxy represents an upstream server to proxy to
type UpstreamProxy struct {
	upstream  string
	handler   http.Handler
	wsHandler http.Handler
	auth      hmacauth.HmacAuth
}

// ServeHTTP proxies requests to the upstream provider while signing the
// request headers
func (u *UpstreamProxy) ServeHTTP(w http.ResponseWriter, r *http.Request) {
	w.Header().Set("GAP-Upstream-Address", u.upstream)
	if u.auth != nil {
		r.Header.Set("GAP-Auth", w.Header().Get("GAP-Auth"))
		u.auth.SignRequest(r)
	}
	if u.wsHandler != nil && strings.EqualFold(r.Header.Get("Connection"), "upgrade") && r.Header.Get("Upgrade") == "websocket" {
		u.wsHandler.ServeHTTP(w, r)
	} else {
		u.handler.ServeHTTP(w, r)
	}

}

// NewReverseProxy creates a new reverse proxy for proxying requests to upstream
// servers
func NewReverseProxy(target *url.URL, opts *options.Options) (proxy *httputil.ReverseProxy) {
	proxy = httputil.NewSingleHostReverseProxy(target)
	proxy.FlushInterval = opts.FlushInterval
	if opts.SSLUpstreamInsecureSkipVerify {
		proxy.Transport = &http.Transport{
			TLSClientConfig: &tls.Config{InsecureSkipVerify: true},
		}
	}
	setProxyErrorHandler(proxy, opts)
	return proxy
}

func setProxyErrorHandler(proxy *httputil.ReverseProxy, opts *options.Options) {
	templates := loadTemplates(opts.CustomTemplatesDir)
	proxy.ErrorHandler = func(w http.ResponseWriter, r *http.Request, proxyErr error) {
		logger.Printf("Error proxying to upstream server: %v", proxyErr)
		w.WriteHeader(http.StatusBadGateway)
		data := struct {
			Title       string
			Message     string
			ProxyPrefix string
		}{
			Title:       "Bad Gateway",
			Message:     "Error proxying to upstream server",
			ProxyPrefix: opts.ProxyPrefix,
		}
		templates.ExecuteTemplate(w, "error.html", data)
	}
}

func setProxyUpstreamHostHeader(proxy *httputil.ReverseProxy, target *url.URL) {
	director := proxy.Director
	proxy.Director = func(req *http.Request) {
		director(req)
		// use RequestURI so that we aren't unescaping encoded slashes in the request path
		req.Host = target.Host
		req.URL.Opaque = req.RequestURI
		req.URL.RawQuery = ""
	}
}

func setProxyDirector(proxy *httputil.ReverseProxy) {
	director := proxy.Director
	proxy.Director = func(req *http.Request) {
		director(req)
		// use RequestURI so that we aren't unescaping encoded slashes in the request path
		req.URL.Opaque = req.RequestURI
		req.URL.RawQuery = ""
	}
}

// NewFileServer creates a http.Handler to serve files from the filesystem
func NewFileServer(path string, filesystemPath string) (proxy http.Handler) {
	return http.StripPrefix(path, http.FileServer(http.Dir(filesystemPath)))
}

// NewWebSocketOrRestReverseProxy creates a reverse proxy for REST or websocket based on url
func NewWebSocketOrRestReverseProxy(u *url.URL, opts *options.Options, auth hmacauth.HmacAuth) http.Handler {
	u.Path = ""
	proxy := NewReverseProxy(u, opts)
	if !opts.PassHostHeader {
		setProxyUpstreamHostHeader(proxy, u)
	} else {
		setProxyDirector(proxy)
	}

	// this should give us a wss:// scheme if the url is https:// based.
	var wsProxy *wsutil.ReverseProxy
	if opts.ProxyWebSockets {
		wsScheme := "ws" + strings.TrimPrefix(u.Scheme, "http")
		wsURL := &url.URL{Scheme: wsScheme, Host: u.Host}
		wsProxy = wsutil.NewSingleHostReverseProxy(wsURL)
		if opts.SSLUpstreamInsecureSkipVerify {
			wsProxy.TLSClientConfig = &tls.Config{InsecureSkipVerify: true}
		}
	}
	return &UpstreamProxy{
		upstream:  u.Host,
		handler:   proxy,
		wsHandler: wsProxy,
		auth:      auth,
	}
}

// NewOAuthProxy creates a new instance of OAuthProxy from the options provided
func NewOAuthProxy(opts *options.Options, validator func(string) bool) *OAuthProxy {
	serveMux := http.NewServeMux()
	var auth hmacauth.HmacAuth
	if sigData := opts.GetSignatureData(); sigData != nil {
		auth = hmacauth.NewHmacAuth(sigData.Hash, []byte(sigData.Key),
			SignatureHeader, SignatureHeaders)
	}
	for _, u := range opts.GetProxyURLs() {
		path := u.Path
		host := u.Host
		switch u.Scheme {
		case httpScheme, httpsScheme:
			logger.Printf("mapping path %q => upstream %q", path, u)
			proxy := NewWebSocketOrRestReverseProxy(u, opts, auth)
			serveMux.Handle(path, proxy)
		case "static":
			responseCode, err := strconv.Atoi(host)
			if err != nil {
				logger.Printf("unable to convert %q to int, use default \"200\"", host)
				responseCode = 200
			}

			serveMux.HandleFunc(path, func(rw http.ResponseWriter, req *http.Request) {
				rw.WriteHeader(responseCode)
				fmt.Fprintf(rw, "Authenticated")
			})
		case "file":
			if u.Fragment != "" {
				path = u.Fragment
			}
			logger.Printf("mapping path %q => file system %q", path, u.Path)
			proxy := NewFileServer(path, u.Path)
			uProxy := UpstreamProxy{
				upstream:  path,
				handler:   proxy,
				wsHandler: nil,
				auth:      nil,
			}
			serveMux.Handle(path, &uProxy)
		default:
			panic(fmt.Sprintf("unknown upstream protocol %s", u.Scheme))
		}
	}
	for _, u := range opts.GetCompiledRegex() {
		logger.Printf("compiled skip-auth-regex => %q", u)
	}

	if opts.SkipJwtBearerTokens {
		logger.Printf("Skipping JWT tokens from configured OIDC issuer: %q", opts.OIDCIssuerURL)
		for _, issuer := range opts.ExtraJwtIssuers {
			logger.Printf("Skipping JWT tokens from extra JWT issuer: %q", issuer)
		}
	}
	redirectURL := opts.GetRedirectURL()
	if redirectURL.Path == "" {
		redirectURL.Path = fmt.Sprintf("%s/callback", opts.ProxyPrefix)
	}

	logger.Printf("OAuthProxy configured for %s Client ID: %s", opts.GetProvider().Data().ProviderName, opts.ClientID)
	refresh := "disabled"
	if opts.Cookie.Refresh != time.Duration(0) {
		refresh = fmt.Sprintf("after %s", opts.Cookie.Refresh)
	}

	logger.Printf("Cookie settings: name:%s secure(https):%v httponly:%v expiry:%s domains:%s path:%s samesite:%s refresh:%s", opts.Cookie.Name, opts.Cookie.Secure, opts.Cookie.HTTPOnly, opts.Cookie.Expire, strings.Join(opts.Cookie.Domains, ","), opts.Cookie.Path, opts.Cookie.SameSite, refresh)

	return &OAuthProxy{
		CookieName:     opts.Cookie.Name,
		CSRFCookieName: fmt.Sprintf("%v_%v", opts.Cookie.Name, "csrf"),
		CookieSeed:     opts.Cookie.Secret,
		CookieDomains:  opts.Cookie.Domains,
		CookiePath:     opts.Cookie.Path,
		CookieSecure:   opts.Cookie.Secure,
		CookieHTTPOnly: opts.Cookie.HTTPOnly,
		CookieExpire:   opts.Cookie.Expire,
		CookieRefresh:  opts.Cookie.Refresh,
		CookieSameSite: opts.Cookie.SameSite,
		Validator:      validator,

		RobotsPath:        "/robots.txt",
		PingPath:          opts.PingPath,
		PingUserAgent:     opts.PingUserAgent,
		SilencePings:      opts.Logging.SilencePing,
		SignInPath:        fmt.Sprintf("%s/sign_in", opts.ProxyPrefix),
		SignOutPath:       fmt.Sprintf("%s/sign_out", opts.ProxyPrefix),
		OAuthStartPath:    fmt.Sprintf("%s/start", opts.ProxyPrefix),
		OAuthCallbackPath: fmt.Sprintf("%s/callback", opts.ProxyPrefix),
		AuthOnlyPath:      fmt.Sprintf("%s/auth", opts.ProxyPrefix),
		UserInfoPath:      fmt.Sprintf("%s/userinfo", opts.ProxyPrefix),

		ProxyPrefix:          opts.ProxyPrefix,
		provider:             opts.GetProvider(),
		providerNameOverride: opts.ProviderName,
		sessionStore:         opts.GetSessionStore(),
		serveMux:             serveMux,
		redirectURL:          redirectURL,
		whitelistDomains:     opts.WhitelistDomains,
		skipAuthRegex:        opts.SkipAuthRegex,
		skipAuthPreflight:    opts.SkipAuthPreflight,
		skipJwtBearerTokens:  opts.SkipJwtBearerTokens,
		jwtBearerVerifiers:   opts.GetJWTBearerVerifiers(),
		compiledRegex:        opts.GetCompiledRegex(),
		realClientIPParser:   opts.GetRealClientIPParser(),
		whitelistIPs:         ip.NewNetSet(opts.GetWhitelistIPNets()),
		SetXAuthRequest:      opts.SetXAuthRequest,
		PassBasicAuth:        opts.PassBasicAuth,
		SetBasicAuth:         opts.SetBasicAuth,
		PassUserHeaders:      opts.PassUserHeaders,
		BasicAuthPassword:    opts.BasicAuthPassword,
		PassAccessToken:      opts.PassAccessToken,
		SetAuthorization:     opts.SetAuthorization,
		PassAuthorization:    opts.PassAuthorization,
		PreferEmailToUser:    opts.PreferEmailToUser,
		SkipProviderButton:   opts.SkipProviderButton,
		templates:            loadTemplates(opts.CustomTemplatesDir),
		Banner:               opts.Banner,
		Footer:               opts.Footer,
	}
}

// GetRedirectURI returns the redirectURL that the upstream OAuth Provider will
// redirect clients to once authenticated
func (p *OAuthProxy) GetRedirectURI(host string) string {
	// default to the request Host if not set
	if p.redirectURL.Host != "" {
		return p.redirectURL.String()
	}
	u := *p.redirectURL
	if u.Scheme == "" {
		if p.CookieSecure {
			u.Scheme = httpsScheme
		} else {
			u.Scheme = httpScheme
		}
	}
	u.Host = host
	return u.String()
}

func (p *OAuthProxy) displayCustomLoginForm() bool {
	return p.HtpasswdFile != nil && p.DisplayHtpasswdForm
}

func (p *OAuthProxy) redeemCode(ctx context.Context, host, code string) (s *sessionsapi.SessionState, err error) {
	if code == "" {
		return nil, errors.New("missing code")
	}
	redirectURI := p.GetRedirectURI(host)
	s, err = p.provider.Redeem(ctx, redirectURI, code)
	if err != nil {
		return
	}

	if s.Email == "" {
		s.Email, err = p.provider.GetEmailAddress(ctx, s)
	}

	if s.PreferredUsername == "" {
		s.PreferredUsername, err = p.provider.GetPreferredUsername(ctx, s)
		if err != nil && err.Error() == "not implemented" {
			err = nil
		}
	}

	if s.User == "" {
		s.User, err = p.provider.GetUserName(ctx, s)
		if err != nil && err.Error() == "not implemented" {
			err = nil
		}
	}
	return
}

// MakeCSRFCookie creates a cookie for CSRF
func (p *OAuthProxy) MakeCSRFCookie(req *http.Request, value string, expiration time.Duration, now time.Time) *http.Cookie {
	return p.makeCookie(req, p.CSRFCookieName, value, expiration, now)
}

func (p *OAuthProxy) makeCookie(req *http.Request, name string, value string, expiration time.Duration, now time.Time) *http.Cookie {
	cookieDomain := cookies.GetCookieDomain(req, p.CookieDomains)

	if cookieDomain != "" {
		domain := cookies.GetRequestHost(req)
		if h, _, err := net.SplitHostPort(domain); err == nil {
			domain = h
		}
		if !strings.HasSuffix(domain, cookieDomain) {
			logger.Printf("Warning: request host is %q but using configured cookie domain of %q", domain, cookieDomain)
		}
	}

	return &http.Cookie{
		Name:     name,
		Value:    value,
		Path:     p.CookiePath,
		Domain:   cookieDomain,
		HttpOnly: p.CookieHTTPOnly,
		Secure:   p.CookieSecure,
		Expires:  now.Add(expiration),
		SameSite: cookies.ParseSameSite(p.CookieSameSite),
	}
}

// ClearCSRFCookie creates a cookie to unset the CSRF cookie stored in the user's
// session
func (p *OAuthProxy) ClearCSRFCookie(rw http.ResponseWriter, req *http.Request) {
	http.SetCookie(rw, p.MakeCSRFCookie(req, "", time.Hour*-1, time.Now()))
}

// SetCSRFCookie adds a CSRF cookie to the response
func (p *OAuthProxy) SetCSRFCookie(rw http.ResponseWriter, req *http.Request, val string) {
	http.SetCookie(rw, p.MakeCSRFCookie(req, val, p.CookieExpire, time.Now()))
}

// ClearSessionCookie creates a cookie to unset the user's authentication cookie
// stored in the user's session
func (p *OAuthProxy) ClearSessionCookie(rw http.ResponseWriter, req *http.Request) error {
	return p.sessionStore.Clear(rw, req)
}

// LoadCookiedSession reads the user's authentication details from the request
func (p *OAuthProxy) LoadCookiedSession(req *http.Request) (*sessionsapi.SessionState, error) {
	return p.sessionStore.Load(req)
}

// SaveSession creates a new session cookie value and sets this on the response
func (p *OAuthProxy) SaveSession(rw http.ResponseWriter, req *http.Request, s *sessionsapi.SessionState) error {
	return p.sessionStore.Save(rw, req, s)
}

// RobotsTxt disallows scraping pages from the OAuthProxy
func (p *OAuthProxy) RobotsTxt(rw http.ResponseWriter) {
	rw.WriteHeader(http.StatusOK)
	fmt.Fprintf(rw, "User-agent: *\nDisallow: /")
}

// PingPage responds 200 OK to requests
func (p *OAuthProxy) PingPage(rw http.ResponseWriter) {
	if p.SilencePings {
		if rl, ok := rw.(*responseLogger); ok {
			rl.silent = true
		}
	}
	rw.WriteHeader(http.StatusOK)
	fmt.Fprintf(rw, "OK")
}

// ErrorPage writes an error response
func (p *OAuthProxy) ErrorPage(rw http.ResponseWriter, code int, title string, message string) {
	rw.WriteHeader(code)
	t := struct {
		Title       string
		Message     string
		ProxyPrefix string
	}{
		Title:       fmt.Sprintf("%d %s", code, title),
		Message:     message,
		ProxyPrefix: p.ProxyPrefix,
	}
	p.templates.ExecuteTemplate(rw, "error.html", t)
}

// SignInPage writes the sing in template to the response
func (p *OAuthProxy) SignInPage(rw http.ResponseWriter, req *http.Request, code int) {
	prepareNoCache(rw)
	p.ClearSessionCookie(rw, req)
	rw.WriteHeader(code)

	redirectURL, err := p.GetRedirect(req)
	if err != nil {
		logger.Printf("Error obtaining redirect: %s", err.Error())
		p.ErrorPage(rw, 500, "Internal Error", err.Error())
		return
	}

	if redirectURL == p.SignInPath {
		redirectURL = "/"
	}

	t := struct {
		ProviderName  string
		SignInMessage template.HTML
		CustomLogin   bool
		Redirect      string
		Version       string
		ProxyPrefix   string
		Footer        template.HTML
	}{
		ProviderName:  p.provider.Data().ProviderName,
		SignInMessage: template.HTML(p.SignInMessage),
		CustomLogin:   p.displayCustomLoginForm(),
		Redirect:      redirectURL,
		Version:       VERSION,
		ProxyPrefix:   p.ProxyPrefix,
		Footer:        template.HTML(p.Footer),
	}
	if p.providerNameOverride != "" {
		t.ProviderName = p.providerNameOverride
	}
	p.templates.ExecuteTemplate(rw, "sign_in.html", t)
}

// ManualSignIn handles basic auth logins to the proxy
func (p *OAuthProxy) ManualSignIn(rw http.ResponseWriter, req *http.Request) (string, bool) {
	if req.Method != "POST" || p.HtpasswdFile == nil {
		return "", false
	}
	user := req.FormValue("username")
	passwd := req.FormValue("password")
	if user == "" {
		return "", false
	}
	// check auth
	if p.HtpasswdFile.Validate(user, passwd) {
		logger.PrintAuthf(user, req, logger.AuthSuccess, "Authenticated via HtpasswdFile")
		return user, true
	}
	logger.PrintAuthf(user, req, logger.AuthFailure, "Invalid authentication via HtpasswdFile")
	return "", false
}

// GetRedirect reads the query parameter to get the URL to redirect clients to
// once authenticated with the OAuthProxy
func (p *OAuthProxy) GetRedirect(req *http.Request) (redirect string, err error) {
	err = req.ParseForm()
	if err != nil {
		return
	}

	redirect = req.Header.Get("X-Auth-Request-Redirect")
	if req.Form.Get("rd") != "" {
		redirect = req.Form.Get("rd")
	}
	if !p.IsValidRedirect(redirect) {
		redirect = req.URL.Path
		if strings.HasPrefix(redirect, p.ProxyPrefix) {
			redirect = "/"
		}
	}

	return
}

// splitHostPort separates host and port. If the port is not valid, it returns
// the entire input as host, and it doesn't check the validity of the host.
// Unlike net.SplitHostPort, but per RFC 3986, it requires ports to be numeric.
// *** taken from net/url, modified validOptionalPort() to accept ":*"
func splitHostPort(hostport string) (host, port string) {
	host = hostport

	colon := strings.LastIndexByte(host, ':')
	if colon != -1 && validOptionalPort(host[colon:]) {
		host, port = host[:colon], host[colon+1:]
	}

	if strings.HasPrefix(host, "[") && strings.HasSuffix(host, "]") {
		host = host[1 : len(host)-1]
	}

	return
}

// validOptionalPort reports whether port is either an empty string
// or matches /^:\d*$/
// *** taken from net/url, modified to accept ":*"
func validOptionalPort(port string) bool {
	if port == "" || port == ":*" {
		return true
	}
	if port[0] != ':' {
		return false
	}
	for _, b := range port[1:] {
		if b < '0' || b > '9' {
			return false
		}
	}
	return true
}

// IsValidRedirect checks whether the redirect URL is whitelisted
func (p *OAuthProxy) IsValidRedirect(redirect string) bool {
	switch {
	case strings.HasPrefix(redirect, "/") && !strings.HasPrefix(redirect, "//") && !invalidRedirectRegex.MatchString(redirect):
		return true
	case strings.HasPrefix(redirect, "http://") || strings.HasPrefix(redirect, "https://"):
		redirectURL, err := url.Parse(redirect)
		if err != nil {
			logger.Printf("Rejecting invalid redirect %q: scheme unsupported or missing", redirect)
			return false
		}
		redirectHostname := redirectURL.Hostname()

		for _, domain := range p.whitelistDomains {
			domainHostname, domainPort := splitHostPort(strings.TrimLeft(domain, "."))
			if domainHostname == "" {
				continue
			}

			if (redirectHostname == domainHostname) || (strings.HasPrefix(domain, ".") && strings.HasSuffix(redirectHostname, domainHostname)) {
				// the domain names match, now validate the ports
				// if the whitelisted domain's port is '*', allow all ports
				// if the whitelisted domain contains a specific port, only allow that port
				// if the whitelisted domain doesn't contain a port at all, only allow empty redirect ports ie http and https
				redirectPort := redirectURL.Port()
				if (domainPort == "*") ||
					(domainPort == redirectPort) ||
					(domainPort == "" && redirectPort == "") {
					return true
				}
			}
		}

		logger.Printf("Rejecting invalid redirect %q: domain / port not in whitelist", redirect)
		return false
	default:
		logger.Printf("Rejecting invalid redirect %q: not an absolute or relative URL", redirect)
		return false
	}
}

// IsWhitelistedRequest is used to check if auth should be skipped for this request
func (p *OAuthProxy) IsWhitelistedRequest(req *http.Request) bool {
	isPreflightRequestAllowed := p.skipAuthPreflight && req.Method == "OPTIONS"
	return isPreflightRequestAllowed || p.IsWhitelistedPath(req.URL.Path) || p.IsWhitelistedIP(req)
}

// IsWhitelistedPath is used to check if the request path is allowed without auth
func (p *OAuthProxy) IsWhitelistedPath(path string) bool {
	for _, u := range p.compiledRegex {
		if u.MatchString(path) {
			return true
		}
	}
	return false
}

// See https://developers.google.com/web/fundamentals/performance/optimizing-content-efficiency/http-caching?hl=en
var noCacheHeaders = map[string]string{
	"Expires":         time.Unix(0, 0).Format(time.RFC1123),
	"Cache-Control":   "no-cache, no-store, must-revalidate, max-age=0",
	"X-Accel-Expires": "0", // https://www.nginx.com/resources/wiki/start/topics/examples/x-accel/
}

// prepareNoCache prepares headers for preventing browser caching.
func prepareNoCache(w http.ResponseWriter) {
	// Set NoCache headers
	for k, v := range noCacheHeaders {
		w.Header().Set(k, v)
	}
}

<<<<<<< HEAD
// IsWhitelistedIP is used to check if a request comes from a whitelisted IP address.
func (p *OAuthProxy) IsWhitelistedIP(req *http.Request) bool {
	if p.whitelistIPs == nil {
		return false
	}

	remoteAddr, err := ip.GetClientIP(p.realClientIPParser, req)
	if err != nil {
		logger.Printf("Error obtaining real IP for whitelist: %v", err)
		// Possibly spoofed X-Real-IP header
		return false
	}

	if remoteAddr == nil {
		return false
	}

	return p.whitelistIPs.Has(remoteAddr)
=======
// IsPingRequest will check if the request appears to be performing a health check
// either via the path it's requesting or by a special User-Agent configuration.
func (p *OAuthProxy) IsPingRequest(req *http.Request) bool {

	if req.URL.EscapedPath() == p.PingPath {
		return true
	}

	return p.PingUserAgent != "" && req.Header.Get("User-Agent") == p.PingUserAgent
>>>>>>> 1683aa59
}

func (p *OAuthProxy) ServeHTTP(rw http.ResponseWriter, req *http.Request) {
	if strings.HasPrefix(req.URL.Path, p.ProxyPrefix) {
		prepareNoCache(rw)
	}

	switch path := req.URL.Path; {
	case path == p.RobotsPath:
		p.RobotsTxt(rw)
	case p.IsPingRequest(req):
		p.PingPage(rw)
	case p.IsWhitelistedRequest(req):
		p.serveMux.ServeHTTP(rw, req)
	case path == p.SignInPath:
		p.SignIn(rw, req)
	case path == p.SignOutPath:
		p.SignOut(rw, req)
	case path == p.OAuthStartPath:
		p.OAuthStart(rw, req)
	case path == p.OAuthCallbackPath:
		p.OAuthCallback(rw, req)
	case path == p.AuthOnlyPath:
		p.AuthenticateOnly(rw, req)
	case path == p.UserInfoPath:
		p.UserInfo(rw, req)
	default:
		p.Proxy(rw, req)
	}
}

// SignIn serves a page prompting users to sign in
func (p *OAuthProxy) SignIn(rw http.ResponseWriter, req *http.Request) {
	redirect, err := p.GetRedirect(req)
	if err != nil {
		logger.Printf("Error obtaining redirect: %s", err.Error())
		p.ErrorPage(rw, 500, "Internal Error", err.Error())
		return
	}

	user, ok := p.ManualSignIn(rw, req)
	if ok {
		session := &sessionsapi.SessionState{User: user}
		p.SaveSession(rw, req, session)
		http.Redirect(rw, req, redirect, http.StatusFound)
	} else {
		if p.SkipProviderButton {
			p.OAuthStart(rw, req)
		} else {
			p.SignInPage(rw, req, http.StatusOK)
		}
	}
}

//UserInfo endpoint outputs session email and preferred username in JSON format
func (p *OAuthProxy) UserInfo(rw http.ResponseWriter, req *http.Request) {

	session, err := p.getAuthenticatedSession(rw, req)
	if err != nil {
		http.Error(rw, http.StatusText(http.StatusUnauthorized), http.StatusUnauthorized)
		return
	}
	userInfo := struct {
		Email             string `json:"email"`
		PreferredUsername string `json:"preferredUsername,omitempty"`
	}{
		Email:             session.Email,
		PreferredUsername: session.PreferredUsername,
	}
	rw.Header().Set("Content-Type", "application/json")
	rw.WriteHeader(http.StatusOK)
	json.NewEncoder(rw).Encode(userInfo)
}

// SignOut sends a response to clear the authentication cookie
func (p *OAuthProxy) SignOut(rw http.ResponseWriter, req *http.Request) {
	redirect, err := p.GetRedirect(req)
	if err != nil {
		logger.Printf("Error obtaining redirect: %s", err.Error())
		p.ErrorPage(rw, 500, "Internal Error", err.Error())
		return
	}
	p.ClearSessionCookie(rw, req)
	http.Redirect(rw, req, redirect, http.StatusFound)
}

// OAuthStart starts the OAuth2 authentication flow
func (p *OAuthProxy) OAuthStart(rw http.ResponseWriter, req *http.Request) {
	prepareNoCache(rw)
	nonce, err := encryption.Nonce()
	if err != nil {
		logger.Printf("Error obtaining nonce: %s", err.Error())
		p.ErrorPage(rw, 500, "Internal Error", err.Error())
		return
	}
	p.SetCSRFCookie(rw, req, nonce)
	redirect, err := p.GetRedirect(req)
	if err != nil {
		logger.Printf("Error obtaining redirect: %s", err.Error())
		p.ErrorPage(rw, 500, "Internal Error", err.Error())
		return
	}
	redirectURI := p.GetRedirectURI(req.Host)
	http.Redirect(rw, req, p.provider.GetLoginURL(redirectURI, fmt.Sprintf("%v:%v", nonce, redirect)), http.StatusFound)
}

// OAuthCallback is the OAuth2 authentication flow callback that finishes the
// OAuth2 authentication flow
func (p *OAuthProxy) OAuthCallback(rw http.ResponseWriter, req *http.Request) {
	remoteAddr := ip.GetClientString(p.realClientIPParser, req, true)

	// finish the oauth cycle
	err := req.ParseForm()
	if err != nil {
		logger.Printf("Error while parsing OAuth2 callback: %s" + err.Error())
		p.ErrorPage(rw, 500, "Internal Error", err.Error())
		return
	}
	errorString := req.Form.Get("error")
	if errorString != "" {
		logger.Printf("Error while parsing OAuth2 callback: %s ", errorString)
		p.ErrorPage(rw, 403, "Permission Denied", errorString)
		return
	}

	session, err := p.redeemCode(req.Context(), req.Host, req.Form.Get("code"))
	if err != nil {
		logger.Printf("Error redeeming code during OAuth2 callback: %s ", err.Error())
		p.ErrorPage(rw, 500, "Internal Error", "Internal Error")
		return
	}

	s := strings.SplitN(req.Form.Get("state"), ":", 2)
	if len(s) != 2 {
		logger.Printf("Error while parsing OAuth2 state: invalid length")
		p.ErrorPage(rw, 500, "Internal Error", "Invalid State")
		return
	}
	nonce := s[0]
	redirect := s[1]
	c, err := req.Cookie(p.CSRFCookieName)
	if err != nil {
		logger.PrintAuthf(session.Email, req, logger.AuthFailure, "Invalid authentication via OAuth2: unable too obtain CSRF cookie")
		p.ErrorPage(rw, 403, "Permission Denied", err.Error())
		return
	}
	p.ClearCSRFCookie(rw, req)
	if c.Value != nonce {
		logger.PrintAuthf(session.Email, req, logger.AuthFailure, "Invalid authentication via OAuth2: csrf token mismatch, potential attack")
		p.ErrorPage(rw, 403, "Permission Denied", "csrf failed")
		return
	}

	if !p.IsValidRedirect(redirect) {
		redirect = "/"
	}

	// set cookie, or deny
	if p.Validator(session.Email) && p.provider.ValidateGroup(session.Email) {
		logger.PrintAuthf(session.Email, req, logger.AuthSuccess, "Authenticated via OAuth2: %s", session)
		err := p.SaveSession(rw, req, session)
		if err != nil {
			logger.Printf("%s %s", remoteAddr, err)
			p.ErrorPage(rw, 500, "Internal Error", "Internal Error")
			return
		}
		http.Redirect(rw, req, redirect, http.StatusFound)
	} else {
		logger.PrintAuthf(session.Email, req, logger.AuthFailure, "Invalid authentication via OAuth2: unauthorized")
		p.ErrorPage(rw, 403, "Permission Denied", "Invalid Account")
	}
}

// AuthenticateOnly checks whether the user is currently logged in
func (p *OAuthProxy) AuthenticateOnly(rw http.ResponseWriter, req *http.Request) {
	session, err := p.getAuthenticatedSession(rw, req)
	if err != nil {
		http.Error(rw, "unauthorized request", http.StatusUnauthorized)
		return
	}

	// we are authenticated
	p.addHeadersForProxying(rw, req, session)
	rw.WriteHeader(http.StatusAccepted)
}

// Proxy proxies the user request if the user is authenticated else it prompts
// them to authenticate
func (p *OAuthProxy) Proxy(rw http.ResponseWriter, req *http.Request) {
	session, err := p.getAuthenticatedSession(rw, req)
	switch err {
	case nil:
		// we are authenticated
		p.addHeadersForProxying(rw, req, session)
		p.serveMux.ServeHTTP(rw, req)

	case ErrNeedsLogin:
		// we need to send the user to a login screen
		if isAjax(req) {
			// no point redirecting an AJAX request
			p.ErrorJSON(rw, http.StatusUnauthorized)
			return
		}

		if p.SkipProviderButton {
			p.OAuthStart(rw, req)
		} else {
			p.SignInPage(rw, req, http.StatusForbidden)
		}

	default:
		// unknown error
		logger.Printf("Unexpected internal error: %s", err)
		p.ErrorPage(rw, http.StatusInternalServerError,
			"Internal Error", "Internal Error")
	}

}

// getAuthenticatedSession checks whether a user is authenticated and returns a session object and nil error if so
// Returns nil, ErrNeedsLogin if user needs to login.
// Set-Cookie headers may be set on the response as a side-effect of calling this method.
func (p *OAuthProxy) getAuthenticatedSession(rw http.ResponseWriter, req *http.Request) (*sessionsapi.SessionState, error) {
	var session *sessionsapi.SessionState
	var err error
	var saveSession, clearSession, revalidated bool

	if p.skipJwtBearerTokens && req.Header.Get("Authorization") != "" {
		session, err = p.GetJwtSession(req)
		if err != nil {
			logger.Printf("Error retrieving session from token in Authorization header: %s", err)
		}
		if session != nil {
			saveSession = false
		}
	}

	remoteAddr := ip.GetClientString(p.realClientIPParser, req, true)
	if session == nil {
		session, err = p.LoadCookiedSession(req)
		if err != nil {
			logger.Printf("Error loading cookied session: %s", err)
		}

		if session != nil {
			if session.Age() > p.CookieRefresh && p.CookieRefresh != time.Duration(0) {
				logger.Printf("Refreshing %s old session cookie for %s (refresh after %s)", session.Age(), session, p.CookieRefresh)
				saveSession = true
			}

			if ok, err := p.provider.RefreshSessionIfNeeded(req.Context(), session); err != nil {
				logger.Printf("%s removing session. error refreshing access token %s %s", remoteAddr, err, session)
				clearSession = true
				session = nil
			} else if ok {
				saveSession = true
				revalidated = true
			}
		}
	}

	if session != nil && session.IsExpired() {
		logger.Printf("Removing session: token expired %s", session)
		session = nil
		saveSession = false
		clearSession = true
	}

	if saveSession && !revalidated && session != nil && session.AccessToken != "" {
		if !p.provider.ValidateSessionState(req.Context(), session) {
			logger.Printf("Removing session: error validating %s", session)
			saveSession = false
			session = nil
			clearSession = true
		}
	}

	if session != nil && session.Email != "" && !p.Validator(session.Email) {
		logger.Printf(session.Email, req, logger.AuthFailure, "Invalid authentication via session: removing session %s", session)
		session = nil
		saveSession = false
		clearSession = true
	}

	if saveSession && session != nil {
		err = p.SaveSession(rw, req, session)
		if err != nil {
			logger.PrintAuthf(session.Email, req, logger.AuthError, "Save session error %s", err)
			return nil, err
		}
	}

	if clearSession {
		p.ClearSessionCookie(rw, req)
	}

	if session == nil {
		session, err = p.CheckBasicAuth(req)
		if err != nil {
			logger.Printf("Error during basic auth validation: %s", err)
		}
	}

	if session == nil {
		return nil, ErrNeedsLogin
	}

	return session, nil
}

// addHeadersForProxying adds the appropriate headers the request / response for proxying
func (p *OAuthProxy) addHeadersForProxying(rw http.ResponseWriter, req *http.Request, session *sessionsapi.SessionState) {
	if p.PassBasicAuth {
		if p.PreferEmailToUser && session.Email != "" {
			req.SetBasicAuth(session.Email, p.BasicAuthPassword)
			req.Header["X-Forwarded-User"] = []string{session.Email}
			req.Header.Del("X-Forwarded-Email")
		} else {
			req.SetBasicAuth(session.User, p.BasicAuthPassword)
			req.Header["X-Forwarded-User"] = []string{session.User}
			if session.Email != "" {
				req.Header["X-Forwarded-Email"] = []string{session.Email}
			} else {
				req.Header.Del("X-Forwarded-Email")
			}
		}
		if session.PreferredUsername != "" {
			req.Header["X-Forwarded-Preferred-Username"] = []string{session.PreferredUsername}
		} else {
			req.Header.Del("X-Forwarded-Preferred-Username")
		}
	}

	if p.PassUserHeaders {
		if p.PreferEmailToUser && session.Email != "" {
			req.Header["X-Forwarded-User"] = []string{session.Email}
			req.Header.Del("X-Forwarded-Email")
		} else {
			req.Header["X-Forwarded-User"] = []string{session.User}
			if session.Email != "" {
				req.Header["X-Forwarded-Email"] = []string{session.Email}
			} else {
				req.Header.Del("X-Forwarded-Email")
			}
		}

		if session.PreferredUsername != "" {
			req.Header["X-Forwarded-Preferred-Username"] = []string{session.PreferredUsername}
		} else {
			req.Header.Del("X-Forwarded-Preferred-Username")
		}
	}

	if p.SetXAuthRequest {
		rw.Header().Set("X-Auth-Request-User", session.User)
		if session.Email != "" {
			rw.Header().Set("X-Auth-Request-Email", session.Email)
		} else {
			rw.Header().Del("X-Auth-Request-Email")
		}
		if session.PreferredUsername != "" {
			rw.Header().Set("X-Auth-Request-Preferred-Username", session.PreferredUsername)
		} else {
			rw.Header().Del("X-Auth-Request-Preferred-Username")
		}

		if p.PassAccessToken {
			if session.AccessToken != "" {
				rw.Header().Set("X-Auth-Request-Access-Token", session.AccessToken)
			} else {
				rw.Header().Del("X-Auth-Request-Access-Token")
			}
		}
	}

	if p.PassAccessToken {
		if session.AccessToken != "" {
			req.Header["X-Forwarded-Access-Token"] = []string{session.AccessToken}
		} else {
			req.Header.Del("X-Forwarded-Access-Token")
		}
	}

	if p.PassAuthorization {
		if session.IDToken != "" {
			req.Header["Authorization"] = []string{fmt.Sprintf("Bearer %s", session.IDToken)}
		} else {
			req.Header.Del("Authorization")
		}
	}
	if p.SetBasicAuth {
		switch {
		case p.PreferEmailToUser && session.Email != "":
			authVal := b64.StdEncoding.EncodeToString([]byte(session.Email + ":" + p.BasicAuthPassword))
			rw.Header().Set("Authorization", "Basic "+authVal)
		case session.User != "":
			authVal := b64.StdEncoding.EncodeToString([]byte(session.User + ":" + p.BasicAuthPassword))
			rw.Header().Set("Authorization", "Basic "+authVal)
		default:
			rw.Header().Del("Authorization")
		}
	}
	if p.SetAuthorization {
		if session.IDToken != "" {
			rw.Header().Set("Authorization", fmt.Sprintf("Bearer %s", session.IDToken))
		} else {
			rw.Header().Del("Authorization")
		}
	}

	if session.Email == "" {
		rw.Header().Set("GAP-Auth", session.User)
	} else {
		rw.Header().Set("GAP-Auth", session.Email)
	}
}

// CheckBasicAuth checks the requests Authorization header for basic auth
// credentials and authenticates these against the proxies HtpasswdFile
func (p *OAuthProxy) CheckBasicAuth(req *http.Request) (*sessionsapi.SessionState, error) {
	if p.HtpasswdFile == nil {
		return nil, nil
	}
	auth := req.Header.Get("Authorization")
	if auth == "" {
		return nil, nil
	}
	s := strings.SplitN(auth, " ", 2)
	if len(s) != 2 || s[0] != "Basic" {
		return nil, fmt.Errorf("invalid Authorization header %s", req.Header.Get("Authorization"))
	}
	b, err := b64.StdEncoding.DecodeString(s[1])
	if err != nil {
		return nil, err
	}
	pair := strings.SplitN(string(b), ":", 2)
	if len(pair) != 2 {
		return nil, fmt.Errorf("invalid format %s", b)
	}
	if p.HtpasswdFile.Validate(pair[0], pair[1]) {
		logger.PrintAuthf(pair[0], req, logger.AuthSuccess, "Authenticated via basic auth and HTpasswd File")
		return &sessionsapi.SessionState{User: pair[0]}, nil
	}
	logger.PrintAuthf(pair[0], req, logger.AuthFailure, "Invalid authentication via basic auth: not in Htpasswd File")
	return nil, nil
}

// isAjax checks if a request is an ajax request
func isAjax(req *http.Request) bool {
	acceptValues := req.Header.Values("Accept")
	const ajaxReq = applicationJSON
	for _, v := range acceptValues {
		if v == ajaxReq {
			return true
		}
	}
	return false
}

// ErrorJSON returns the error code with an application/json mime type
func (p *OAuthProxy) ErrorJSON(rw http.ResponseWriter, code int) {
	rw.Header().Set("Content-Type", applicationJSON)
	rw.WriteHeader(code)
}

// GetJwtSession loads a session based on a JWT token in the authorization header.
// (see the config options skip-jwt-bearer-tokens and extra-jwt-issuers)
func (p *OAuthProxy) GetJwtSession(req *http.Request) (*sessionsapi.SessionState, error) {
	rawBearerToken, err := p.findBearerToken(req)
	if err != nil {
		return nil, err
	}

	for _, verifier := range p.jwtBearerVerifiers {
		bearerToken, err := verifier.Verify(req.Context(), rawBearerToken)

		if err != nil {
			logger.Printf("failed to verify bearer token: %v", err)
			continue
		}

		return p.provider.CreateSessionStateFromBearerToken(req.Context(), rawBearerToken, bearerToken)
	}
	return nil, fmt.Errorf("unable to verify jwt token %s", req.Header.Get("Authorization"))
}

// findBearerToken finds a valid JWT token from the Authorization header of a given request.
func (p *OAuthProxy) findBearerToken(req *http.Request) (string, error) {
	auth := req.Header.Get("Authorization")
	s := strings.SplitN(auth, " ", 2)
	if len(s) != 2 {
		return "", fmt.Errorf("invalid authorization header %s", auth)
	}
	jwtRegex := regexp.MustCompile(`^eyJ[a-zA-Z0-9_-]*\.eyJ[a-zA-Z0-9_-]*\.[a-zA-Z0-9_-]+$`)
	var rawBearerToken string
	if s[0] == "Bearer" && jwtRegex.MatchString(s[1]) {
		rawBearerToken = s[1]
	} else if s[0] == "Basic" {
		// Check if we have a Bearer token masquerading in Basic
		b, err := b64.StdEncoding.DecodeString(s[1])
		if err != nil {
			return "", err
		}
		pair := strings.SplitN(string(b), ":", 2)
		if len(pair) != 2 {
			return "", fmt.Errorf("invalid format %s", b)
		}
		user, password := pair[0], pair[1]

		// check user, user+password, or just password for a token
		if jwtRegex.MatchString(user) {
			// Support blank passwords or magic `x-oauth-basic` passwords - nothing else
			if password == "" || password == "x-oauth-basic" {
				rawBearerToken = user
			}
		} else if jwtRegex.MatchString(password) {
			// support passwords and ignore user
			rawBearerToken = password
		}
	}
	if rawBearerToken == "" {
		return "", fmt.Errorf("no valid bearer token found in authorization header")
	}

	return rawBearerToken, nil
}<|MERGE_RESOLUTION|>--- conflicted
+++ resolved
@@ -686,7 +686,6 @@
 	}
 }
 
-<<<<<<< HEAD
 // IsWhitelistedIP is used to check if a request comes from a whitelisted IP address.
 func (p *OAuthProxy) IsWhitelistedIP(req *http.Request) bool {
 	if p.whitelistIPs == nil {
@@ -705,7 +704,8 @@
 	}
 
 	return p.whitelistIPs.Has(remoteAddr)
-=======
+}
+
 // IsPingRequest will check if the request appears to be performing a health check
 // either via the path it's requesting or by a special User-Agent configuration.
 func (p *OAuthProxy) IsPingRequest(req *http.Request) bool {
@@ -715,7 +715,6 @@
 	}
 
 	return p.PingUserAgent != "" && req.Header.Get("User-Agent") == p.PingUserAgent
->>>>>>> 1683aa59
 }
 
 func (p *OAuthProxy) ServeHTTP(rw http.ResponseWriter, req *http.Request) {
