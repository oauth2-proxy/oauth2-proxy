package main

import (
	"context"
	"embed"
	"encoding/base64"
	"encoding/json"
	"errors"
	"fmt"
	"net"
	"net/http"
	"net/url"
	"os"
	"os/signal"
	"regexp"
	"strings"
	"syscall"
	"time"

	"github.com/gorilla/mux"
	"github.com/justinas/alice"
	ipapi "github.com/oauth2-proxy/oauth2-proxy/v7/pkg/apis/ip"
	middlewareapi "github.com/oauth2-proxy/oauth2-proxy/v7/pkg/apis/middleware"
	"github.com/oauth2-proxy/oauth2-proxy/v7/pkg/apis/options"
	sessionsapi "github.com/oauth2-proxy/oauth2-proxy/v7/pkg/apis/sessions"
	"github.com/oauth2-proxy/oauth2-proxy/v7/pkg/app/pagewriter"
	"github.com/oauth2-proxy/oauth2-proxy/v7/pkg/app/redirect"
	"github.com/oauth2-proxy/oauth2-proxy/v7/pkg/authentication/basic"
	"github.com/oauth2-proxy/oauth2-proxy/v7/pkg/cookies"
	"github.com/oauth2-proxy/oauth2-proxy/v7/pkg/encryption"
	proxyhttp "github.com/oauth2-proxy/oauth2-proxy/v7/pkg/http"
	"github.com/oauth2-proxy/oauth2-proxy/v7/pkg/util"
	"github.com/oauth2-proxy/oauth2-proxy/v7/pkg/version"

	"github.com/oauth2-proxy/oauth2-proxy/v7/pkg/ip"
	"github.com/oauth2-proxy/oauth2-proxy/v7/pkg/logger"
	"github.com/oauth2-proxy/oauth2-proxy/v7/pkg/middleware"
	requestutil "github.com/oauth2-proxy/oauth2-proxy/v7/pkg/requests/util"
	"github.com/oauth2-proxy/oauth2-proxy/v7/pkg/sessions"
	"github.com/oauth2-proxy/oauth2-proxy/v7/pkg/upstream"
	"github.com/oauth2-proxy/oauth2-proxy/v7/providers"
)

const (
	schemeHTTP      = "http"
	schemeHTTPS     = "https"
	applicationJSON = "application/json"

	robotsPath        = "/robots.txt"
	signInPath        = "/sign_in"
	signOutPath       = "/sign_out"
	oauthStartPath    = "/start"
	oauthCallbackPath = "/callback"
	authOnlyPath      = "/auth"
	userInfoPath      = "/userinfo"
	staticPathPrefix  = "/static/"
)

var (
	// ErrNeedsLogin means the user should be redirected to the login page
	ErrNeedsLogin = errors.New("redirect to login page")

	// ErrAccessDenied means the user should receive a 401 Unauthorized response
	ErrAccessDenied = errors.New("access denied")

	//go:embed static/*
	staticFiles embed.FS
)

// allowedRoute manages method + path based allowlists
type allowedRoute struct {
	method    string
	negate    bool
	pathRegex *regexp.Regexp
}

type apiRoute struct {
	pathRegex *regexp.Regexp
}

// OAuthProxy is the main authentication proxy
type OAuthProxy struct {
	CookieOptions *options.Cookie
	Validator     func(string) bool

	SignInPath string

<<<<<<< HEAD
	enableAuthRouters   bool
	authRouters         []allowedRoute
	allowedRoutes       []allowedRoute
	apiRoutes           []apiRoute
	redirectURL         *url.URL // the url to receive requests at
	whitelistDomains    []string
	provider            providers.Provider
	sessionStore        sessionsapi.SessionStore
	ProxyPrefix         string
	basicAuthValidator  basic.Validator
	basicAuthGroups     []string
	SkipProviderButton  bool
	skipAuthPreflight   bool
	skipJwtBearerTokens bool
	forceJSONErrors     bool
	realClientIPParser  ipapi.RealClientIPParser
	trustedIPs          *ip.NetSet
=======
	allowedRoutes        []allowedRoute
	apiRoutes            []apiRoute
	redirectURL          *url.URL // the url to receive requests at
	relativeRedirectURL  bool
	whitelistDomains     []string
	provider             providers.Provider
	sessionStore         sessionsapi.SessionStore
	ProxyPrefix          string
	basicAuthValidator   basic.Validator
	basicAuthGroups      []string
	SkipProviderButton   bool
	skipAuthPreflight    bool
	skipJwtBearerTokens  bool
	forceJSONErrors      bool
	allowQuerySemicolons bool
	realClientIPParser   ipapi.RealClientIPParser
	trustedIPs           *ip.NetSet
>>>>>>> 8afb047e

	sessionChain      alice.Chain
	headersChain      alice.Chain
	preAuthChain      alice.Chain
	pageWriter        pagewriter.Writer
	server            proxyhttp.Server
	upstreamProxy     http.Handler
	serveMux          *mux.Router
	redirectValidator redirect.Validator
	appDirector       redirect.AppDirector

	encodeState bool
}

// NewOAuthProxy creates a new instance of OAuthProxy from the options provided
func NewOAuthProxy(opts *options.Options, validator func(string) bool) (*OAuthProxy, error) {
	sessionStore, err := sessions.NewSessionStore(&opts.Session, &opts.Cookie)
	if err != nil {
		return nil, fmt.Errorf("error initialising session store: %v", err)
	}

	var basicAuthValidator basic.Validator
	if opts.HtpasswdFile != "" {
		logger.Printf("using htpasswd file: %s", opts.HtpasswdFile)
		var err error
		basicAuthValidator, err = basic.NewHTPasswdValidator(opts.HtpasswdFile)
		if err != nil {
			return nil, fmt.Errorf("could not validate htpasswd: %v", err)
		}
	}

	provider, err := providers.NewProvider(opts.Providers[0])
	if err != nil {
		return nil, fmt.Errorf("error initialising provider: %v", err)
	}

	pageWriter, err := pagewriter.NewWriter(pagewriter.Opts{
		TemplatesPath:    opts.Templates.Path,
		CustomLogo:       opts.Templates.CustomLogo,
		ProxyPrefix:      opts.ProxyPrefix,
		Footer:           opts.Templates.Footer,
		Version:          version.VERSION,
		Debug:            opts.Templates.Debug,
		ProviderName:     buildProviderName(provider, opts.Providers[0].Name),
		SignInMessage:    buildSignInMessage(opts),
		DisplayLoginForm: basicAuthValidator != nil && opts.Templates.DisplayLoginForm,
	})
	if err != nil {
		return nil, fmt.Errorf("error initialising page writer: %v", err)
	}

	upstreamProxy, err := upstream.NewProxy(opts.UpstreamServers, opts.GetSignatureData(), pageWriter)
	if err != nil {
		return nil, fmt.Errorf("error initialising upstream proxy: %v", err)
	}

	if opts.SkipJwtBearerTokens {
		logger.Printf("Skipping JWT tokens from configured OIDC issuer: %q", opts.Providers[0].OIDCConfig.IssuerURL)
		for _, issuer := range opts.ExtraJwtIssuers {
			logger.Printf("Skipping JWT tokens from extra JWT issuer: %q", issuer)
		}
		if !opts.BearerTokenLoginFallback {
			logger.Println("Denying requests with invalid JWT tokens")
		}

	}
	redirectURL := opts.GetRedirectURL()
	if redirectURL.Path == "" {
		redirectURL.Path = fmt.Sprintf("%s/callback", opts.ProxyPrefix)
	}

	logger.Printf("OAuthProxy configured for %s Client ID: %s", provider.Data().ProviderName, opts.Providers[0].ClientID)
	refresh := "disabled"
	if opts.Cookie.Refresh != time.Duration(0) {
		refresh = fmt.Sprintf("after %s", opts.Cookie.Refresh)
	}

	logger.Printf("Cookie settings: name:%s secure(https):%v httponly:%v expiry:%s domains:%s path:%s samesite:%s refresh:%s", opts.Cookie.Name, opts.Cookie.Secure, opts.Cookie.HTTPOnly, opts.Cookie.Expire, strings.Join(opts.Cookie.Domains, ","), opts.Cookie.Path, opts.Cookie.SameSite, refresh)

	trustedIPs := ip.NewNetSet()
	for _, ipStr := range opts.TrustedIPs {
		if ipNet := ip.ParseIPNet(ipStr); ipNet != nil {
			trustedIPs.AddIPNet(*ipNet)
		} else {
			return nil, fmt.Errorf("could not parse IP network (%s)", ipStr)
		}
	}

	allowedRoutes, err := buildRoutesAllowlist(opts)
	if err != nil {
		return nil, err
	}

	authRouters, err := buildProxyRoutersList(opts)
	if err != nil {
		return nil, err
	}

	apiRoutes, err := buildAPIRoutes(opts)
	if err != nil {
		return nil, err
	}

	preAuthChain, err := buildPreAuthChain(opts, sessionStore)
	if err != nil {
		return nil, fmt.Errorf("could not build pre-auth chain: %v", err)
	}
	sessionChain := buildSessionChain(opts, provider, sessionStore, basicAuthValidator)
	headersChain, err := buildHeadersChain(opts)
	if err != nil {
		return nil, fmt.Errorf("could not build headers chain: %v", err)
	}

	redirectValidator := redirect.NewValidator(opts.WhitelistDomains)
	appDirector := redirect.NewAppDirector(redirect.AppDirectorOpts{
		ProxyPrefix: opts.ProxyPrefix,
		Validator:   redirectValidator,
	})

	p := &OAuthProxy{
		CookieOptions: &opts.Cookie,
		Validator:     validator,

		SignInPath: fmt.Sprintf("%s/sign_in", opts.ProxyPrefix),

		ProxyPrefix:          opts.ProxyPrefix,
		provider:             provider,
		sessionStore:         sessionStore,
		redirectURL:          redirectURL,
		relativeRedirectURL:  opts.RelativeRedirectURL,
		apiRoutes:            apiRoutes,
		allowedRoutes:        allowedRoutes,
		whitelistDomains:     opts.WhitelistDomains,
		skipAuthPreflight:    opts.SkipAuthPreflight,
		skipJwtBearerTokens:  opts.SkipJwtBearerTokens,
		realClientIPParser:   opts.GetRealClientIPParser(),
		SkipProviderButton:   opts.SkipProviderButton,
		forceJSONErrors:      opts.ForceJSONErrors,
		allowQuerySemicolons: opts.AllowQuerySemicolons,
		trustedIPs:           trustedIPs,

		basicAuthValidator: basicAuthValidator,
		basicAuthGroups:    opts.HtpasswdUserGroups,
		sessionChain:       sessionChain,
		headersChain:       headersChain,
		preAuthChain:       preAuthChain,
		pageWriter:         pageWriter,
		upstreamProxy:      upstreamProxy,
		redirectValidator:  redirectValidator,
		appDirector:        appDirector,
<<<<<<< HEAD
		authRouters:        authRouters,
		enableAuthRouters:  opts.EnableAuthRouters,
=======
		encodeState:        opts.EncodeState,
>>>>>>> 8afb047e
	}
	p.buildServeMux(opts.ProxyPrefix)

	if err := p.setupServer(opts); err != nil {
		return nil, fmt.Errorf("error setting up server: %v", err)
	}

	return p, nil
}

func (p *OAuthProxy) Start() error {
	if p.server == nil {
		// We have to call setupServer before Start is called.
		// If this doesn't happen it's a programming error.
		panic("server has not been initialised")
	}

	ctx, cancel := context.WithCancel(context.Background())

	// Observe signals in background goroutine.
	go func() {
		sigint := make(chan os.Signal, 1)
		signal.Notify(sigint, os.Interrupt, syscall.SIGTERM)
		<-sigint
		cancel() // cancel the context
	}()

	return p.server.Start(ctx)
}

func (p *OAuthProxy) setupServer(opts *options.Options) error {
	serverOpts := proxyhttp.Opts{
		Handler:           p,
		BindAddress:       opts.Server.BindAddress,
		SecureBindAddress: opts.Server.SecureBindAddress,
		TLS:               opts.Server.TLS,
	}

	// Option: AllowQuerySemicolons
	if opts.AllowQuerySemicolons {
		serverOpts.Handler = http.AllowQuerySemicolons(serverOpts.Handler)
	}

	appServer, err := proxyhttp.NewServer(serverOpts)
	if err != nil {
		return fmt.Errorf("could not build app server: %v", err)
	}

	metricsServer, err := proxyhttp.NewServer(proxyhttp.Opts{
		Handler:           middleware.DefaultMetricsHandler,
		BindAddress:       opts.MetricsServer.BindAddress,
		SecureBindAddress: opts.MetricsServer.SecureBindAddress,
		TLS:               opts.MetricsServer.TLS,
	})
	if err != nil {
		return fmt.Errorf("could not build metrics server: %v", err)
	}

	p.server = proxyhttp.NewServerGroup(appServer, metricsServer)
	return nil
}

func (p *OAuthProxy) buildServeMux(proxyPrefix string) {
	// Use the encoded path here so we can have the option to pass it on in the upstream mux.
	// Otherwise something like /%2F/ would be redirected to / here already.
	r := mux.NewRouter().UseEncodedPath()
	// Everything served by the router must go through the preAuthChain first.
	r.Use(p.preAuthChain.Then)

	// Register the robots path writer
	r.Path(robotsPath).HandlerFunc(p.pageWriter.WriteRobotsTxt)

	// The authonly path should be registered separately to prevent it from getting no-cache headers.
	// We do this to allow users to have a short cache (via nginx) of the response to reduce the
	// likelihood of multiple requests trying to refresh sessions simultaneously.
	r.Path(proxyPrefix + authOnlyPath).Handler(p.sessionChain.ThenFunc(p.AuthOnly))

	// This will register all of the paths under the proxy prefix, except the auth only path so that no cache headers
	// are not applied.
	p.buildProxySubrouter(r.PathPrefix(proxyPrefix).Subrouter())

	// Register serveHTTP last so it catches anything that isn't already caught earlier.
	// Anything that got to this point needs to have a session loaded.
	r.PathPrefix("/").Handler(p.sessionChain.ThenFunc(p.Proxy))
	p.serveMux = r
}

func (p *OAuthProxy) buildProxySubrouter(s *mux.Router) {
	s.Use(prepareNoCacheMiddleware)

	s.Path(signInPath).HandlerFunc(p.SignIn)
	s.Path(oauthStartPath).HandlerFunc(p.OAuthStart)
	s.Path(oauthCallbackPath).HandlerFunc(p.OAuthCallback)

	// Static file paths
	s.PathPrefix(staticPathPrefix).Handler(http.StripPrefix(p.ProxyPrefix, http.FileServer(http.FS(staticFiles))))

	// The userinfo and logout endpoints needs to load sessions before handling the request
	s.Path(userInfoPath).Handler(p.sessionChain.ThenFunc(p.UserInfo))
	s.Path(signOutPath).Handler(p.sessionChain.ThenFunc(p.SignOut))
}

// buildPreAuthChain constructs a chain that should process every request before
// the OAuth2 Proxy authentication logic kicks in.
// For example forcing HTTPS or health checks.
func buildPreAuthChain(opts *options.Options, sessionStore sessionsapi.SessionStore) (alice.Chain, error) {
	chain := alice.New(middleware.NewScope(opts.ReverseProxy, opts.Logging.RequestIDHeader))

	if opts.ForceHTTPS {
		_, httpsPort, err := net.SplitHostPort(opts.Server.SecureBindAddress)
		if err != nil {
			return alice.Chain{}, fmt.Errorf("invalid HTTPS address %q: %v", opts.Server.SecureBindAddress, err)
		}
		chain = chain.Append(middleware.NewRedirectToHTTPS(httpsPort))
	}

	healthCheckPaths := []string{opts.PingPath}
	healthCheckUserAgents := []string{opts.PingUserAgent}
	if opts.GCPHealthChecks {
		logger.Printf("WARNING: GCP HealthChecks are now deprecated: Reconfigure apps to use the ping path for liveness and readiness checks, set the ping user agent to \"GoogleHC/1.0\" to preserve existing behaviour")
		healthCheckPaths = append(healthCheckPaths, "/liveness_check", "/readiness_check")
		healthCheckUserAgents = append(healthCheckUserAgents, "GoogleHC/1.0")
	}

	// To silence logging of health checks, register the health check handler before
	// the logging handler
	if opts.Logging.SilencePing {
		chain = chain.Append(
			middleware.NewHealthCheck(healthCheckPaths, healthCheckUserAgents),
			middleware.NewReadynessCheck(opts.ReadyPath, sessionStore),
			middleware.NewRequestLogger(),
		)
	} else {
		chain = chain.Append(
			middleware.NewRequestLogger(),
			middleware.NewHealthCheck(healthCheckPaths, healthCheckUserAgents),
			middleware.NewReadynessCheck(opts.ReadyPath, sessionStore),
		)
	}

	chain = chain.Append(middleware.NewRequestMetricsWithDefaultRegistry())

	return chain, nil
}

func buildSessionChain(opts *options.Options, provider providers.Provider, sessionStore sessionsapi.SessionStore, validator basic.Validator) alice.Chain {
	chain := alice.New()

	if opts.SkipJwtBearerTokens {
		sessionLoaders := []middlewareapi.TokenToSessionFunc{
			provider.CreateSessionFromToken,
		}

		for _, verifier := range opts.GetJWTBearerVerifiers() {
			sessionLoaders = append(sessionLoaders,
				middlewareapi.CreateTokenToSessionFunc(verifier.Verify))
		}

		chain = chain.Append(middleware.NewJwtSessionLoader(sessionLoaders, opts.BearerTokenLoginFallback))
	}

	if validator != nil {
		chain = chain.Append(middleware.NewBasicAuthSessionLoader(validator, opts.HtpasswdUserGroups, opts.LegacyPreferEmailToUser))
	}

	chain = chain.Append(middleware.NewStoredSessionLoader(&middleware.StoredSessionLoaderOptions{
		SessionStore:    sessionStore,
		RefreshPeriod:   opts.Cookie.Refresh,
		RefreshSession:  provider.RefreshSession,
		ValidateSession: provider.ValidateSession,
	}))

	return chain
}

func buildHeadersChain(opts *options.Options) (alice.Chain, error) {
	requestInjector, err := middleware.NewRequestHeaderInjector(opts.InjectRequestHeaders)
	if err != nil {
		return alice.Chain{}, fmt.Errorf("error constructing request header injector: %v", err)
	}

	responseInjector, err := middleware.NewResponseHeaderInjector(opts.InjectResponseHeaders)
	if err != nil {
		return alice.Chain{}, fmt.Errorf("error constructing request header injector: %v", err)
	}

	return alice.New(requestInjector, responseInjector), nil
}

func buildSignInMessage(opts *options.Options) string {
	var msg string
	if len(opts.Templates.Banner) >= 1 {
		if opts.Templates.Banner == "-" {
			msg = ""
		} else {
			msg = opts.Templates.Banner
		}
	} else if len(opts.EmailDomains) != 0 && opts.AuthenticatedEmailsFile == "" {
		if len(opts.EmailDomains) > 1 {
			msg = fmt.Sprintf("Authenticate using one of the following domains: %v", strings.Join(opts.EmailDomains, ", "))
		} else if opts.EmailDomains[0] != "*" {
			msg = fmt.Sprintf("Authenticate using %v", opts.EmailDomains[0])
		}
	}
	return msg
}

func buildProviderName(p providers.Provider, override string) string {
	if override != "" {
		return override
	}
	return p.Data().ProviderName
}

// buildRoutesAllowlist builds an []allowedRoute  list from either the legacy
// SkipAuthRegex option (paths only support) or newer SkipAuthRoutes option
// (method=path support)
func buildRoutesAllowlist(opts *options.Options) ([]allowedRoute, error) {
	routes := make([]allowedRoute, 0, len(opts.SkipAuthRegex)+len(opts.SkipAuthRoutes))

	for _, path := range opts.SkipAuthRegex {
		compiledRegex, err := regexp.Compile(path)
		if err != nil {
			return nil, err
		}
		logger.Printf("Skipping auth - Method: ALL | Path: %s", path)
		routes = append(routes, allowedRoute{
			method:    "",
			pathRegex: compiledRegex,
		})
	}

	for _, methodPath := range opts.SkipAuthRoutes {
		var (
			method string
			path   string
			negate = strings.Contains(methodPath, "!=")
		)

		parts := regexp.MustCompile("!?=").Split(methodPath, 2)
		if len(parts) == 1 {
			method = ""
			path = parts[0]
		} else {
			method = strings.ToUpper(parts[0])
			path = parts[1]
		}

		compiledRegex, err := regexp.Compile(path)
		if err != nil {
			return nil, err
		}
		logger.Printf("Skipping auth - Method: %s | Path: %s", method, path)
		routes = append(routes, allowedRoute{
			method:    method,
			negate:    negate,
			pathRegex: compiledRegex,
		})
	}

	return routes, nil
}

func buildProxyRoutersList(opts *options.Options) ([]allowedRoute, error) {
	routes := make([]allowedRoute, 0, len(opts.AuthRouters))

	for _, mPath := range opts.AuthRouters {
		method, path := "", ""

		ps := strings.SplitN(mPath, "=", 2)
		if len(ps) == 1 {
			path = ps[0]
		} else {
			method = strings.ToUpper(ps[0])
			path = ps[1]
		}

		compiledRegex, err := regexp.Compile(path)
		if err != nil {
			return nil, err
		}

		routes = append(routes, allowedRoute{
			method:    method,
			pathRegex: compiledRegex,
		})
	}

	return routes, nil
}

// buildAPIRoutes builds an []apiRoute from ApiRoutes option
func buildAPIRoutes(opts *options.Options) ([]apiRoute, error) {
	routes := make([]apiRoute, 0, len(opts.APIRoutes))

	for _, path := range opts.APIRoutes {
		compiledRegex, err := regexp.Compile(path)
		if err != nil {
			return nil, err
		}
		logger.Printf("API route - Path: %s", path)
		routes = append(routes, apiRoute{
			pathRegex: compiledRegex,
		})
	}

	return routes, nil
}

// ClearSessionCookie creates a cookie to unset the user's authentication cookie
// stored in the user's session
func (p *OAuthProxy) ClearSessionCookie(rw http.ResponseWriter, req *http.Request) error {
	return p.sessionStore.Clear(rw, req)
}

// LoadCookiedSession reads the user's authentication details from the request
func (p *OAuthProxy) LoadCookiedSession(req *http.Request) (*sessionsapi.SessionState, error) {
	return p.sessionStore.Load(req)
}

// SaveSession creates a new session cookie value and sets this on the response
func (p *OAuthProxy) SaveSession(rw http.ResponseWriter, req *http.Request, s *sessionsapi.SessionState) error {
	return p.sessionStore.Save(rw, req, s)
}

func (p *OAuthProxy) ServeHTTP(rw http.ResponseWriter, req *http.Request) {
	p.serveMux.ServeHTTP(rw, req)
}

// ErrorPage writes an error response
func (p *OAuthProxy) ErrorPage(rw http.ResponseWriter, req *http.Request, code int, appError string, messages ...interface{}) {
	redirectURL, err := p.appDirector.GetRedirect(req)
	if err != nil {
		logger.Errorf("Error obtaining redirect: %v", err)
	}
	if redirectURL == p.SignInPath || redirectURL == "" {
		redirectURL = "/"
	}

	scope := middlewareapi.GetRequestScope(req)
	p.pageWriter.WriteErrorPage(rw, pagewriter.ErrorPageOpts{
		Status:      code,
		RedirectURL: redirectURL,
		RequestID:   scope.RequestID,
		AppError:    appError,
		Messages:    messages,
	})
}

// IsAllowedRequest is used to check if auth should be skipped for this request
func (p *OAuthProxy) IsAllowedRequest(req *http.Request) bool {
	isPreflightRequestAllowed := p.skipAuthPreflight && req.Method == "OPTIONS"
	return isPreflightRequestAllowed || p.isAllowedRoute(req) || p.isTrustedIP(req)
}

func isAllowedMethod(req *http.Request, route allowedRoute) bool {
	return route.method == "" || req.Method == route.method
}

func isAllowedPath(req *http.Request, route allowedRoute) bool {
	matches := route.pathRegex.MatchString(requestutil.GetRequestPath(req))

	if route.negate {
		return !matches
	}

	return matches
}

// IsAllowedRoute is used to check if the request method & path is allowed without auth
func (p *OAuthProxy) isAllowedRoute(req *http.Request) bool {
	for _, route := range p.allowedRoutes {
		if isAllowedMethod(req, route) && isAllowedPath(req, route) {
			return true
		}
	}
	return false
}

func (p *OAuthProxy) isProxyRoute(req *http.Request) bool {
	for _, route := range p.authRouters {
		if (route.method == "" || req.Method == route.method) && route.pathRegex.MatchString(req.URL.Path) {
			return true
		}
	}

	return false
}

func (p *OAuthProxy) isAPIPath(req *http.Request) bool {
	for _, route := range p.apiRoutes {
		if route.pathRegex.MatchString(requestutil.GetRequestURI(req)) {
			return true
		}
	}
	return false
}

// isTrustedIP is used to check if a request comes from a trusted client IP address.
func (p *OAuthProxy) isTrustedIP(req *http.Request) bool {
	// RemoteAddr @ means unix socket
	// https://github.com/golang/go/blob/0fa53e41f122b1661d0678a6d36d71b7b5ad031d/src/syscall/syscall_linux.go#L506-L511
	if p.trustedIPs == nil && req.RemoteAddr != "@" {
		return false
	}

	remoteAddr, err := ip.GetClientIP(p.realClientIPParser, req)
	if err != nil {
		logger.Errorf("Error obtaining real IP for trusted IP list: %v", err)
		// Possibly spoofed X-Real-IP header
		return false
	}

	if remoteAddr == nil {
		return false
	}

	return p.trustedIPs.Has(remoteAddr)
}

// SignInPage writes the sign in template to the response
func (p *OAuthProxy) SignInPage(rw http.ResponseWriter, req *http.Request, code int) {
	prepareNoCache(rw)
	rw.WriteHeader(code)

	redirectURL, err := p.appDirector.GetRedirect(req)
	if err != nil {
		logger.Errorf("Error obtaining redirect: %v", err)
		p.ErrorPage(rw, req, http.StatusInternalServerError, err.Error())
		return
	}

	if redirectURL == p.SignInPath {
		redirectURL = "/"
	}

	if err := p.ClearSessionCookie(rw, req); err != nil {
		logger.Printf("Error clearing session cookie: %v", err)
	}

	p.pageWriter.WriteSignInPage(rw, req, redirectURL, code)
}

// ManualSignIn handles basic auth logins to the proxy
func (p *OAuthProxy) ManualSignIn(req *http.Request) (string, bool, int) {
	if req.Method != "POST" || p.basicAuthValidator == nil {
		return "", false, http.StatusOK
	}
	user := req.FormValue("username")
	passwd := req.FormValue("password")
	if user == "" {
		return "", false, http.StatusBadRequest
	}
	// check auth
	if p.basicAuthValidator.Validate(user, passwd) {
		logger.PrintAuthf(user, req, logger.AuthSuccess, "Authenticated via HtpasswdFile")
		return user, true, http.StatusOK
	}
	logger.PrintAuthf(user, req, logger.AuthFailure, "Invalid authentication via HtpasswdFile")
	return "", false, http.StatusUnauthorized
}

// SignIn serves a page prompting users to sign in
func (p *OAuthProxy) SignIn(rw http.ResponseWriter, req *http.Request) {
	redirect, err := p.appDirector.GetRedirect(req)
	if err != nil {
		logger.Errorf("Error obtaining redirect: %v", err)
		p.ErrorPage(rw, req, http.StatusInternalServerError, err.Error())
		return
	}

	user, ok, statusCode := p.ManualSignIn(req)
	if ok {
		session := &sessionsapi.SessionState{User: user, Groups: p.basicAuthGroups}
		err = p.SaveSession(rw, req, session)
		if err != nil {
			logger.Printf("Error saving session: %v", err)
			p.ErrorPage(rw, req, http.StatusInternalServerError, err.Error())
			return
		}
		http.Redirect(rw, req, redirect, http.StatusFound)
	} else {
		if p.SkipProviderButton {
			p.OAuthStart(rw, req)
		} else {
			// TODO - should we pass on /oauth2/sign_in query params to /oauth2/start?
			p.SignInPage(rw, req, statusCode)
		}
	}
}

// UserInfo endpoint outputs session email and preferred username in JSON format
func (p *OAuthProxy) UserInfo(rw http.ResponseWriter, req *http.Request) {
	session, err := p.getAuthenticatedSession(rw, req)
	if err != nil {
		http.Error(rw, http.StatusText(http.StatusUnauthorized), http.StatusUnauthorized)
		return
	}

	rw.Header().Set("Content-Type", "application/json")
	rw.WriteHeader(http.StatusOK)
	if session == nil {
		if _, err := rw.Write([]byte("{}")); err != nil {
			logger.Printf("Error encoding empty user info: %v", err)
			p.ErrorPage(rw, req, http.StatusInternalServerError, err.Error())
		}
		return
	}

	userInfo := struct {
		User              string   `json:"user"`
		Email             string   `json:"email"`
		Groups            []string `json:"groups,omitempty"`
		PreferredUsername string   `json:"preferredUsername,omitempty"`
	}{
		User:              session.User,
		Email:             session.Email,
		Groups:            session.Groups,
		PreferredUsername: session.PreferredUsername,
	}

	if err := json.NewEncoder(rw).Encode(userInfo); err != nil {
		logger.Printf("Error encoding user info: %v", err)
		p.ErrorPage(rw, req, http.StatusInternalServerError, err.Error())
	}
}

// SignOut sends a response to clear the authentication cookie
func (p *OAuthProxy) SignOut(rw http.ResponseWriter, req *http.Request) {
	redirect, err := p.appDirector.GetRedirect(req)
	if err != nil {
		logger.Errorf("Error obtaining redirect: %v", err)
		p.ErrorPage(rw, req, http.StatusInternalServerError, err.Error())
		return
	}
	err = p.ClearSessionCookie(rw, req)
	if err != nil {
		logger.Errorf("Error clearing session cookie: %v", err)
		p.ErrorPage(rw, req, http.StatusInternalServerError, err.Error())
		return
	}

	p.backendLogout(rw, req)

	http.Redirect(rw, req, redirect, http.StatusFound)
}

func (p *OAuthProxy) backendLogout(rw http.ResponseWriter, req *http.Request) {
	session, err := p.getAuthenticatedSession(rw, req)
	if err != nil {
		logger.Errorf("error getting authenticated session during backend logout: %v", err)
		return
	}

	if session == nil {
		return
	}

	providerData := p.provider.Data()
	if providerData.BackendLogoutURL == "" {
		return
	}

	backendLogoutURL := strings.ReplaceAll(providerData.BackendLogoutURL, "{id_token}", session.IDToken)
	// security exception because URL is dynamic ({id_token} replacement) but
	// base is not end-user provided but comes from configuration somewhat secure
	resp, err := http.Get(backendLogoutURL) // #nosec G107
	if err != nil {
		logger.Errorf("error while calling backend logout: %v", err)
		return
	}

	defer resp.Body.Close()
	if resp.StatusCode != 200 {
		logger.Errorf("error while calling backend logout url, returned error code %v", resp.StatusCode)
	}
}

// OAuthStart starts the OAuth2 authentication flow
func (p *OAuthProxy) OAuthStart(rw http.ResponseWriter, req *http.Request) {
	// start the flow permitting login URL query parameters to be overridden from the request URL
	p.doOAuthStart(rw, req, req.URL.Query())
}

func (p *OAuthProxy) doOAuthStart(rw http.ResponseWriter, req *http.Request, overrides url.Values) {
	extraParams := p.provider.Data().LoginURLParams(overrides)
	prepareNoCache(rw)

	var (
		err                                              error
		codeChallenge, codeVerifier, codeChallengeMethod string
	)
	if p.provider.Data().CodeChallengeMethod != "" {
		codeChallengeMethod = p.provider.Data().CodeChallengeMethod
		codeVerifier, err = encryption.GenerateCodeVerifierString(96)
		if err != nil {
			logger.Errorf("Unable to build random ASCII string for code verifier: %v", err)
			p.ErrorPage(rw, req, http.StatusInternalServerError, err.Error())
			return
		}

		codeChallenge, err = encryption.GenerateCodeChallenge(p.provider.Data().CodeChallengeMethod, codeVerifier)
		if err != nil {
			logger.Errorf("Error creating code challenge: %v", err)
			p.ErrorPage(rw, req, http.StatusInternalServerError, err.Error())
			return
		}

		extraParams.Add("code_challenge", codeChallenge)
		extraParams.Add("code_challenge_method", codeChallengeMethod)
	}

	csrf, err := cookies.NewCSRF(p.CookieOptions, codeVerifier)
	if err != nil {
		logger.Errorf("Error creating CSRF nonce: %v", err)
		p.ErrorPage(rw, req, http.StatusInternalServerError, err.Error())
		return
	}

	appRedirect, err := p.appDirector.GetRedirect(req)
	if err != nil {
		logger.Errorf("Error obtaining application redirect: %v", err)
		p.ErrorPage(rw, req, http.StatusBadRequest, err.Error())
		return
	}

	callbackRedirect := p.getOAuthRedirectURI(req)
	loginURL := p.provider.GetLoginURL(
		callbackRedirect,
		encodeState(csrf.HashOAuthState(), appRedirect, p.encodeState),
		csrf.HashOIDCNonce(),
		extraParams,
	)
	cookies.ClearExtraCsrfCookies(p.CookieOptions, rw, req)
	if _, err := csrf.SetCookie(rw, req); err != nil {
		logger.Errorf("Error setting CSRF cookie: %v", err)
		p.ErrorPage(rw, req, http.StatusInternalServerError, err.Error())
		return
	}
	http.Redirect(rw, req, loginURL, http.StatusFound)
}

// OAuthCallback is the OAuth2 authentication flow callback that finishes the
// OAuth2 authentication flow
func (p *OAuthProxy) OAuthCallback(rw http.ResponseWriter, req *http.Request) {
	remoteAddr := ip.GetClientString(p.realClientIPParser, req, true)

	// finish the oauth cycle
	err := req.ParseForm()
	if err != nil {
		logger.Errorf("Error while parsing OAuth2 callback: %v", err)
		p.ErrorPage(rw, req, http.StatusInternalServerError, err.Error())
		return
	}
	errorString := req.Form.Get("error")
	if errorString != "" {
		logger.Errorf("Error while parsing OAuth2 callback: %s", errorString)
		message := fmt.Sprintf("Login Failed: The upstream identity provider returned an error: %s", errorString)
		// Set the debug message and override the non debug message to be the same for this case
		p.ErrorPage(rw, req, http.StatusForbidden, message, message)
		return
	}

	nonce, appRedirect, err := decodeState(req.Form.Get("state"), p.encodeState)
	if err != nil {
		logger.Errorf("Error while parsing OAuth2 state: %v", err)
		p.ErrorPage(rw, req, http.StatusInternalServerError, err.Error())
		return
	}

	// calculate the cookie name
	cookieName := cookies.GenerateCookieName(p.CookieOptions, nonce)
	// Try to find the CSRF cookie and decode it
	csrf, err := cookies.LoadCSRFCookie(req, cookieName, p.CookieOptions)
	if err != nil {
		// There are a lot of issues opened complaining about missing CSRF cookies.
		// Try to log the INs and OUTs of OAuthProxy, to be easier to analyse these issues.
		LoggingCSRFCookiesInOAuthCallback(req, cookieName)
		logger.Println(req, logger.AuthFailure, "Invalid authentication via OAuth2: unable to obtain CSRF cookie: %s (state=%s)", err, nonce)
		p.ErrorPage(rw, req, http.StatusForbidden, err.Error(), "Login Failed: Unable to find a valid CSRF token. Please try again.")
		return
	}

	session, err := p.redeemCode(req, csrf.GetCodeVerifier())
	if err != nil {
		logger.Errorf("Error redeeming code during OAuth2 callback: %v", err)
		p.ErrorPage(rw, req, http.StatusInternalServerError, err.Error())
		return
	}

	err = p.enrichSessionState(req.Context(), session)
	if err != nil {
		logger.Errorf("Error creating session during OAuth2 callback: %v", err)
		p.ErrorPage(rw, req, http.StatusInternalServerError, err.Error())
		return
	}

	csrf.ClearCookie(rw, req)

	if !csrf.CheckOAuthState(nonce) {
		logger.PrintAuthf(session.Email, req, logger.AuthFailure, "Invalid authentication via OAuth2: CSRF token mismatch, potential attack")
		p.ErrorPage(rw, req, http.StatusForbidden, "CSRF token mismatch, potential attack", "Login Failed: Unable to find a valid CSRF token. Please try again.")
		return
	}

	csrf.SetSessionNonce(session)
	if !p.provider.ValidateSession(req.Context(), session) {
		logger.PrintAuthf(session.Email, req, logger.AuthFailure, "Session validation failed: %s", session)
		p.ErrorPage(rw, req, http.StatusForbidden, "Session validation failed")
		return
	}

	if !p.redirectValidator.IsValidRedirect(appRedirect) {
		appRedirect = "/"
	}

	// set cookie, or deny
	authorized, err := p.provider.Authorize(req.Context(), session)
	if err != nil {
		logger.Errorf("Error with authorization: %v", err)
	}
	if p.Validator(session.Email) && authorized {
		logger.PrintAuthf(session.Email, req, logger.AuthSuccess, "Authenticated via OAuth2: %s", session)
		err := p.SaveSession(rw, req, session)
		if err != nil {
			logger.Errorf("Error saving session state for %s: %v", remoteAddr, err)
			p.ErrorPage(rw, req, http.StatusInternalServerError, err.Error())
			return
		}
		http.Redirect(rw, req, appRedirect, http.StatusFound)
	} else {
		logger.PrintAuthf(session.Email, req, logger.AuthFailure, "Invalid authentication via OAuth2: unauthorized")
		p.ErrorPage(rw, req, http.StatusForbidden, "Invalid session: unauthorized")
	}
}

func (p *OAuthProxy) redeemCode(req *http.Request, codeVerifier string) (*sessionsapi.SessionState, error) {
	code := req.Form.Get("code")
	if code == "" {
		return nil, providers.ErrMissingCode
	}

	redirectURI := p.getOAuthRedirectURI(req)
	s, err := p.provider.Redeem(req.Context(), redirectURI, code, codeVerifier)
	if err != nil {
		return nil, err
	}

	// Force setting these in case the Provider didn't
	if s.CreatedAt == nil {
		s.CreatedAtNow()
	}
	if s.ExpiresOn == nil {
		s.ExpiresIn(p.CookieOptions.Expire)
	}

	return s, nil
}

func (p *OAuthProxy) enrichSessionState(ctx context.Context, s *sessionsapi.SessionState) error {
	var err error
	if s.Email == "" {
		// TODO(@NickMeves): Remove once all provider are updated to implement EnrichSession
		// nolint:staticcheck
		s.Email, err = p.provider.GetEmailAddress(ctx, s)
		if err != nil && !errors.Is(err, providers.ErrNotImplemented) {
			return err
		}
	}

	return p.provider.EnrichSession(ctx, s)
}

// AuthOnly checks whether the user is currently logged in (both authentication
// and optional authorization).
func (p *OAuthProxy) AuthOnly(rw http.ResponseWriter, req *http.Request) {
	session, err := p.getAuthenticatedSession(rw, req)
	if err != nil {
		http.Error(rw, http.StatusText(http.StatusUnauthorized), http.StatusUnauthorized)
		return
	}

	// Unauthorized cases need to return 403 to prevent infinite redirects with
	// subrequest architectures
	if !authOnlyAuthorize(req, session) {
		http.Error(rw, http.StatusText(http.StatusForbidden), http.StatusForbidden)
		return
	}

	// we are authenticated
	p.addHeadersForProxying(rw, session)
	p.headersChain.Then(http.HandlerFunc(func(rw http.ResponseWriter, _ *http.Request) {
		rw.WriteHeader(http.StatusAccepted)
	})).ServeHTTP(rw, req)
}

// Proxy proxies the user request if the user is authenticated else it prompts
// them to authenticate
func (p *OAuthProxy) Proxy(rw http.ResponseWriter, req *http.Request) {
	session, err := p.getAuthenticatedSession(rw, req)
	switch err {
	case nil:
		// we are authenticated
		p.addHeadersForProxying(rw, session)
		p.headersChain.Then(p.upstreamProxy).ServeHTTP(rw, req)
	case ErrNeedsLogin:
		// we need to send the user to a login screen
		if p.forceJSONErrors || isAjax(req) || p.isAPIPath(req) {
			logger.Printf("No valid authentication in request. Access Denied.")
			// no point redirecting an AJAX request
			p.errorJSON(rw, http.StatusUnauthorized)
			return
		}

		logger.Printf("No valid authentication in request. Initiating login.")
		if p.SkipProviderButton {
			// start OAuth flow, but only with the default login URL params - do not
			// consider this request's query params as potential overrides, since
			// the user did not explicitly start the login flow
			p.doOAuthStart(rw, req, nil)
		} else {
			p.SignInPage(rw, req, http.StatusForbidden)
		}

	case ErrAccessDenied:
		if p.forceJSONErrors {
			p.errorJSON(rw, http.StatusForbidden)
		} else {
			p.ErrorPage(rw, req, http.StatusForbidden, "The session failed authorization checks")
		}

	default:
		// unknown error
		logger.Errorf("Unexpected internal error: %v", err)
		p.ErrorPage(rw, req, http.StatusInternalServerError, err.Error())
	}
}

// See https://developers.google.com/web/fundamentals/performance/optimizing-content-efficiency/http-caching?hl=en
var noCacheHeaders = map[string]string{
	"Expires":         time.Unix(0, 0).Format(time.RFC1123),
	"Cache-Control":   "no-cache, no-store, must-revalidate, max-age=0",
	"X-Accel-Expires": "0", // https://www.nginx.com/resources/wiki/start/topics/examples/x-accel/
}

// prepareNoCache prepares headers for preventing browser caching.
func prepareNoCache(w http.ResponseWriter) {
	// Set NoCache headers
	for k, v := range noCacheHeaders {
		w.Header().Set(k, v)
	}
}

func prepareNoCacheMiddleware(next http.Handler) http.Handler {
	return http.HandlerFunc(func(rw http.ResponseWriter, req *http.Request) {
		prepareNoCache(rw)
		next.ServeHTTP(rw, req)
	})
}

// getOAuthRedirectURI returns the redirectURL that the upstream OAuth Provider will
// redirect clients to once authenticated.
// This is usually the OAuthProxy callback URL.
func (p *OAuthProxy) getOAuthRedirectURI(req *http.Request) string {
	// if `p.redirectURL` already has a host, return it
	if p.relativeRedirectURL || p.redirectURL.Host != "" {
		return p.redirectURL.String()
	}

	// Otherwise figure out the scheme + host from the request
	rd := *p.redirectURL
	rd.Host = requestutil.GetRequestHost(req)
	rd.Scheme = requestutil.GetRequestProto(req)

	// If there's no scheme in the request, we should still include one
	if rd.Scheme == "" {
		rd.Scheme = schemeHTTP
	}

	// If CookieSecure is true, return `https` no matter what
	// Not all reverse proxies set X-Forwarded-Proto
	if p.CookieOptions.Secure {
		rd.Scheme = schemeHTTPS
	}
	return rd.String()
}

// getAuthenticatedSession checks whether a user is authenticated and returns a session object and nil error if so
// Returns:
// - `nil, ErrNeedsLogin` if user needs to login.
// - `nil, ErrAccessDenied` if the authenticated user is not authorized
// Set-Cookie headers may be set on the response as a side-effect of calling this method.
func (p *OAuthProxy) getAuthenticatedSession(rw http.ResponseWriter, req *http.Request) (*sessionsapi.SessionState, error) {
	session := middlewareapi.GetRequestScope(req).Session

	// Check this after loading the session so that if a valid session exists, we can add headers from it
	if p.IsAllowedRequest(req) {
		return session, nil
	}

	if p.enableAuthRouters && !p.isProxyRoute(req) {
		return session, nil
	}

	if session == nil {
		return nil, ErrNeedsLogin
	}

	invalidEmail := session.Email != "" && !p.Validator(session.Email)
	authorized, err := p.provider.Authorize(req.Context(), session)
	if err != nil {
		logger.Errorf("Error with authorization: %v", err)
	}

	if invalidEmail || !authorized {
		cause := "unauthorized"
		if invalidEmail {
			cause = "invalid email"
		}

		logger.PrintAuthf(session.Email, req, logger.AuthFailure, "Invalid authorization via session (%s): removing session %s", cause, session)
		// Invalid session, clear it
		err := p.ClearSessionCookie(rw, req)
		if err != nil {
			logger.Errorf("Error clearing session cookie: %v", err)
		}
		return nil, ErrAccessDenied
	}

	return session, nil
}

// authOnlyAuthorize handles special authorization logic that is only done
// on the AuthOnly endpoint for use with Nginx subrequest architectures.
func authOnlyAuthorize(req *http.Request, s *sessionsapi.SessionState) bool {
	// Allow requests previously allowed to be bypassed
	if s == nil {
		return true
	}

	constraints := []func(*http.Request, *sessionsapi.SessionState) bool{
		checkAllowedGroups,
		checkAllowedEmailDomains,
		checkAllowedEmails,
	}

	for _, constraint := range constraints {
		if !constraint(req, s) {
			return false
		}
	}

	return true
}

// extractAllowedEntities aims to extract and split allowed entities linked by a key,
// from an HTTP request query. Output is a map[string]struct{} where keys are valuable,
// the goal is to avoid time complexity O(N^2) while finding matches during membership checks.
func extractAllowedEntities(req *http.Request, key string) map[string]struct{} {
	entities := map[string]struct{}{}

	query := req.URL.Query()
	for _, allowedEntities := range query[key] {
		for _, entity := range strings.Split(allowedEntities, ",") {
			if entity != "" {
				entities[entity] = struct{}{}
			}
		}
	}

	return entities
}

// checkAllowedEmailDomains allow email domain restrictions based on the `allowed_email_domains`
// querystring parameter
func checkAllowedEmailDomains(req *http.Request, s *sessionsapi.SessionState) bool {
	allowedEmailDomains := extractAllowedEntities(req, "allowed_email_domains")
	if len(allowedEmailDomains) == 0 {
		return true
	}

	splitEmail := strings.Split(s.Email, "@")
	if len(splitEmail) != 2 {
		return false
	}

	endpoint, _ := url.Parse("")
	endpoint.Host = splitEmail[1]

	allowedEmailDomainsList := []string{}
	for ed := range allowedEmailDomains {
		allowedEmailDomainsList = append(allowedEmailDomainsList, ed)
	}

	return util.IsEndpointAllowed(endpoint, allowedEmailDomainsList)
}

// checkAllowedGroups allow secondary group restrictions based on the `allowed_groups`
// querystring parameter
func checkAllowedGroups(req *http.Request, s *sessionsapi.SessionState) bool {
	allowedGroups := extractAllowedEntities(req, "allowed_groups")
	if len(allowedGroups) == 0 {
		return true
	}

	for _, group := range s.Groups {
		if _, ok := allowedGroups[group]; ok {
			return true
		}
	}

	return false
}

// checkAllowedEmails allow email restrictions based on the `allowed_emails`
// querystring parameter
func checkAllowedEmails(req *http.Request, s *sessionsapi.SessionState) bool {
	allowedEmails := extractAllowedEntities(req, "allowed_emails")
	if len(allowedEmails) == 0 {
		return true
	}

	allowed := false

	for email := range allowedEmails {
		if email == s.Email {
			allowed = true
			break
		}
	}

	return allowed
}

// encodeState builds the OAuth state param out of our nonce and
// original application redirect
func encodeState(nonce string, redirect string, encode bool) string {
	rawString := fmt.Sprintf("%v:%v", nonce, redirect)
	if encode {
		return base64.RawURLEncoding.EncodeToString([]byte(rawString))
	}
	return rawString
}

// decodeState splits the reflected OAuth state response back into
// the nonce and original application redirect
func decodeState(state string, encode bool) (string, string, error) {
	toParse := state
	if encode {
		decoded, _ := base64.RawURLEncoding.DecodeString(state)
		toParse = string(decoded)
	}

	parsedState := strings.SplitN(toParse, ":", 2)
	if len(parsedState) != 2 {
		return "", "", errors.New("invalid length")
	}
	return parsedState[0], parsedState[1], nil
}

// addHeadersForProxying adds the appropriate headers the request / response for proxying
func (p *OAuthProxy) addHeadersForProxying(rw http.ResponseWriter, session *sessionsapi.SessionState) {
	if session == nil {
		return
	}
	if session.Email == "" {
		rw.Header().Set("GAP-Auth", session.User)
	} else {
		rw.Header().Set("GAP-Auth", session.Email)
	}
}

// isAjax checks if a request is an ajax request
func isAjax(req *http.Request) bool {
	acceptValues := req.Header.Values("Accept")
	const ajaxReq = applicationJSON
	// Iterate over multiple Accept headers, i.e.
	// Accept: application/json
	// Accept: text/plain
	for _, mimeTypes := range acceptValues {
		// Iterate over multiple mimetypes in a single header, i.e.
		// Accept: application/json, text/plain, */*
		for _, mimeType := range strings.Split(mimeTypes, ",") {
			mimeType = strings.TrimSpace(mimeType)
			if mimeType == ajaxReq {
				return true
			}
		}
	}
	return false
}

// errorJSON returns the error code with an application/json mime type
func (p *OAuthProxy) errorJSON(rw http.ResponseWriter, code int) {
	rw.Header().Set("Content-Type", applicationJSON)
	rw.WriteHeader(code)
	// we need to send some JSON response because we set the Content-Type to
	// application/json
	rw.Write([]byte("{}"))
}

// LoggingCSRFCookiesInOAuthCallback Log all CSRF cookies found in HTTP request OAuth callback,
// which were successfully parsed
func LoggingCSRFCookiesInOAuthCallback(req *http.Request, cookieName string) {
	cookies := req.Cookies()
	if len(cookies) == 0 {
		logger.Println(req, logger.AuthFailure, "No cookies were found in OAuth callback.")
		return
	}

	for _, c := range cookies {
		if cookieName == c.Name {
			logger.Println(req, logger.AuthFailure, "CSRF cookie %s was found in OAuth callback.", c.Name)
			return
		}

		if strings.HasSuffix(c.Name, "_csrf") {
			logger.Println(req, logger.AuthFailure, "CSRF cookie %s was found in OAuth callback, but it is not the expected one (%s).", c.Name, cookieName)
			return
		}
	}

	logger.Println(req, logger.AuthFailure, "Cookies were found in OAuth callback, but none was a CSRF cookie.")
}<|MERGE_RESOLUTION|>--- conflicted
+++ resolved
@@ -85,25 +85,8 @@
 
 	SignInPath string
 
-<<<<<<< HEAD
 	enableAuthRouters   bool
 	authRouters         []allowedRoute
-	allowedRoutes       []allowedRoute
-	apiRoutes           []apiRoute
-	redirectURL         *url.URL // the url to receive requests at
-	whitelistDomains    []string
-	provider            providers.Provider
-	sessionStore        sessionsapi.SessionStore
-	ProxyPrefix         string
-	basicAuthValidator  basic.Validator
-	basicAuthGroups     []string
-	SkipProviderButton  bool
-	skipAuthPreflight   bool
-	skipJwtBearerTokens bool
-	forceJSONErrors     bool
-	realClientIPParser  ipapi.RealClientIPParser
-	trustedIPs          *ip.NetSet
-=======
 	allowedRoutes        []allowedRoute
 	apiRoutes            []apiRoute
 	redirectURL          *url.URL // the url to receive requests at
@@ -121,7 +104,6 @@
 	allowQuerySemicolons bool
 	realClientIPParser   ipapi.RealClientIPParser
 	trustedIPs           *ip.NetSet
->>>>>>> 8afb047e
 
 	sessionChain      alice.Chain
 	headersChain      alice.Chain
@@ -272,12 +254,9 @@
 		upstreamProxy:      upstreamProxy,
 		redirectValidator:  redirectValidator,
 		appDirector:        appDirector,
-<<<<<<< HEAD
 		authRouters:        authRouters,
 		enableAuthRouters:  opts.EnableAuthRouters,
-=======
 		encodeState:        opts.EncodeState,
->>>>>>> 8afb047e
 	}
 	p.buildServeMux(opts.ProxyPrefix)
 
